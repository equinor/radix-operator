--- conflicted
+++ resolved
@@ -29,15 +29,8 @@
 - `master` branch should be used for creating the image used in the `qa` environment of any cluster. When a pull request is approved and merged to `master`, Github actions build will create a will create a `radix-pipeline:master-latest` image available in ACR of the subscription
 - `release` branch should be used for image used in the `prod` environment of any cluster. When a pull request is approved and merged to `master`, and tested ok in `qa` environment of any cluster, we should immediately merge `master` into `release` and build image used in the `prod` environment of any cluster, unless there are breaking changes which needs to be coordinated with release of our other components. When the `master` branch is merged to the `release` branch, Github actions build will create a `radix-pipeline:release-latest` image available in ACR of the subscription.
 
-<<<<<<< HEAD
-Test modification of Helm chart and its values (important option `--dry-run`!)
-```bash
-helm upgrade radix-operator <path to radix-operator>/charts/radix-operator -n default  --dry-run
-```
-=======
 Want to contribute? Read our [contributing guidelines](./CONTRIBUTING.md)
 
->>>>>>> cdbabd90
 ### Dependencies management
 
 As of 2019-10-28, radix-operator uses go modules. See [Using go modules](https://blog.golang.org/using-go-modules) for more information and guidelines.
