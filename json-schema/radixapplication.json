{
  "description": "RadixApplication describes an application",
  "properties": {
    "apiVersion": {
      "description": "APIVersion defines the versioned schema of this representation of an object.\nServers should convert recognized schemas to the latest internal value, and\nmay reject unrecognized values.\nMore info: https://git.k8s.io/community/contributors/devel/sig-architecture/api-conventions.md#resources",
      "type": "string"
    },
    "kind": {
      "description": "Kind is a string value representing the REST resource this object represents.\nServers may infer this from the endpoint the client submits requests to.\nCannot be updated.\nIn CamelCase.\nMore info: https://git.k8s.io/community/contributors/devel/sig-architecture/api-conventions.md#types-kinds",
      "type": "string"
    },
    "metadata": {
      "type": "object"
    },
    "spec": {
      "description": "Specification for an application.\nMore info: https://www.radix.equinor.com/references/reference-radix-config/",
      "properties": {
        "build": {
          "description": "Build contains configuration used by pipeline jobs.\nMore info: https://www.radix.equinor.com/references/reference-radix-config/#build",
          "properties": {
            "secrets": {
              "description": "Defines a list of secrets that will be passed as ARGs when building Dockerfile.\nThe secrets can also be accessed in sub-pipelines.",
              "items": {
                "type": "string"
              },
              "type": "array"
            },
            "subPipeline": {
              "description": "SubPipeline common configuration for all environments.",
              "properties": {
                "identity": {
                  "description": "Configuration for workload identity (federated credentials).\nMore info: https://www.radix.equinor.com/references/reference-radix-config/#identity",
                  "properties": {
                    "azure": {
                      "description": "Azure identity configuration",
                      "properties": {
                        "clientId": {
                          "description": "Defines the Client ID for a user defined managed identity or application ID for an application registration.",
                          "type": "string"
                        }
                      },
                      "required": [
                        "clientId"
                      ],
                      "type": "object"
                    }
                  },
                  "type": "object"
                },
                "variables": {
                  "additionalProperties": {
                    "type": "string"
                  },
                  "description": "Defines variables, that will be available in sub-pipelines.",
                  "type": "object"
                }
              },
              "type": "object"
            },
            "useBuildCache": {
              "description": "Defaults to true and requires useBuildKit to have an effect.\nNote: All layers will be cached and can be available for other Radix Apps. Do not add secrets to a Dockerfile layer.",
              "type": "boolean"
            },
            "useBuildKit": {
              "description": "Enables BuildKit when building Dockerfile.\nMore info about BuildKit: https://docs.docker.com/build/buildkit/",
              "type": "boolean"
            },
            "variables": {
              "additionalProperties": {
                "type": "string"
              },
              "description": "Defines variables that will be available in sub-pipelines.",
              "type": "object"
            }
          },
          "type": "object"
        },
        "components": {
          "description": "List of component specification for the application.\nMore info: https://www.radix.equinor.com/references/reference-radix-config/#components",
          "items": {
            "description": "RadixComponent defines a component.",
            "properties": {
              "alwaysPullImageOnDeploy": {
                "description": "Forces check/pull of images using static tags, e.g. myimage:latest, when deploying using deploy-only.\nMore info: https://www.radix.equinor.com/references/reference-radix-config/#alwayspullimageondeploy",
                "type": "boolean"
              },
              "authentication": {
                "description": "Configuration for TLS client certificate or OAuth2 authentication.\nMore info: https://www.radix.equinor.com/references/reference-radix-config/#authentication",
                "properties": {
                  "clientCertificate": {
                    "description": "Configuration for TLS client certificate authentication.\nMore info: https://www.radix.equinor.com/references/reference-radix-config/#clientcertificate",
                    "properties": {
                      "passCertificateToUpstream": {
                        "description": "Pass client certificate to backend in header ssl-client-cert.\nThis setting has no effect if verification is set to off.",
                        "type": "boolean"
                      },
                      "verification": {
                        "description": "Defines how the client certificate shall be verified.",
                        "enum": [
                          "on",
                          "off",
                          "optional",
                          "optional_no_ca"
                        ],
                        "type": "string"
                      }
                    },
                    "type": "object"
                  },
                  "oauth2": {
                    "description": "Configuration for OAuth2 authentication.\nMore info: https://www.radix.equinor.com/references/reference-radix-config/#oauth2",
                    "properties": {
                      "clientId": {
                        "description": "Client ID of the application.",
                        "type": "string"
                      },
                      "cookie": {
                        "description": "Session cookie settings.",
                        "properties": {
                          "expire": {
                            "description": "Defines the expire timeframe for the session cookie.",
                            "type": "string"
                          },
                          "name": {
                            "description": "Defines the name of the OAuth session cookie.",
                            "type": "string"
                          },
                          "refresh": {
                            "description": "The interval between cookie refreshes.\nThe value must be a shorter timeframe than values set in Expire.",
                            "type": "string"
                          },
                          "sameSite": {
                            "description": "Defines the samesite cookie attribute",
                            "enum": [
                              "strict",
                              "lax",
                              "none",
                              ""
                            ],
                            "type": "string"
                          }
                        },
                        "type": "object"
                      },
                      "cookieStore": {
                        "description": "Settings for the cookie that stores session data when SessionStoreType is cookie.",
                        "properties": {
                          "minimal": {
                            "description": "Strips OAuth tokens from cookies if they are not needed.\nCookie.Refresh must be 0, and both SetXAuthRequestHeaders and SetAuthorizationHeader must be false if this setting is true.",
                            "type": "boolean"
                          }
                        },
                        "type": "object"
                      },
                      "loginUrl": {
                        "description": "Defines the authentication endpoint of the identity provider.\nMust be set if OIDC.SkipDiscovery is true",
                        "type": "string"
                      },
                      "oidc": {
                        "description": "OIDC settings.",
                        "properties": {
                          "insecureSkipVerifyNonce": {
                            "description": "Skip verifying the OIDC ID Token's nonce claim",
                            "type": "boolean"
                          },
                          "issuerUrl": {
                            "description": "Defines the OIDC issuer URL.",
                            "type": "string"
                          },
                          "jwksUrl": {
                            "description": "Defines the OIDC JWKS URL for token verification.\nRequired if OIDC discovery is disabled.",
                            "type": "string"
                          },
                          "skipDiscovery": {
                            "description": "Defines if OIDC endpoint discovery should be bypassed.\nLoginURL, RedeemURL, JWKSURL must be configured if discovery is disabled.",
                            "type": "boolean"
                          }
                        },
                        "type": "object"
                      },
                      "proxyPrefix": {
                        "description": "Defines the url root path that OAuth Proxy should be nested under.",
                        "type": "string"
                      },
                      "redeemUrl": {
                        "description": "Defines the endpoint to redeem the authorization code received from the OAuth code flow.\nMust be set if OIDC.SkipDiscovery is true",
                        "type": "string"
                      },
                      "redisStore": {
                        "description": "Settings for Redis store when SessionStoreType is redis.",
                        "properties": {
                          "connectionUrl": {
                            "description": "Defines the URL for the Redis server.",
                            "type": "string"
                          }
                        },
                        "required": [
                          "connectionUrl"
                        ],
                        "type": "object"
                      },
                      "scope": {
                        "description": "Requested scopes.",
                        "type": "string"
                      },
                      "sessionStoreType": {
                        "description": "Defines where to store session data.",
                        "enum": [
                          "cookie",
                          "redis",
                          ""
                        ],
                        "type": "string"
                      },
                      "setAuthorizationHeader": {
                        "description": "Defines if the IDToken received by the OAuth Proxy should be added to the Authorization header.",
                        "type": "boolean"
                      },
                      "setXAuthRequestHeaders": {
                        "description": "Defines if claims from the access token is added to the X-Auth-Request-User, X-Auth-Request-Groups,\nX-Auth-Request-Email and X-Auth-Request-Preferred-Username request headers.\nThe access token is passed in the X-Auth-Request-Access-Token header.",
                        "type": "boolean"
                      }
                    },
                    "type": "object"
                  }
                },
                "type": "object"
              },
              "dockerfileName": {
                "description": "Name of the Dockerfile that builds the component.\nMore info: https://www.radix.equinor.com/references/reference-radix-config/#dockerfilename",
                "type": "string"
              },
              "enabled": {
                "description": "Controls if the component shall be deployed.\nMore info: https://www.radix.equinor.com/references/reference-radix-config/#enabled",
                "type": "boolean"
              },
              "environmentConfig": {
                "description": "Configure environment specific settings for the component.\nMore info: https://www.radix.equinor.com/references/reference-radix-config/#environmentconfig",
                "items": {
                  "description": "RadixEnvironmentConfig defines environment specific settings for component.",
                  "properties": {
                    "alwaysPullImageOnDeploy": {
                      "description": "Forces check/pull of images using static tags, e.g. myimage:latest, when deploying using deploy-only.",
                      "type": "boolean"
                    },
                    "authentication": {
                      "description": "Environment specific configuration for TLS client certificate or OAuth2 authentication.\nMore info: https://www.radix.equinor.com/references/reference-radix-config/#authentication",
                      "properties": {
                        "clientCertificate": {
                          "description": "Configuration for TLS client certificate authentication.\nMore info: https://www.radix.equinor.com/references/reference-radix-config/#clientcertificate",
                          "properties": {
                            "passCertificateToUpstream": {
                              "description": "Pass client certificate to backend in header ssl-client-cert.\nThis setting has no effect if verification is set to off.",
                              "type": "boolean"
                            },
                            "verification": {
                              "description": "Defines how the client certificate shall be verified.",
                              "enum": [
                                "on",
                                "off",
                                "optional",
                                "optional_no_ca"
                              ],
                              "type": "string"
                            }
                          },
                          "type": "object"
                        },
                        "oauth2": {
                          "description": "Configuration for OAuth2 authentication.\nMore info: https://www.radix.equinor.com/references/reference-radix-config/#oauth2",
                          "properties": {
                            "clientId": {
                              "description": "Client ID of the application.",
                              "type": "string"
                            },
                            "cookie": {
                              "description": "Session cookie settings.",
                              "properties": {
                                "expire": {
                                  "description": "Defines the expire timeframe for the session cookie.",
                                  "type": "string"
                                },
                                "name": {
                                  "description": "Defines the name of the OAuth session cookie.",
                                  "type": "string"
                                },
                                "refresh": {
                                  "description": "The interval between cookie refreshes.\nThe value must be a shorter timeframe than values set in Expire.",
                                  "type": "string"
                                },
                                "sameSite": {
                                  "description": "Defines the samesite cookie attribute",
                                  "enum": [
                                    "strict",
                                    "lax",
                                    "none",
                                    ""
                                  ],
                                  "type": "string"
                                }
                              },
                              "type": "object"
                            },
                            "cookieStore": {
                              "description": "Settings for the cookie that stores session data when SessionStoreType is cookie.",
                              "properties": {
                                "minimal": {
                                  "description": "Strips OAuth tokens from cookies if they are not needed.\nCookie.Refresh must be 0, and both SetXAuthRequestHeaders and SetAuthorizationHeader must be false if this setting is true.",
                                  "type": "boolean"
                                }
                              },
                              "type": "object"
                            },
                            "loginUrl": {
                              "description": "Defines the authentication endpoint of the identity provider.\nMust be set if OIDC.SkipDiscovery is true",
                              "type": "string"
                            },
                            "oidc": {
                              "description": "OIDC settings.",
                              "properties": {
                                "insecureSkipVerifyNonce": {
                                  "description": "Skip verifying the OIDC ID Token's nonce claim",
                                  "type": "boolean"
                                },
                                "issuerUrl": {
                                  "description": "Defines the OIDC issuer URL.",
                                  "type": "string"
                                },
                                "jwksUrl": {
                                  "description": "Defines the OIDC JWKS URL for token verification.\nRequired if OIDC discovery is disabled.",
                                  "type": "string"
                                },
                                "skipDiscovery": {
                                  "description": "Defines if OIDC endpoint discovery should be bypassed.\nLoginURL, RedeemURL, JWKSURL must be configured if discovery is disabled.",
                                  "type": "boolean"
                                }
                              },
                              "type": "object"
                            },
                            "proxyPrefix": {
                              "description": "Defines the url root path that OAuth Proxy should be nested under.",
                              "type": "string"
                            },
                            "redeemUrl": {
                              "description": "Defines the endpoint to redeem the authorization code received from the OAuth code flow.\nMust be set if OIDC.SkipDiscovery is true",
                              "type": "string"
                            },
                            "redisStore": {
                              "description": "Settings for Redis store when SessionStoreType is redis.",
                              "properties": {
                                "connectionUrl": {
                                  "description": "Defines the URL for the Redis server.",
                                  "type": "string"
                                }
                              },
                              "required": [
                                "connectionUrl"
                              ],
                              "type": "object"
                            },
                            "scope": {
                              "description": "Requested scopes.",
                              "type": "string"
                            },
                            "sessionStoreType": {
                              "description": "Defines where to store session data.",
                              "enum": [
                                "cookie",
                                "redis",
                                ""
                              ],
                              "type": "string"
                            },
                            "setAuthorizationHeader": {
                              "description": "Defines if the IDToken received by the OAuth Proxy should be added to the Authorization header.",
                              "type": "boolean"
                            },
                            "setXAuthRequestHeaders": {
                              "description": "Defines if claims from the access token is added to the X-Auth-Request-User, X-Auth-Request-Groups,\nX-Auth-Request-Email and X-Auth-Request-Preferred-Username request headers.\nThe access token is passed in the X-Auth-Request-Access-Token header.",
                              "type": "boolean"
                            }
                          },
                          "type": "object"
                        }
                      },
                      "type": "object"
                    },
                    "dockerfileName": {
                      "description": "Name of the Dockerfile that builds the component.\nMore info: https://www.radix.equinor.com/references/reference-radix-config/#dockerfilename",
                      "type": "string"
                    },
                    "enabled": {
                      "description": "Controls if the component shall be deployed to this environment.\nMore info: https://www.radix.equinor.com/references/reference-radix-config/#enabled",
                      "type": "boolean"
                    },
                    "environment": {
                      "description": "Name of the environment which the settings applies to.",
                      "maxLength": 63,
                      "minLength": 1,
                      "pattern": "^(([a-z0-9][-a-z0-9]*)?[a-z0-9])?$",
                      "type": "string"
                    },
                    "healthChecks": {
                      "description": "HealthChecks can tell Radix if your application is ready to receive traffic.\nDefaults to a TCP check against your first listed port.\nIf any healthchecks are defined, no defaults will be added and you should add your own readinessProbe.",
                      "properties": {
                        "livenessProbe": {
                          "description": "Periodic probe of container liveness.\nContainer will be restarted if the probe fails.\nMore info: https://kubernetes.io/docs/concepts/workloads/pods/pod-lifecycle#container-probes",
                          "properties": {
                            "exec": {
                              "description": "Exec specifies the action to take.",
                              "properties": {
                                "command": {
                                  "description": "Command is the command line to execute inside the container, the working directory for the\ncommand  is root ('/') in the container's filesystem. The command is simply exec'd, it is\nnot run inside a shell, so traditional shell instructions ('|', etc) won't work. To use\na shell, you need to explicitly call out to that shell.\nExit status of 0 is treated as live/healthy and non-zero is unhealthy.",
                                  "items": {
                                    "type": "string"
                                  },
                                  "type": "array",
                                  "x-kubernetes-list-type": "atomic"
                                }
                              },
                              "type": "object"
                            },
                            "failureThreshold": {
                              "default": 3,
                              "description": "Minimum consecutive failures for the probe to be considered failed after having succeeded.",
                              "format": "int32",
                              "minimum": 1,
                              "type": "integer"
                            },
                            "grpc": {
                              "description": "GRPC specifies an action involving a GRPC port.",
                              "properties": {
                                "port": {
                                  "description": "Port number of the gRPC service.",
                                  "format": "int32",
                                  "maximum": 65535,
                                  "minimum": 1,
                                  "type": "integer"
                                },
                                "service": {
                                  "default": "",
                                  "description": "Service is the name of the service to place in the gRPC HealthCheckRequest\n(see https://github.com/grpc/grpc/blob/master/doc/health-checking.md).\n\nIf this is not specified, the default behavior is defined by gRPC.",
                                  "type": "string"
                                }
                              },
                              "required": [
                                "port"
                              ],
                              "type": "object"
                            },
                            "httpGet": {
                              "description": "HTTPGet specifies the http request to perform.",
                              "properties": {
                                "host": {
                                  "description": "Host name to connect to, defaults to the pod IP. You probably want to set\n\"Host\" in httpHeaders instead.",
                                  "type": "string"
                                },
                                "httpHeaders": {
                                  "description": "Custom headers to set in the request. HTTP allows repeated headers.",
                                  "items": {
                                    "description": "HTTPHeader describes a custom header to be used in HTTP probes",
                                    "properties": {
                                      "name": {
                                        "description": "The header field name.\nThis will be canonicalized upon output, so case-variant names will be understood as the same header.",
                                        "type": "string"
                                      },
                                      "value": {
                                        "description": "The header field value",
                                        "type": "string"
                                      }
                                    },
                                    "required": [
                                      "name",
                                      "value"
                                    ],
                                    "type": "object"
                                  },
                                  "type": "array",
                                  "x-kubernetes-list-type": "atomic"
                                },
                                "path": {
                                  "description": "Path to access on the HTTP server.",
                                  "type": "string"
                                },
                                "port": {
                                  "description": "port number to access on the container.",
                                  "format": "int32",
                                  "maximum": 65535,
                                  "minimum": 1,
                                  "type": "integer"
                                },
                                "scheme": {
                                  "description": "Scheme to use for connecting to the host.\nDefaults to HTTP.",
                                  "enum": [
                                    "HTTPS",
                                    "HTTP"
                                  ],
                                  "type": "string"
                                }
                              },
                              "required": [
                                "port"
                              ],
                              "type": "object"
                            },
                            "initialDelaySeconds": {
                              "description": "Number of seconds after the container has started before liveness probes are initiated.\nMore info: https://kubernetes.io/docs/concepts/workloads/pods/pod-lifecycle#container-probes",
                              "format": "int32",
                              "type": "integer"
                            },
                            "periodSeconds": {
                              "default": 10,
                              "description": "How often (in seconds) to perform the probe.",
                              "format": "int32",
                              "minimum": 1,
                              "type": "integer"
                            },
                            "successThreshold": {
                              "default": 1,
                              "description": "Minimum consecutive successes for the probe to be considered successful after having failed.\nMust be 1 for liveness and startup.",
                              "format": "int32",
                              "minimum": 1,
                              "type": "integer"
                            },
                            "tcpSocket": {
                              "description": "TCPSocket specifies an action involving a TCP port.",
                              "properties": {
                                "host": {
                                  "description": "Optional: Host name to connect to, defaults to the pod IP.",
                                  "type": "string"
                                },
                                "port": {
                                  "description": "port number to access on the container.",
                                  "format": "int32",
                                  "maximum": 65535,
                                  "minimum": 1,
                                  "type": "integer"
                                }
                              },
                              "required": [
                                "port"
                              ],
                              "type": "object"
                            },
                            "timeoutSeconds": {
                              "default": 1,
                              "description": "Number of seconds after which the probe times out.\nMore info: https://kubernetes.io/docs/concepts/workloads/pods/pod-lifecycle#container-probes",
                              "format": "int32",
                              "minimum": 1,
                              "type": "integer"
                            }
                          },
                          "type": "object"
                        },
                        "readinessProbe": {
                          "description": "Periodic probe of container service readiness.\nContainer will be removed from service endpoints if the probe fails.\nMore info: https://kubernetes.io/docs/concepts/workloads/pods/pod-lifecycle#container-probes\nDefaults to TCP Probe against the first listed port",
                          "properties": {
                            "exec": {
                              "description": "Exec specifies the action to take.",
                              "properties": {
                                "command": {
                                  "description": "Command is the command line to execute inside the container, the working directory for the\ncommand  is root ('/') in the container's filesystem. The command is simply exec'd, it is\nnot run inside a shell, so traditional shell instructions ('|', etc) won't work. To use\na shell, you need to explicitly call out to that shell.\nExit status of 0 is treated as live/healthy and non-zero is unhealthy.",
                                  "items": {
                                    "type": "string"
                                  },
                                  "type": "array",
                                  "x-kubernetes-list-type": "atomic"
                                }
                              },
                              "type": "object"
                            },
                            "failureThreshold": {
                              "default": 3,
                              "description": "Minimum consecutive failures for the probe to be considered failed after having succeeded.",
                              "format": "int32",
                              "minimum": 1,
                              "type": "integer"
                            },
                            "grpc": {
                              "description": "GRPC specifies an action involving a GRPC port.",
                              "properties": {
                                "port": {
                                  "description": "Port number of the gRPC service.",
                                  "format": "int32",
                                  "maximum": 65535,
                                  "minimum": 1,
                                  "type": "integer"
                                },
                                "service": {
                                  "default": "",
                                  "description": "Service is the name of the service to place in the gRPC HealthCheckRequest\n(see https://github.com/grpc/grpc/blob/master/doc/health-checking.md).\n\nIf this is not specified, the default behavior is defined by gRPC.",
                                  "type": "string"
                                }
                              },
                              "required": [
                                "port"
                              ],
                              "type": "object"
                            },
                            "httpGet": {
                              "description": "HTTPGet specifies the http request to perform.",
                              "properties": {
                                "host": {
                                  "description": "Host name to connect to, defaults to the pod IP. You probably want to set\n\"Host\" in httpHeaders instead.",
                                  "type": "string"
                                },
                                "httpHeaders": {
                                  "description": "Custom headers to set in the request. HTTP allows repeated headers.",
                                  "items": {
                                    "description": "HTTPHeader describes a custom header to be used in HTTP probes",
                                    "properties": {
                                      "name": {
                                        "description": "The header field name.\nThis will be canonicalized upon output, so case-variant names will be understood as the same header.",
                                        "type": "string"
                                      },
                                      "value": {
                                        "description": "The header field value",
                                        "type": "string"
                                      }
                                    },
                                    "required": [
                                      "name",
                                      "value"
                                    ],
                                    "type": "object"
                                  },
                                  "type": "array",
                                  "x-kubernetes-list-type": "atomic"
                                },
                                "path": {
                                  "description": "Path to access on the HTTP server.",
                                  "type": "string"
                                },
                                "port": {
                                  "description": "port number to access on the container.",
                                  "format": "int32",
                                  "maximum": 65535,
                                  "minimum": 1,
                                  "type": "integer"
                                },
                                "scheme": {
                                  "description": "Scheme to use for connecting to the host.\nDefaults to HTTP.",
                                  "enum": [
                                    "HTTPS",
                                    "HTTP"
                                  ],
                                  "type": "string"
                                }
                              },
                              "required": [
                                "port"
                              ],
                              "type": "object"
                            },
                            "initialDelaySeconds": {
                              "description": "Number of seconds after the container has started before liveness probes are initiated.\nMore info: https://kubernetes.io/docs/concepts/workloads/pods/pod-lifecycle#container-probes",
                              "format": "int32",
                              "type": "integer"
                            },
                            "periodSeconds": {
                              "default": 10,
                              "description": "How often (in seconds) to perform the probe.",
                              "format": "int32",
                              "minimum": 1,
                              "type": "integer"
                            },
                            "successThreshold": {
                              "default": 1,
                              "description": "Minimum consecutive successes for the probe to be considered successful after having failed.\nMust be 1 for liveness and startup.",
                              "format": "int32",
                              "minimum": 1,
                              "type": "integer"
                            },
                            "tcpSocket": {
                              "description": "TCPSocket specifies an action involving a TCP port.",
                              "properties": {
                                "host": {
                                  "description": "Optional: Host name to connect to, defaults to the pod IP.",
                                  "type": "string"
                                },
                                "port": {
                                  "description": "port number to access on the container.",
                                  "format": "int32",
                                  "maximum": 65535,
                                  "minimum": 1,
                                  "type": "integer"
                                }
                              },
                              "required": [
                                "port"
                              ],
                              "type": "object"
                            },
                            "timeoutSeconds": {
                              "default": 1,
                              "description": "Number of seconds after which the probe times out.\nMore info: https://kubernetes.io/docs/concepts/workloads/pods/pod-lifecycle#container-probes",
                              "format": "int32",
                              "minimum": 1,
                              "type": "integer"
                            }
                          },
                          "type": "object"
                        },
                        "startupProbe": {
                          "description": "StartupProbe indicates that the Pod has successfully initialized.\nIf specified, no other probes are executed until this completes successfully.\nIf this probe fails, the Pod will be restarted, just as if the livenessProbe failed.\nThis can be used to provide different probe parameters at the beginning of a Pod's lifecycle,\nwhen it might take a long time to load data or warm a cache, than during steady-state operation.\nMore info: https://kubernetes.io/docs/concepts/workloads/pods/pod-lifecycle#container-probes",
                          "properties": {
                            "exec": {
                              "description": "Exec specifies the action to take.",
                              "properties": {
                                "command": {
                                  "description": "Command is the command line to execute inside the container, the working directory for the\ncommand  is root ('/') in the container's filesystem. The command is simply exec'd, it is\nnot run inside a shell, so traditional shell instructions ('|', etc) won't work. To use\na shell, you need to explicitly call out to that shell.\nExit status of 0 is treated as live/healthy and non-zero is unhealthy.",
                                  "items": {
                                    "type": "string"
                                  },
                                  "type": "array",
                                  "x-kubernetes-list-type": "atomic"
                                }
                              },
                              "type": "object"
                            },
                            "failureThreshold": {
                              "default": 3,
                              "description": "Minimum consecutive failures for the probe to be considered failed after having succeeded.",
                              "format": "int32",
                              "minimum": 1,
                              "type": "integer"
                            },
                            "grpc": {
                              "description": "GRPC specifies an action involving a GRPC port.",
                              "properties": {
                                "port": {
                                  "description": "Port number of the gRPC service.",
                                  "format": "int32",
                                  "maximum": 65535,
                                  "minimum": 1,
                                  "type": "integer"
                                },
                                "service": {
                                  "default": "",
                                  "description": "Service is the name of the service to place in the gRPC HealthCheckRequest\n(see https://github.com/grpc/grpc/blob/master/doc/health-checking.md).\n\nIf this is not specified, the default behavior is defined by gRPC.",
                                  "type": "string"
                                }
                              },
                              "required": [
                                "port"
                              ],
                              "type": "object"
                            },
                            "httpGet": {
                              "description": "HTTPGet specifies the http request to perform.",
                              "properties": {
                                "host": {
                                  "description": "Host name to connect to, defaults to the pod IP. You probably want to set\n\"Host\" in httpHeaders instead.",
                                  "type": "string"
                                },
                                "httpHeaders": {
                                  "description": "Custom headers to set in the request. HTTP allows repeated headers.",
                                  "items": {
                                    "description": "HTTPHeader describes a custom header to be used in HTTP probes",
                                    "properties": {
                                      "name": {
                                        "description": "The header field name.\nThis will be canonicalized upon output, so case-variant names will be understood as the same header.",
                                        "type": "string"
                                      },
                                      "value": {
                                        "description": "The header field value",
                                        "type": "string"
                                      }
                                    },
                                    "required": [
                                      "name",
                                      "value"
                                    ],
                                    "type": "object"
                                  },
                                  "type": "array",
                                  "x-kubernetes-list-type": "atomic"
                                },
                                "path": {
                                  "description": "Path to access on the HTTP server.",
                                  "type": "string"
                                },
                                "port": {
                                  "description": "port number to access on the container.",
                                  "format": "int32",
                                  "maximum": 65535,
                                  "minimum": 1,
                                  "type": "integer"
                                },
                                "scheme": {
                                  "description": "Scheme to use for connecting to the host.\nDefaults to HTTP.",
                                  "enum": [
                                    "HTTPS",
                                    "HTTP"
                                  ],
                                  "type": "string"
                                }
                              },
                              "required": [
                                "port"
                              ],
                              "type": "object"
                            },
                            "initialDelaySeconds": {
                              "description": "Number of seconds after the container has started before liveness probes are initiated.\nMore info: https://kubernetes.io/docs/concepts/workloads/pods/pod-lifecycle#container-probes",
                              "format": "int32",
                              "type": "integer"
                            },
                            "periodSeconds": {
                              "default": 10,
                              "description": "How often (in seconds) to perform the probe.",
                              "format": "int32",
                              "minimum": 1,
                              "type": "integer"
                            },
                            "successThreshold": {
                              "default": 1,
                              "description": "Minimum consecutive successes for the probe to be considered successful after having failed.\nMust be 1 for liveness and startup.",
                              "format": "int32",
                              "minimum": 1,
                              "type": "integer"
                            },
                            "tcpSocket": {
                              "description": "TCPSocket specifies an action involving a TCP port.",
                              "properties": {
                                "host": {
                                  "description": "Optional: Host name to connect to, defaults to the pod IP.",
                                  "type": "string"
                                },
                                "port": {
                                  "description": "port number to access on the container.",
                                  "format": "int32",
                                  "maximum": 65535,
                                  "minimum": 1,
                                  "type": "integer"
                                }
                              },
                              "required": [
                                "port"
                              ],
                              "type": "object"
                            },
                            "timeoutSeconds": {
                              "default": 1,
                              "description": "Number of seconds after which the probe times out.\nMore info: https://kubernetes.io/docs/concepts/workloads/pods/pod-lifecycle#container-probes",
                              "format": "int32",
                              "minimum": 1,
                              "type": "integer"
                            }
                          },
                          "type": "object"
                        }
                      },
                      "type": "object"
                    },
                    "horizontalScaling": {
                      "description": "Configuration for automatic horizontal scaling of replicas.\nMore info: https://www.radix.equinor.com/references/reference-radix-config/#horizontalscaling",
                      "properties": {
                        "cooldownPeriod": {
                          "description": "CooldownPeriod to wait after the last trigger reported active before scaling the resource back to 0. Defaults to 5min",
                          "format": "int32",
                          "minimum": 15,
                          "type": "integer"
                        },
                        "maxReplicas": {
                          "description": "Defines the maximum number of replicas.",
                          "format": "int32",
                          "minimum": 1,
                          "type": "integer"
                        },
                        "minReplicas": {
                          "default": 1,
                          "description": "Defines the minimum number of replicas.",
                          "format": "int32",
                          "minimum": 0,
                          "type": "integer"
                        },
                        "pollingInterval": {
                          "description": "PollingInterval configures how often to check each trigger on. Defaults to 30sec",
                          "format": "int32",
                          "minimum": 15,
                          "type": "integer"
                        },
                        "resources": {
                          "description": "Deprecated: Use CPU and/or Memory triggers instead\nDefines the resource usage parameters for the horizontal pod autoscaler.",
                          "properties": {
                            "cpu": {
                              "description": "Defines the CPU usage parameters for the horizontal pod autoscaler.",
                              "properties": {
                                "averageUtilization": {
                                  "description": "Defines the resource usage which triggers scaling for the horizontal pod autoscaler.",
                                  "format": "int32",
                                  "minimum": 1,
                                  "type": "integer"
                                }
                              },
                              "required": [
                                "averageUtilization"
                              ],
                              "type": "object"
                            },
                            "memory": {
                              "description": "Defines the memory usage parameters for the horizontal pod autoscaler.",
                              "properties": {
                                "averageUtilization": {
                                  "description": "Defines the resource usage which triggers scaling for the horizontal pod autoscaler.",
                                  "format": "int32",
                                  "minimum": 1,
                                  "type": "integer"
                                }
                              },
                              "required": [
                                "averageUtilization"
                              ],
                              "type": "object"
                            }
                          },
                          "type": "object"
                        },
                        "triggers": {
                          "description": "Defines a list of triggers the component replicas will scale on. Defaults to 80% CPU.",
                          "items": {
                            "description": "RadixHorizontalScalingTrigger defines configuration for a specific trigger.",
                            "maxProperties": 2,
                            "minProperties": 2,
                            "properties": {
                              "azureServiceBus": {
                                "description": "AzureServiceBus defines a trigger that scales based on number of messages in queue",
                                "properties": {
                                  "activationMessageCount": {
                                    "description": "ActivationMessageCount = Target value for activating the scaler. (Default: 0, Optional)",
                                    "minimum": 0,
                                    "type": "integer"
                                  },
                                  "authentication": {
                                    "description": "Azure Service Bus requires Workload Identity configured with a ClientID",
                                    "properties": {
                                      "identity": {
                                        "description": "RadixHorizontalScalingRequiredIdentity configuration for federation with required azure identity providers.",
                                        "properties": {
                                          "azure": {
                                            "description": "Azure identity configuration",
                                            "properties": {
                                              "clientId": {
                                                "description": "Defines the Client ID for a user defined managed identity or application ID for an application registration.",
                                                "type": "string"
                                              }
                                            },
                                            "required": [
                                              "clientId"
                                            ],
                                            "type": "object"
                                          }
                                        },
                                        "required": [
                                          "azure"
                                        ],
                                        "type": "object"
                                      }
                                    },
                                    "required": [
                                      "identity"
                                    ],
                                    "type": "object"
                                  },
                                  "messageCount": {
                                    "description": "MessageCount  - Amount of active messages in your Azure Service Bus queue or topic to scale on. Defaults to 5 messages\nDesiredReplicas Number of replicas to which the resource has to be scaled between the start and end of the cron schedule.",
                                    "minimum": 1,
                                    "type": "integer"
                                  },
                                  "namespace": {
                                    "description": "Namespace - Name of the Azure Service Bus namespace that contains your queue or topic. Required when using workload identity",
                                    "maxLength": 50,
                                    "minLength": 6,
                                    "pattern": "^(([a-z][-a-z0-9]*)?[a-z0-9])?$",
                                    "type": "string"
                                  },
                                  "queueName": {
                                    "description": "QueueName selects the target queue. QueueName wil take precedence over TopicName.",
                                    "maxLength": 260,
                                    "minLength": 1,
                                    "pattern": "^(([a-z0-9][-_a-z0-9./]*)?[a-z0-9])?$",
                                    "type": "string"
                                  },
                                  "subscriptionName": {
                                    "description": "SubscriptionName is required when TopicName is set.",
                                    "maxLength": 50,
                                    "minLength": 1,
                                    "pattern": "^(([a-z0-9][-_a-z0-9./]*)?[a-z0-9])?$",
                                    "type": "string"
                                  },
                                  "topicName": {
                                    "description": "TopicName selectes the target topic, requires SubscriptionName to be set.",
                                    "maxLength": 260,
                                    "minLength": 1,
                                    "pattern": "^(([a-z0-9][-_a-z0-9./]*)?[a-z0-9])?$",
                                    "type": "string"
                                  }
                                },
                                "required": [
                                  "authentication",
                                  "namespace"
                                ],
                                "type": "object"
                              },
                              "cpu": {
                                "description": "Cpu defines a trigger based on CPU usage",
                                "properties": {
                                  "value": {
                                    "description": "Value - the target value is the average of the resource metric across all relevant pods, represented as a percentage of the requested value of the resource for the pods.",
                                    "minimum": 15,
                                    "type": "integer"
                                  }
                                },
                                "required": [
                                  "value"
                                ],
                                "type": "object"
                              },
                              "cron": {
                                "description": "Cron defines a trigger that scales based on start and end times",
                                "properties": {
                                  "desiredReplicas": {
                                    "description": "DesiredReplicas Number of replicas to which the resource has to be scaled between the start and end of the cron schedule.",
                                    "minimum": 1,
                                    "type": "integer"
                                  },
                                  "end": {
                                    "description": "End is a Cron expression indicating the End of the cron schedule.",
                                    "pattern": "^((((\\d+,)+\\d+|(\\d+(\\/|-)\\d+)|\\d+|\\*) ?){5})$",
                                    "type": "string"
                                  },
                                  "start": {
                                    "description": "Start is a Cron expression indicating the start of the cron schedule.",
                                    "pattern": "^((((\\d+,)+\\d+|(\\d+(\\/|-)\\d+)|\\d+|\\*) ?){5})$",
                                    "type": "string"
                                  },
                                  "timezone": {
                                    "description": "Timezone One of the acceptable values from the IANA Time Zone Database. The list of timezones can be found at https://en.wikipedia.org/wiki/List_of_tz_database_time_zones",
                                    "type": "string"
                                  }
                                },
                                "required": [
                                  "desiredReplicas",
                                  "end",
                                  "start",
                                  "timezone"
                                ],
                                "type": "object"
                              },
                              "memory": {
                                "description": "Memory defines a trigger based on memory usage",
                                "properties": {
                                  "value": {
                                    "description": "Value - the target value is the average of the resource metric across all relevant pods, represented as a percentage of the requested value of the resource for the pods.",
                                    "minimum": 15,
                                    "type": "integer"
                                  }
                                },
                                "required": [
                                  "value"
                                ],
                                "type": "object"
                              },
                              "name": {
                                "description": "Name of trigger, must be unique",
                                "maxLength": 50,
                                "minLength": 1,
                                "pattern": "^(([a-z0-9][-a-z0-9]*)?[a-z0-9])?$",
                                "type": "string"
                              }
                            },
                            "required": [
                              "name"
                            ],
                            "type": "object"
                          },
                          "type": "array",
                          "x-kubernetes-list-map-keys": [
                            "name"
                          ],
                          "x-kubernetes-list-type": "map"
                        }
                      },
                      "required": [
                        "maxReplicas"
                      ],
                      "type": "object"
                    },
                    "identity": {
                      "description": "Environment specific configuration for workload identity (federated credentials).\nMore info: https://www.radix.equinor.com/references/reference-radix-config/#identity",
                      "properties": {
                        "azure": {
                          "description": "Azure identity configuration",
                          "properties": {
                            "clientId": {
                              "description": "Defines the Client ID for a user defined managed identity or application ID for an application registration.",
                              "type": "string"
                            }
                          },
                          "required": [
                            "clientId"
                          ],
                          "type": "object"
                        }
                      },
                      "type": "object"
                    },
                    "image": {
                      "description": "Name of an existing container image to use when running the component.\nMore info: https://www.radix.equinor.com/references/reference-radix-config/#image",
                      "type": "string"
                    },
                    "imageTagName": {
                      "description": "The imageTagName allows for flexible configuration of fixed images,\nbuilt outside of Radix, to be configured with separate tag for each environment.\nMore info: https://www.radix.equinor.com/references/reference-radix-config/#imagetagname",
                      "type": "string"
                    },
                    "monitoring": {
                      "description": "Enabled or disables collection of custom Prometheus metrics.\nMore info: https://www.radix.equinor.com/references/reference-radix-config/#monitoring",
                      "type": "boolean"
                    },
                    "network": {
                      "description": "Environment specific network settings.",
                      "properties": {
                        "ingress": {
                          "description": "Ingress defines settings for ingress traffic.",
                          "properties": {
                            "public": {
                              "description": "Public defines settings for public traffic.",
                              "properties": {
                                "allow": {
                                  "description": "Allow defines a list of public IP addresses or CIDRs which are allowed to access the component.\nAll IP addresses are allowed if this field is empty or not set.",
                                  "items": {
                                    "description": "IP address or CIDR.",
                                    "pattern": "^(?:(?:25[0-5]|2[0-4][0-9]|[01]?[0-9][0-9]?)\\.){3}(?:25[0-5]|2[0-4][0-9]|[01]?[0-9][0-9]?)(\\/([0-9]|[1-2][0-9]|3[0-2]))?$",
                                    "type": "string"
                                  },
                                  "type": "array"
                                },
                                "proxyBodySize": {
                                  "description": "Sets the maximum allowed size of the client request body.\nSizes can be specified in bytes, kilobytes (suffixes k and K), megabytes (suffixes m and M), or gigabytes (suffixes g and G) for example, \"1024\", \"64k\", \"32m\", \"2g\"\nIf the size in a request exceeds the configured value, the 413 (Request Entity Too Large) error is returned to the client.\nSetting size to 0 disables checking of client request body size.",
                                  "pattern": "^(?:0|[1-9][0-9]*[kKmMgG]?)$",
                                  "type": "string"
                                },
                                "proxyReadTimeout": {
                                  "description": "Defines a timeout, in seconds, for reading a response from the proxied server.\nThe timeout is set only between two successive read operations, not for the transmission of the whole response.\nIf the proxied server does not transmit anything within this time, the connection is closed.",
                                  "minimum": 0,
                                  "type": "integer"
                                },
                                "proxySendTimeout": {
                                  "description": "Defines a timeout, in seconds, for transmitting a request to the proxied server.\nThe timeout is set only between two successive write operations, not for the transmission of the whole request.\nIf the proxied server does not receive anything within this time, the connection is closed.",
                                  "minimum": 0,
                                  "type": "integer"
                                }
                              },
                              "type": "object"
                            }
                          },
                          "type": "object"
                        }
                      },
                      "type": "object"
                    },
                    "node": {
                      "description": "Environment specific GPU requirements for the component.\nMore info: https://www.radix.equinor.com/references/reference-radix-config/#node",
                      "properties": {
                        "gpu": {
                          "description": "Defines rules for allowed GPU types.\nMore info: https://www.radix.equinor.com/references/reference-radix-config/#gpu",
                          "type": "string"
                        },
                        "gpuCount": {
                          "description": "Defines minimum number of required GPUs.",
                          "type": "string"
                        }
                      },
                      "type": "object"
                    },
                    "readOnlyFileSystem": {
                      "description": "Controls if the filesystem shall be read-only.",
                      "type": "boolean"
                    },
                    "replicas": {
                      "description": "Number of desired replicas.\nMore info: https://www.radix.equinor.com/references/reference-radix-config/#replicas",
                      "minimum": 0,
                      "type": "integer"
                    },
                    "resources": {
                      "description": "Environment specific configuration for CPU and memory resources.\nMore info: https://www.radix.equinor.com/references/reference-radix-config/#resources",
                      "properties": {
                        "limits": {
                          "additionalProperties": {
                            "type": "string"
                          },
                          "description": "Limits describes the maximum amount of compute resources allowed.",
                          "type": "object"
                        },
                        "requests": {
                          "additionalProperties": {
                            "type": "string"
                          },
                          "description": "Requests describes the minimum amount of compute resources required.\nIf Requests is omitted for a container, it defaults to Limits if\nthat is explicitly specified, otherwise to an implementation-defined value.",
                          "type": "object"
                        }
                      },
                      "type": "object"
                    },
                    "runtime": {
                      "description": "Runtime defines environment specific target runtime requirements for the component",
                      "properties": {
                        "architecture": {
                          "default": "amd64",
                          "description": "CPU architecture target for the component or job. Defaults to amd64.",
                          "enum": [
                            "amd64",
                            "arm64"
                          ],
                          "type": "string"
                        }
                      },
                      "type": "object"
                    },
                    "secretRefs": {
                      "description": "Environment specific configuration for external secret stores, like Azure KeyVault.\nMore info: https://www.radix.equinor.com/references/reference-radix-config/#secretrefs",
                      "properties": {
                        "azureKeyVaults": {
                          "description": "List of Azure Key Vaults to get secrets from.",
                          "items": {
                            "description": "RadixAzureKeyVault defines an Azure keyvault.",
                            "properties": {
                              "items": {
                                "description": "List of keyvault items (secrets, keys and certificates).",
                                "items": {
                                  "description": "RadixAzureKeyVaultItem defines Azure Key Vault setting: secrets, keys, certificates",
                                  "properties": {
                                    "alias": {
                                      "description": "Alias overrides the default file name used when mounting the secret, key or certificate.",
                                      "minLength": 1,
                                      "type": "string"
                                    },
                                    "encoding": {
                                      "description": "Encoding defines the encoding of a keyvault item when stored in the container.\nSetting encoding to base64 and format to pfx will fetch and write the base64 decoded pfx binary.",
                                      "enum": [
                                        "base64"
                                      ],
                                      "type": "string"
                                    },
                                    "envVar": {
                                      "description": "Defines the name of the environment variable that will contain the value of the secret, key or certificate.",
                                      "type": "string"
                                    },
                                    "format": {
                                      "description": "Defines the format of the keyvault item.\npfx is only supported with type secret and PKCS12 or ECC certificate.\nDefault format for certificates is pem.",
                                      "enum": [
                                        "pem",
                                        "pfx"
                                      ],
                                      "type": "string"
                                    },
                                    "k8sSecretType": {
                                      "description": "K8sSecretType defines the type of Kubernetes secret the keyvault item will be stored in.\nopaque corresponds to \"Opaque\" and \"kubernetes.io/tls\" secret types: https://kubernetes.io/docs/concepts/configuration/secret/#secret-types",
                                      "enum": [
                                        "opaque",
                                        "tls"
                                      ],
                                      "type": "string"
                                    },
                                    "name": {
                                      "description": "Name of a secret, key or certificate in the keyvault.",
                                      "maxLength": 127,
                                      "minLength": 1,
                                      "type": "string"
                                    },
                                    "type": {
                                      "description": "Type of item in the keyvault referenced by the name.",
                                      "enum": [
                                        "secret",
                                        "key",
                                        "cert"
                                      ],
                                      "type": "string"
                                    },
                                    "version": {
                                      "description": "Defines that a specific version of a keyvault item should be loaded.\nThe latest version is loaded when this field is not set.",
                                      "type": "string"
                                    }
                                  },
                                  "required": [
                                    "name"
                                  ],
                                  "type": "object"
                                },
                                "minItems": 1,
                                "type": "array"
                              },
                              "name": {
                                "description": "Name of the Azure keyvault.",
                                "maxLength": 24,
                                "minLength": 3,
                                "type": "string"
                              },
                              "path": {
                                "description": "Path where secrets from the keyvault is mounted.",
                                "minLength": 1,
                                "type": "string"
                              },
                              "useAzureIdentity": {
                                "description": "UseAzureIdentity defines that credentials for accessing Azure Key Vault will be acquired using Azure Workload Identity instead of using a ClientID and Secret.",
                                "type": "boolean"
                              }
                            },
                            "required": [
                              "items",
                              "name"
                            ],
                            "type": "object"
                          },
                          "type": "array"
                        }
                      },
                      "type": "object"
                    },
                    "src": {
                      "description": "Path to the Dockerfile that builds the component.\nMore info: https://www.radix.equinor.com/references/reference-radix-config/#src",
                      "type": "string"
                    },
                    "variables": {
                      "additionalProperties": {
                        "type": "string"
                      },
                      "description": "Environment specific environment variables.\nVariable names defined here have precedence over variables defined on component level.",
                      "type": "object"
                    },
                    "volumeMounts": {
                      "description": "Configuration for mounting cloud storage into the component.\nMore info: https://www.radix.equinor.com/references/reference-radix-config/#volumemounts",
                      "items": {
                        "description": "RadixVolumeMount defines an external storage resource.",
                        "properties": {
                          "accessMode": {
                            "description": "Access mode from a container to an external storage. ReadOnlyMany (default), ReadWriteOnce, ReadWriteMany.\nMore info: https://www.radix.equinor.com/guides/volume-mounts/optional-settings/\nDeprecated, use BlobFuse2 instead.",
                            "enum": [
                              "ReadOnlyMany",
                              "ReadWriteOnce",
                              "ReadWriteMany",
                              ""
                            ],
                            "type": "string"
                          },
                          "azureFile": {
                            "description": "AzureFile settings for Azure File CSI driver\nDeprecated.",
                            "properties": {
                              "accessMode": {
                                "description": "Access mode from a container to an external storage. ReadOnlyMany (default), ReadWriteOnce, ReadWriteMany.\nMore info: https://www.radix.equinor.com/guides/volume-mounts/optional-settings/",
                                "enum": [
                                  "ReadOnlyMany",
                                  "ReadWriteOnce",
                                  "ReadWriteMany",
                                  ""
                                ],
                                "type": "string"
                              },
                              "bindingMode": {
                                "description": "Binding mode from a container to an external storage. Immediate (default), WaitForFirstConsumer.\nMore info: https://www.radix.equinor.com/guides/volume-mounts/optional-settings/",
                                "enum": [
                                  "Immediate",
                                  "WaitForFirstConsumer",
                                  ""
                                ],
                                "type": "string"
                              },
                              "gid": {
                                "description": "GID defines the group ID (number) which will be set as owner of the mounted volume.",
                                "type": "string"
                              },
                              "requestsStorage": {
                                "description": "Requested size (opens new window)of allocated mounted volume. Default value is set to \"1Mi\" (1 megabyte). Current version of the driver does not affect mounted volume size\nMore info: https://kubernetes.io/docs/tasks/configure-pod-container/configure-persistent-volume-storage/#create-a-persistentvolumeclaim",
                                "type": "string"
                              },
                              "share": {
                                "description": "Share. Name of the file share in the external storage resource.",
                                "type": "string"
                              },
                              "skuName": {
                                "description": "SKU Type of Azure storage.\nMore info: https://learn.microsoft.com/en-us/rest/api/storagerp/srp_sku_types",
                                "type": "string"
                              },
                              "uid": {
                                "description": "UID defines the user ID (number) which will be set as owner of the mounted volume.",
                                "type": "string"
                              }
                            },
                            "type": "object"
                          },
                          "bindingMode": {
                            "description": "Binding mode from a container to an external storage. Immediate (default), WaitForFirstConsumer.\nMore info: https://www.radix.equinor.com/guides/volume-mounts/optional-settings/\nDeprecated, use BlobFuse2 instead.",
                            "enum": [
                              "Immediate",
                              "WaitForFirstConsumer",
                              ""
                            ],
                            "type": "string"
                          },
                          "blobFuse2": {
                            "description": "BlobFuse2 settings for Azure Storage FUSE CSI driver with the protocol fuse2",
                            "properties": {
                              "accessMode": {
                                "description": "Access mode from a container to an external storage. ReadOnlyMany (default), ReadWriteOnce, ReadWriteMany.\nMore info: https://www.radix.equinor.com/guides/volume-mounts/optional-settings/",
                                "enum": [
                                  "ReadOnlyMany",
                                  "ReadWriteOnce",
                                  "ReadWriteMany",
                                  ""
                                ],
                                "type": "string"
                              },
                              "bindingMode": {
                                "description": "Binding mode from a container to an external storage. Immediate (default), WaitForFirstConsumer.\nMore info: https://www.radix.equinor.com/guides/volume-mounts/optional-settings/",
                                "enum": [
                                  "Immediate",
                                  "WaitForFirstConsumer",
                                  ""
                                ],
                                "type": "string"
                              },
                              "container": {
                                "description": "Container. Name of the container in the external storage resource.",
                                "type": "string"
                              },
                              "gid": {
                                "description": "GID defines the group ID (number) which will be set as owner of the mounted volume.",
                                "type": "string"
                              },
                              "protocol": {
                                "description": "Holds protocols of BlobFuse2 Azure Storage FUSE driver. Default is fuse2.",
                                "enum": [
                                  "fuse2",
                                  ""
                                ],
                                "type": "string"
                              },
                              "requestsStorage": {
                                "description": "Requested size (opens new window)of allocated mounted volume. Default value is set to \"1Mi\" (1 megabyte). Current version of the driver does not affect mounted volume size\nMore info: https://kubernetes.io/docs/tasks/configure-pod-container/configure-persistent-volume-storage/#create-a-persistentvolumeclaim",
                                "type": "string"
                              },
                              "resourceGroup": {
                                "description": "ResourceGroup of a storage account. Applicable when using a workload identity.",
                                "type": "string"
                              },
                              "skuName": {
                                "description": "SKU Type of Azure storage.\nMore info: https://learn.microsoft.com/en-us/rest/api/storagerp/srp_sku_types",
                                "enum": [
                                  "Standard_LRS",
                                  "Premium_LRS",
                                  "Standard_GRS",
                                  "Standard_RAGRS",
                                  ""
                                ],
                                "type": "string"
                              },
                              "storageAccount": {
                                "description": "Name of a storage account. It is mandatory when using a workload identity. It is optional when using Access Key, if it is not defined, it will be configured in a secret.",
                                "type": "string"
                              },
                              "streaming": {
                                "description": "Configure Streaming mode. Used for blobfuse2.\nMore info: https://github.com/Azure/azure-storage-fuse/blob/main/STREAMING.md",
                                "properties": {
                                  "blockSize": {
                                    "description": "Optional. The size of each block to be cached in memory (in MB).",
                                    "format": "int64",
                                    "minimum": 1,
                                    "type": "integer"
                                  },
                                  "bufferSize": {
                                    "description": "Optional. The size of each buffer to be cached in memory (in MB).",
                                    "format": "int64",
                                    "minimum": 1,
                                    "type": "integer"
                                  },
                                  "enabled": {
                                    "description": "Enable streaming mode. Default true.",
                                    "type": "boolean"
                                  },
                                  "maxBlocksPerFile": {
                                    "description": "Optional. The maximum number of blocks to be cached in memory.",
                                    "format": "int64",
                                    "minimum": 1,
                                    "type": "integer"
                                  },
                                  "maxBuffers": {
                                    "description": "Optional. The total number of buffers to be cached in memory (in MB).",
                                    "format": "int64",
                                    "minimum": 1,
                                    "type": "integer"
                                  },
                                  "streamCache": {
                                    "description": "Optional. Limit total amount of data being cached in memory to conserve memory footprint of blobfuse (in MB).",
                                    "format": "int64",
                                    "minimum": 1,
                                    "type": "integer"
                                  }
                                },
                                "type": "object"
                              },
                              "uid": {
                                "description": "UID defines the user ID (number) which will be set as owner of the mounted volume.",
                                "type": "string"
                              },
                              "useAdls": {
                                "description": "Enables blobfuse to access Azure DataLake storage account. When set to false, blobfuse will access Azure Block Blob storage account, hierarchical file system is not supported.\nDefault false. This must be turned on when HNS enabled account is mounted.",
                                "type": "boolean"
                              }
                            },
                            "required": [
                              "container"
                            ],
                            "type": "object"
                          },
                          "container": {
                            "description": "Deprecated. Only required by the deprecated type: blob.",
                            "type": "string"
                          },
                          "emptyDir": {
                            "description": "EmptyDir settings for EmptyDir volume",
                            "properties": {
                              "sizeLimit": {
                                "anyOf": [
                                  {
                                    "type": "integer"
                                  },
                                  {
                                    "type": "string"
                                  }
                                ],
                                "description": "SizeLimit defines the size of the emptyDir volume",
                                "pattern": "^(\\+|-)?(([0-9]+(\\.[0-9]*)?)|(\\.[0-9]+))(([KMGTPE]i)|[numkMGTPE]|([eE](\\+|-)?(([0-9]+(\\.[0-9]*)?)|(\\.[0-9]+))))?$",
                                "x-kubernetes-int-or-string": true
                              }
                            },
                            "required": [
                              "sizeLimit"
                            ],
                            "type": "object"
                          },
                          "gid": {
                            "description": "GID defines the group ID (number) which will be set as owner of the mounted volume.\nDeprecated, use BlobFuse2 or AzureFile instead.",
                            "type": "string"
                          },
                          "name": {
                            "description": "User-defined name of the volume mount.\nMust be unique for the component.",
                            "maxLength": 40,
                            "minLength": 1,
                            "type": "string"
                          },
                          "path": {
                            "description": "Path defines in which directory the external storage is mounted.",
                            "minLength": 1,
                            "type": "string"
                          },
                          "requestsStorage": {
                            "description": "More info: https://www.radix.equinor.com/guides/volume-mounts/optional-settings/\nDeprecated, use BlobFuse2 or AzureFile instead.",
                            "type": "string"
                          },
                          "skuName": {
                            "description": "More info: https://www.radix.equinor.com/guides/volume-mounts/optional-settings/\nDeprecated, use BlobFuse2 or AzureFile instead.",
                            "type": "string"
                          },
                          "storage": {
                            "description": "Storage defines the name of the container in the external storage resource.\nDeprecated, use BlobFuse2 or AzureFile instead.",
                            "type": "string"
                          },
                          "type": {
                            "description": "Type defines the storage type.\nDeprecated, use BlobFuse2 or AzureFile instead.",
                            "enum": [
                              "blob",
                              "azure-blob",
                              "azure-file",
                              ""
                            ],
                            "type": "string"
                          },
                          "uid": {
                            "description": "UID defines the user ID (number) which will be set as owner of the mounted volume.\nDeprecated, use BlobFuse2 or AzureFile instead.",
                            "type": "string"
                          }
                        },
                        "required": [
                          "name",
                          "path"
                        ],
                        "type": "object"
                      },
                      "type": "array"
                    }
                  },
                  "required": [
                    "environment"
                  ],
                  "type": "object"
                },
                "type": "array",
                "x-kubernetes-list-map-keys": [
                  "environment"
                ],
                "x-kubernetes-list-type": "map"
              },
              "healthChecks": {
                "description": "HealthChecks can tell Radix if your application is ready to receive traffic.\nDefaults to a TCP check against your first listed port.\nIf any healthchecks are defined, no defaults will be added and you should add your own readinessProbe.",
                "properties": {
                  "livenessProbe": {
                    "description": "Periodic probe of container liveness.\nContainer will be restarted if the probe fails.\nMore info: https://kubernetes.io/docs/concepts/workloads/pods/pod-lifecycle#container-probes",
                    "properties": {
                      "exec": {
                        "description": "Exec specifies the action to take.",
                        "properties": {
                          "command": {
                            "description": "Command is the command line to execute inside the container, the working directory for the\ncommand  is root ('/') in the container's filesystem. The command is simply exec'd, it is\nnot run inside a shell, so traditional shell instructions ('|', etc) won't work. To use\na shell, you need to explicitly call out to that shell.\nExit status of 0 is treated as live/healthy and non-zero is unhealthy.",
                            "items": {
                              "type": "string"
                            },
                            "type": "array",
                            "x-kubernetes-list-type": "atomic"
                          }
                        },
                        "type": "object"
                      },
                      "failureThreshold": {
                        "default": 3,
                        "description": "Minimum consecutive failures for the probe to be considered failed after having succeeded.",
                        "format": "int32",
                        "minimum": 1,
                        "type": "integer"
                      },
                      "grpc": {
                        "description": "GRPC specifies an action involving a GRPC port.",
                        "properties": {
                          "port": {
                            "description": "Port number of the gRPC service.",
                            "format": "int32",
                            "maximum": 65535,
                            "minimum": 1,
                            "type": "integer"
                          },
                          "service": {
                            "default": "",
                            "description": "Service is the name of the service to place in the gRPC HealthCheckRequest\n(see https://github.com/grpc/grpc/blob/master/doc/health-checking.md).\n\nIf this is not specified, the default behavior is defined by gRPC.",
                            "type": "string"
                          }
                        },
                        "required": [
                          "port"
                        ],
                        "type": "object"
                      },
                      "httpGet": {
                        "description": "HTTPGet specifies the http request to perform.",
                        "properties": {
                          "host": {
                            "description": "Host name to connect to, defaults to the pod IP. You probably want to set\n\"Host\" in httpHeaders instead.",
                            "type": "string"
                          },
                          "httpHeaders": {
                            "description": "Custom headers to set in the request. HTTP allows repeated headers.",
                            "items": {
                              "description": "HTTPHeader describes a custom header to be used in HTTP probes",
                              "properties": {
                                "name": {
                                  "description": "The header field name.\nThis will be canonicalized upon output, so case-variant names will be understood as the same header.",
                                  "type": "string"
                                },
                                "value": {
                                  "description": "The header field value",
                                  "type": "string"
                                }
                              },
                              "required": [
                                "name",
                                "value"
                              ],
                              "type": "object"
                            },
                            "type": "array",
                            "x-kubernetes-list-type": "atomic"
                          },
                          "path": {
                            "description": "Path to access on the HTTP server.",
                            "type": "string"
                          },
                          "port": {
                            "description": "port number to access on the container.",
                            "format": "int32",
                            "maximum": 65535,
                            "minimum": 1,
                            "type": "integer"
                          },
                          "scheme": {
                            "description": "Scheme to use for connecting to the host.\nDefaults to HTTP.",
                            "enum": [
                              "HTTPS",
                              "HTTP"
                            ],
                            "type": "string"
                          }
                        },
                        "required": [
                          "port"
                        ],
                        "type": "object"
                      },
                      "initialDelaySeconds": {
                        "description": "Number of seconds after the container has started before liveness probes are initiated.\nMore info: https://kubernetes.io/docs/concepts/workloads/pods/pod-lifecycle#container-probes",
                        "format": "int32",
                        "type": "integer"
                      },
                      "periodSeconds": {
                        "default": 10,
                        "description": "How often (in seconds) to perform the probe.",
                        "format": "int32",
                        "minimum": 1,
                        "type": "integer"
                      },
                      "successThreshold": {
                        "default": 1,
                        "description": "Minimum consecutive successes for the probe to be considered successful after having failed.\nMust be 1 for liveness and startup.",
                        "format": "int32",
                        "minimum": 1,
                        "type": "integer"
                      },
                      "tcpSocket": {
                        "description": "TCPSocket specifies an action involving a TCP port.",
                        "properties": {
                          "host": {
                            "description": "Optional: Host name to connect to, defaults to the pod IP.",
                            "type": "string"
                          },
                          "port": {
                            "description": "port number to access on the container.",
                            "format": "int32",
                            "maximum": 65535,
                            "minimum": 1,
                            "type": "integer"
                          }
                        },
                        "required": [
                          "port"
                        ],
                        "type": "object"
                      },
                      "timeoutSeconds": {
                        "default": 1,
                        "description": "Number of seconds after which the probe times out.\nMore info: https://kubernetes.io/docs/concepts/workloads/pods/pod-lifecycle#container-probes",
                        "format": "int32",
                        "minimum": 1,
                        "type": "integer"
                      }
                    },
                    "type": "object"
                  },
                  "readinessProbe": {
                    "description": "Periodic probe of container service readiness.\nContainer will be removed from service endpoints if the probe fails.\nMore info: https://kubernetes.io/docs/concepts/workloads/pods/pod-lifecycle#container-probes\nDefaults to TCP Probe against the first listed port",
                    "properties": {
                      "exec": {
                        "description": "Exec specifies the action to take.",
                        "properties": {
                          "command": {
                            "description": "Command is the command line to execute inside the container, the working directory for the\ncommand  is root ('/') in the container's filesystem. The command is simply exec'd, it is\nnot run inside a shell, so traditional shell instructions ('|', etc) won't work. To use\na shell, you need to explicitly call out to that shell.\nExit status of 0 is treated as live/healthy and non-zero is unhealthy.",
                            "items": {
                              "type": "string"
                            },
                            "type": "array",
                            "x-kubernetes-list-type": "atomic"
                          }
                        },
                        "type": "object"
                      },
                      "failureThreshold": {
                        "default": 3,
                        "description": "Minimum consecutive failures for the probe to be considered failed after having succeeded.",
                        "format": "int32",
                        "minimum": 1,
                        "type": "integer"
                      },
                      "grpc": {
                        "description": "GRPC specifies an action involving a GRPC port.",
                        "properties": {
                          "port": {
                            "description": "Port number of the gRPC service.",
                            "format": "int32",
                            "maximum": 65535,
                            "minimum": 1,
                            "type": "integer"
                          },
                          "service": {
                            "default": "",
                            "description": "Service is the name of the service to place in the gRPC HealthCheckRequest\n(see https://github.com/grpc/grpc/blob/master/doc/health-checking.md).\n\nIf this is not specified, the default behavior is defined by gRPC.",
                            "type": "string"
                          }
                        },
                        "required": [
                          "port"
                        ],
                        "type": "object"
                      },
                      "httpGet": {
                        "description": "HTTPGet specifies the http request to perform.",
                        "properties": {
                          "host": {
                            "description": "Host name to connect to, defaults to the pod IP. You probably want to set\n\"Host\" in httpHeaders instead.",
                            "type": "string"
                          },
                          "httpHeaders": {
                            "description": "Custom headers to set in the request. HTTP allows repeated headers.",
                            "items": {
                              "description": "HTTPHeader describes a custom header to be used in HTTP probes",
                              "properties": {
                                "name": {
                                  "description": "The header field name.\nThis will be canonicalized upon output, so case-variant names will be understood as the same header.",
                                  "type": "string"
                                },
                                "value": {
                                  "description": "The header field value",
                                  "type": "string"
                                }
                              },
                              "required": [
                                "name",
                                "value"
                              ],
                              "type": "object"
                            },
                            "type": "array",
                            "x-kubernetes-list-type": "atomic"
                          },
<<<<<<< HEAD
                          "gid": {
                            "description": "GID defines the group ID (number) which will be set as owner of the mounted volume.\nDeprecated, use BlobFuse2 instead.",
=======
                          "path": {
                            "description": "Path to access on the HTTP server.",
>>>>>>> 4fa2b81e
                            "type": "string"
                          },
                          "port": {
                            "description": "port number to access on the container.",
                            "format": "int32",
                            "maximum": 65535,
                            "minimum": 1,
                            "type": "integer"
                          },
                          "scheme": {
                            "description": "Scheme to use for connecting to the host.\nDefaults to HTTP.",
                            "enum": [
                              "HTTPS",
                              "HTTP"
                            ],
                            "type": "string"
<<<<<<< HEAD
                          },
                          "requestsStorage": {
                            "description": "More info: https://www.radix.equinor.com/guides/volume-mounts/optional-settings/\nDeprecated, use BlobFuse2 instead.",
                            "type": "string"
                          },
                          "skuName": {
                            "description": "More info: https://www.radix.equinor.com/guides/volume-mounts/optional-settings/\nDeprecated, use BlobFuse2 instead.",
                            "type": "string"
                          },
                          "storage": {
                            "description": "Storage defines the name of the container in the external storage resource.\nDeprecated, use BlobFuse2 instead.",
                            "type": "string"
                          },
                          "type": {
                            "description": "Type defines the storage type.\nDeprecated, use BlobFuse2 instead.",
                            "enum": [
                              "blob",
                              "azure-blob",
                              ""
                            ],
                            "type": "string"
                          },
                          "uid": {
                            "description": "UID defines the user ID (number) which will be set as owner of the mounted volume.\nDeprecated, use BlobFuse2 instead.",
                            "type": "string"
                          },
                          "useAzureIdentity": {
                            "description": "UseAzureIdentity defines that credentials for accessing Azure Key Vault will be acquired using Azure Workload Identity instead of using a ClientID and Secret.",
                            "type": "boolean"
=======
                          }
                        },
                        "required": [
                          "port"
                        ],
                        "type": "object"
                      },
                      "initialDelaySeconds": {
                        "description": "Number of seconds after the container has started before liveness probes are initiated.\nMore info: https://kubernetes.io/docs/concepts/workloads/pods/pod-lifecycle#container-probes",
                        "format": "int32",
                        "type": "integer"
                      },
                      "periodSeconds": {
                        "default": 10,
                        "description": "How often (in seconds) to perform the probe.",
                        "format": "int32",
                        "minimum": 1,
                        "type": "integer"
                      },
                      "successThreshold": {
                        "default": 1,
                        "description": "Minimum consecutive successes for the probe to be considered successful after having failed.\nMust be 1 for liveness and startup.",
                        "format": "int32",
                        "minimum": 1,
                        "type": "integer"
                      },
                      "tcpSocket": {
                        "description": "TCPSocket specifies an action involving a TCP port.",
                        "properties": {
                          "host": {
                            "description": "Optional: Host name to connect to, defaults to the pod IP.",
                            "type": "string"
                          },
                          "port": {
                            "description": "port number to access on the container.",
                            "format": "int32",
                            "maximum": 65535,
                            "minimum": 1,
                            "type": "integer"
                          }
                        },
                        "required": [
                          "port"
                        ],
                        "type": "object"
                      },
                      "timeoutSeconds": {
                        "default": 1,
                        "description": "Number of seconds after which the probe times out.\nMore info: https://kubernetes.io/docs/concepts/workloads/pods/pod-lifecycle#container-probes",
                        "format": "int32",
                        "minimum": 1,
                        "type": "integer"
                      }
                    },
                    "type": "object"
                  },
                  "startupProbe": {
                    "description": "StartupProbe indicates that the Pod has successfully initialized.\nIf specified, no other probes are executed until this completes successfully.\nIf this probe fails, the Pod will be restarted, just as if the livenessProbe failed.\nThis can be used to provide different probe parameters at the beginning of a Pod's lifecycle,\nwhen it might take a long time to load data or warm a cache, than during steady-state operation.\nMore info: https://kubernetes.io/docs/concepts/workloads/pods/pod-lifecycle#container-probes",
                    "properties": {
                      "exec": {
                        "description": "Exec specifies the action to take.",
                        "properties": {
                          "command": {
                            "description": "Command is the command line to execute inside the container, the working directory for the\ncommand  is root ('/') in the container's filesystem. The command is simply exec'd, it is\nnot run inside a shell, so traditional shell instructions ('|', etc) won't work. To use\na shell, you need to explicitly call out to that shell.\nExit status of 0 is treated as live/healthy and non-zero is unhealthy.",
                            "items": {
                              "type": "string"
                            },
                            "type": "array",
                            "x-kubernetes-list-type": "atomic"
                          }
                        },
                        "type": "object"
                      },
                      "failureThreshold": {
                        "default": 3,
                        "description": "Minimum consecutive failures for the probe to be considered failed after having succeeded.",
                        "format": "int32",
                        "minimum": 1,
                        "type": "integer"
                      },
                      "grpc": {
                        "description": "GRPC specifies an action involving a GRPC port.",
                        "properties": {
                          "port": {
                            "description": "Port number of the gRPC service.",
                            "format": "int32",
                            "maximum": 65535,
                            "minimum": 1,
                            "type": "integer"
                          },
                          "service": {
                            "default": "",
                            "description": "Service is the name of the service to place in the gRPC HealthCheckRequest\n(see https://github.com/grpc/grpc/blob/master/doc/health-checking.md).\n\nIf this is not specified, the default behavior is defined by gRPC.",
                            "type": "string"
                          }
                        },
                        "required": [
                          "port"
                        ],
                        "type": "object"
                      },
                      "httpGet": {
                        "description": "HTTPGet specifies the http request to perform.",
                        "properties": {
                          "host": {
                            "description": "Host name to connect to, defaults to the pod IP. You probably want to set\n\"Host\" in httpHeaders instead.",
                            "type": "string"
                          },
                          "httpHeaders": {
                            "description": "Custom headers to set in the request. HTTP allows repeated headers.",
                            "items": {
                              "description": "HTTPHeader describes a custom header to be used in HTTP probes",
                              "properties": {
                                "name": {
                                  "description": "The header field name.\nThis will be canonicalized upon output, so case-variant names will be understood as the same header.",
                                  "type": "string"
                                },
                                "value": {
                                  "description": "The header field value",
                                  "type": "string"
                                }
                              },
                              "required": [
                                "name",
                                "value"
                              ],
                              "type": "object"
                            },
                            "type": "array",
                            "x-kubernetes-list-type": "atomic"
                          },
                          "path": {
                            "description": "Path to access on the HTTP server.",
                            "type": "string"
                          },
                          "port": {
                            "description": "port number to access on the container.",
                            "format": "int32",
                            "maximum": 65535,
                            "minimum": 1,
                            "type": "integer"
                          },
                          "scheme": {
                            "description": "Scheme to use for connecting to the host.\nDefaults to HTTP.",
                            "enum": [
                              "HTTPS",
                              "HTTP"
                            ],
                            "type": "string"
                          }
                        },
                        "required": [
                          "port"
                        ],
                        "type": "object"
                      },
                      "initialDelaySeconds": {
                        "description": "Number of seconds after the container has started before liveness probes are initiated.\nMore info: https://kubernetes.io/docs/concepts/workloads/pods/pod-lifecycle#container-probes",
                        "format": "int32",
                        "type": "integer"
                      },
                      "periodSeconds": {
                        "default": 10,
                        "description": "How often (in seconds) to perform the probe.",
                        "format": "int32",
                        "minimum": 1,
                        "type": "integer"
                      },
                      "successThreshold": {
                        "default": 1,
                        "description": "Minimum consecutive successes for the probe to be considered successful after having failed.\nMust be 1 for liveness and startup.",
                        "format": "int32",
                        "minimum": 1,
                        "type": "integer"
                      },
                      "tcpSocket": {
                        "description": "TCPSocket specifies an action involving a TCP port.",
                        "properties": {
                          "host": {
                            "description": "Optional: Host name to connect to, defaults to the pod IP.",
                            "type": "string"
                          },
                          "port": {
                            "description": "port number to access on the container.",
                            "format": "int32",
                            "maximum": 65535,
                            "minimum": 1,
                            "type": "integer"
>>>>>>> 4fa2b81e
                          }
                        },
                        "required": [
                          "port"
                        ],
                        "type": "object"
                      },
                      "timeoutSeconds": {
                        "default": 1,
                        "description": "Number of seconds after which the probe times out.\nMore info: https://kubernetes.io/docs/concepts/workloads/pods/pod-lifecycle#container-probes",
                        "format": "int32",
                        "minimum": 1,
                        "type": "integer"
                      }
                    },
                    "type": "object"
                  }
                },
                "type": "object"
              },
              "horizontalScaling": {
                "description": "Configuration for automatic horizontal scaling of replicas.\nMore info: https://www.radix.equinor.com/references/reference-radix-config/#horizontalscaling",
                "properties": {
                  "cooldownPeriod": {
                    "description": "CooldownPeriod to wait after the last trigger reported active before scaling the resource back to 0. Defaults to 5min",
                    "format": "int32",
                    "minimum": 15,
                    "type": "integer"
                  },
                  "maxReplicas": {
                    "description": "Defines the maximum number of replicas.",
                    "format": "int32",
                    "minimum": 1,
                    "type": "integer"
                  },
                  "minReplicas": {
                    "default": 1,
                    "description": "Defines the minimum number of replicas.",
                    "format": "int32",
                    "minimum": 0,
                    "type": "integer"
                  },
                  "pollingInterval": {
                    "description": "PollingInterval configures how often to check each trigger on. Defaults to 30sec",
                    "format": "int32",
                    "minimum": 15,
                    "type": "integer"
                  },
                  "resources": {
                    "description": "Deprecated: Use CPU and/or Memory triggers instead\nDefines the resource usage parameters for the horizontal pod autoscaler.",
                    "properties": {
                      "cpu": {
                        "description": "Defines the CPU usage parameters for the horizontal pod autoscaler.",
                        "properties": {
                          "averageUtilization": {
                            "description": "Defines the resource usage which triggers scaling for the horizontal pod autoscaler.",
                            "format": "int32",
                            "minimum": 1,
                            "type": "integer"
                          }
                        },
                        "required": [
                          "averageUtilization"
                        ],
                        "type": "object"
                      },
                      "memory": {
                        "description": "Defines the memory usage parameters for the horizontal pod autoscaler.",
                        "properties": {
                          "averageUtilization": {
                            "description": "Defines the resource usage which triggers scaling for the horizontal pod autoscaler.",
                            "format": "int32",
                            "minimum": 1,
                            "type": "integer"
                          }
                        },
                        "required": [
                          "averageUtilization"
                        ],
                        "type": "object"
                      }
                    },
                    "type": "object"
                  },
                  "triggers": {
                    "description": "Defines a list of triggers the component replicas will scale on. Defaults to 80% CPU.",
                    "items": {
                      "description": "RadixHorizontalScalingTrigger defines configuration for a specific trigger.",
                      "maxProperties": 2,
                      "minProperties": 2,
                      "properties": {
                        "azureServiceBus": {
                          "description": "AzureServiceBus defines a trigger that scales based on number of messages in queue",
                          "properties": {
                            "activationMessageCount": {
                              "description": "ActivationMessageCount = Target value for activating the scaler. (Default: 0, Optional)",
                              "minimum": 0,
                              "type": "integer"
                            },
                            "authentication": {
                              "description": "Azure Service Bus requires Workload Identity configured with a ClientID",
                              "properties": {
                                "identity": {
                                  "description": "RadixHorizontalScalingRequiredIdentity configuration for federation with required azure identity providers.",
                                  "properties": {
                                    "azure": {
                                      "description": "Azure identity configuration",
                                      "properties": {
                                        "clientId": {
                                          "description": "Defines the Client ID for a user defined managed identity or application ID for an application registration.",
                                          "type": "string"
                                        }
                                      },
                                      "required": [
                                        "clientId"
                                      ],
                                      "type": "object"
                                    }
                                  },
                                  "required": [
                                    "azure"
                                  ],
                                  "type": "object"
                                }
                              },
                              "required": [
                                "identity"
                              ],
                              "type": "object"
                            },
                            "messageCount": {
                              "description": "MessageCount  - Amount of active messages in your Azure Service Bus queue or topic to scale on. Defaults to 5 messages\nDesiredReplicas Number of replicas to which the resource has to be scaled between the start and end of the cron schedule.",
                              "minimum": 1,
                              "type": "integer"
                            },
                            "namespace": {
                              "description": "Namespace - Name of the Azure Service Bus namespace that contains your queue or topic. Required when using workload identity",
                              "maxLength": 50,
                              "minLength": 6,
                              "pattern": "^(([a-z][-a-z0-9]*)?[a-z0-9])?$",
                              "type": "string"
                            },
                            "queueName": {
                              "description": "QueueName selects the target queue. QueueName wil take precedence over TopicName.",
                              "maxLength": 260,
                              "minLength": 1,
                              "pattern": "^(([a-z0-9][-_a-z0-9./]*)?[a-z0-9])?$",
                              "type": "string"
                            },
                            "subscriptionName": {
                              "description": "SubscriptionName is required when TopicName is set.",
                              "maxLength": 50,
                              "minLength": 1,
                              "pattern": "^(([a-z0-9][-_a-z0-9./]*)?[a-z0-9])?$",
                              "type": "string"
                            },
                            "topicName": {
                              "description": "TopicName selectes the target topic, requires SubscriptionName to be set.",
                              "maxLength": 260,
                              "minLength": 1,
                              "pattern": "^(([a-z0-9][-_a-z0-9./]*)?[a-z0-9])?$",
                              "type": "string"
                            }
                          },
                          "required": [
                            "authentication",
                            "namespace"
                          ],
                          "type": "object"
                        },
                        "cpu": {
                          "description": "Cpu defines a trigger based on CPU usage",
                          "properties": {
                            "value": {
                              "description": "Value - the target value is the average of the resource metric across all relevant pods, represented as a percentage of the requested value of the resource for the pods.",
                              "minimum": 15,
                              "type": "integer"
                            }
                          },
                          "required": [
                            "value"
                          ],
                          "type": "object"
                        },
                        "cron": {
                          "description": "Cron defines a trigger that scales based on start and end times",
                          "properties": {
                            "desiredReplicas": {
                              "description": "DesiredReplicas Number of replicas to which the resource has to be scaled between the start and end of the cron schedule.",
                              "minimum": 1,
                              "type": "integer"
                            },
                            "end": {
                              "description": "End is a Cron expression indicating the End of the cron schedule.",
                              "pattern": "^((((\\d+,)+\\d+|(\\d+(\\/|-)\\d+)|\\d+|\\*) ?){5})$",
                              "type": "string"
                            },
                            "start": {
                              "description": "Start is a Cron expression indicating the start of the cron schedule.",
                              "pattern": "^((((\\d+,)+\\d+|(\\d+(\\/|-)\\d+)|\\d+|\\*) ?){5})$",
                              "type": "string"
                            },
                            "timezone": {
                              "description": "Timezone One of the acceptable values from the IANA Time Zone Database. The list of timezones can be found at https://en.wikipedia.org/wiki/List_of_tz_database_time_zones",
                              "type": "string"
                            }
                          },
                          "required": [
                            "desiredReplicas",
                            "end",
                            "start",
                            "timezone"
                          ],
                          "type": "object"
                        },
                        "memory": {
                          "description": "Memory defines a trigger based on memory usage",
                          "properties": {
                            "value": {
                              "description": "Value - the target value is the average of the resource metric across all relevant pods, represented as a percentage of the requested value of the resource for the pods.",
                              "minimum": 15,
                              "type": "integer"
                            }
                          },
                          "required": [
                            "value"
                          ],
                          "type": "object"
                        },
                        "name": {
                          "description": "Name of trigger, must be unique",
                          "maxLength": 50,
                          "minLength": 1,
                          "pattern": "^(([a-z0-9][-a-z0-9]*)?[a-z0-9])?$",
                          "type": "string"
                        }
                      },
                      "required": [
                        "name"
                      ],
                      "type": "object"
                    },
                    "type": "array",
                    "x-kubernetes-list-map-keys": [
                      "name"
                    ],
                    "x-kubernetes-list-type": "map"
                  }
                },
                "required": [
                  "maxReplicas"
                ],
                "type": "object"
              },
              "identity": {
                "description": "Configuration for workload identity (federated credentials).\nMore info: https://www.radix.equinor.com/references/reference-radix-config/#identity",
                "properties": {
                  "azure": {
                    "description": "Azure identity configuration",
                    "properties": {
                      "clientId": {
                        "description": "Defines the Client ID for a user defined managed identity or application ID for an application registration.",
                        "type": "string"
                      }
                    },
                    "required": [
                      "clientId"
                    ],
                    "type": "object"
                  }
                },
                "type": "object"
              },
              "image": {
                "description": "Name of an existing container image to use when running the component.\nMore info: https://www.radix.equinor.com/references/reference-radix-config/#image",
                "type": "string"
              },
              "imageTagName": {
                "description": "The imageTagName allows for flexible configuration of fixed images,\nbuilt outside of Radix, it can be also configured with separate tag for each environment.\nMore info: https://www.radix.equinor.com/references/reference-radix-config/#imagetagname",
                "type": "string"
              },
              "ingressConfiguration": {
                "description": "Additional configuration settings for ingress traffic.\nMore info: https://www.radix.equinor.com/references/reference-radix-config/#ingressconfiguration",
                "items": {
                  "type": "string"
                },
                "type": "array"
              },
              "monitoring": {
                "description": "Enabled or disables collection of custom Prometheus metrics.\nMore info: https://www.radix.equinor.com/references/reference-radix-config/#monitoring",
                "type": "boolean"
              },
              "monitoringConfig": {
                "description": "Configures the monitoring endpoint exposed by the component.\nThis endpoint is used by Prometheus to collect custom metrics.\nenvironmentConfig.monitoring must be set to true to enable collection of metrics for an environment.\nMore info: https://www.radix.equinor.com/references/reference-radix-config/#monitoringconfig",
                "properties": {
                  "path": {
                    "description": "Defines the path where metrics is served.",
                    "type": "string"
                  },
                  "portName": {
                    "description": "Defines which port in the ports list where metrics is served.",
                    "maxLength": 15,
                    "pattern": "^(([a-z0-9][-a-z0-9]*)?[a-z0-9])?$",
                    "type": "string"
                  }
                },
                "type": "object"
              },
              "name": {
                "description": "Name of the component.",
                "maxLength": 50,
                "minLength": 1,
                "pattern": "^(([a-z0-9][-a-z0-9]*)?[a-z0-9])?$",
                "type": "string"
              },
              "network": {
                "description": "Network settings.",
                "properties": {
                  "ingress": {
                    "description": "Ingress defines settings for ingress traffic.",
                    "properties": {
                      "public": {
                        "description": "Public defines settings for public traffic.",
                        "properties": {
                          "allow": {
                            "description": "Allow defines a list of public IP addresses or CIDRs which are allowed to access the component.\nAll IP addresses are allowed if this field is empty or not set.",
                            "items": {
                              "description": "IP address or CIDR.",
                              "pattern": "^(?:(?:25[0-5]|2[0-4][0-9]|[01]?[0-9][0-9]?)\\.){3}(?:25[0-5]|2[0-4][0-9]|[01]?[0-9][0-9]?)(\\/([0-9]|[1-2][0-9]|3[0-2]))?$",
                              "type": "string"
                            },
                            "type": "array"
                          },
                          "proxyBodySize": {
                            "description": "Sets the maximum allowed size of the client request body.\nSizes can be specified in bytes, kilobytes (suffixes k and K), megabytes (suffixes m and M), or gigabytes (suffixes g and G) for example, \"1024\", \"64k\", \"32m\", \"2g\"\nIf the size in a request exceeds the configured value, the 413 (Request Entity Too Large) error is returned to the client.\nSetting size to 0 disables checking of client request body size.",
                            "pattern": "^(?:0|[1-9][0-9]*[kKmMgG]?)$",
                            "type": "string"
                          },
                          "proxyReadTimeout": {
                            "description": "Defines a timeout, in seconds, for reading a response from the proxied server.\nThe timeout is set only between two successive read operations, not for the transmission of the whole response.\nIf the proxied server does not transmit anything within this time, the connection is closed.",
                            "minimum": 0,
                            "type": "integer"
                          },
                          "proxySendTimeout": {
                            "description": "Defines a timeout, in seconds, for transmitting a request to the proxied server.\nThe timeout is set only between two successive write operations, not for the transmission of the whole request.\nIf the proxied server does not receive anything within this time, the connection is closed.",
                            "minimum": 0,
                            "type": "integer"
                          }
                        },
                        "type": "object"
                      }
                    },
                    "type": "object"
                  }
                },
                "type": "object"
              },
              "node": {
                "description": "Defines GPU requirements for the component.\nMore info: https://www.radix.equinor.com/references/reference-radix-config/#node",
                "properties": {
                  "gpu": {
                    "description": "Defines rules for allowed GPU types.\nMore info: https://www.radix.equinor.com/references/reference-radix-config/#gpu",
                    "type": "string"
                  },
                  "gpuCount": {
                    "description": "Defines minimum number of required GPUs.",
                    "type": "string"
                  }
                },
                "type": "object"
              },
              "ports": {
                "description": "List of ports that the component bind to.",
                "items": {
                  "description": "ComponentPort defines a named port.",
                  "properties": {
                    "name": {
                      "description": "Name of the port.",
                      "maxLength": 15,
                      "minLength": 1,
                      "pattern": "^(([a-z0-9][-a-z0-9]*)?[a-z0-9])?$",
                      "type": "string"
                    },
                    "port": {
                      "description": "Port number.",
                      "format": "int32",
                      "maximum": 65535,
                      "minimum": 1024,
                      "type": "integer"
                    }
                  },
                  "required": [
                    "name",
                    "port"
                  ],
                  "type": "object"
                },
                "type": "array",
                "x-kubernetes-list-map-keys": [
                  "name"
                ],
                "x-kubernetes-list-type": "map"
              },
              "public": {
                "description": "Deprecated, use publicPort instead.",
                "type": "boolean"
              },
              "publicPort": {
                "description": "Defines which port (name) from the ports list that shall be accessible from the internet.\nMore info: https://www.radix.equinor.com/references/reference-radix-config/#publicport",
                "maxLength": 15,
                "pattern": "^(([a-z0-9][-a-z0-9]*)?[a-z0-9])?$",
                "type": "string"
              },
              "readOnlyFileSystem": {
                "description": "Controls if the filesystem shall be read-only.",
                "type": "boolean"
              },
              "resources": {
                "description": "Configures CPU and memory resources for the component.\nMore info: https://www.radix.equinor.com/references/reference-radix-config/#resources-common",
                "properties": {
                  "limits": {
                    "additionalProperties": {
                      "type": "string"
                    },
                    "description": "Limits describes the maximum amount of compute resources allowed.",
                    "type": "object"
                  },
                  "requests": {
                    "additionalProperties": {
                      "type": "string"
                    },
                    "description": "Requests describes the minimum amount of compute resources required.\nIf Requests is omitted for a container, it defaults to Limits if\nthat is explicitly specified, otherwise to an implementation-defined value.",
                    "type": "object"
                  }
                },
                "type": "object"
              },
              "runtime": {
                "description": "Runtime defines the target runtime requirements for the component",
                "properties": {
                  "architecture": {
                    "default": "amd64",
                    "description": "CPU architecture target for the component or job. Defaults to amd64.",
                    "enum": [
                      "amd64",
                      "arm64"
                    ],
                    "type": "string"
                  }
                },
                "type": "object"
              },
              "secretRefs": {
                "description": "Configuration for external secret stores, like Azure KeyVault.\nMore info: https://www.radix.equinor.com/references/reference-radix-config/#secretrefs",
                "properties": {
                  "azureKeyVaults": {
                    "description": "List of Azure Key Vaults to get secrets from.",
                    "items": {
                      "description": "RadixAzureKeyVault defines an Azure keyvault.",
                      "properties": {
                        "items": {
                          "description": "List of keyvault items (secrets, keys and certificates).",
                          "items": {
                            "description": "RadixAzureKeyVaultItem defines Azure Key Vault setting: secrets, keys, certificates",
                            "properties": {
                              "alias": {
                                "description": "Alias overrides the default file name used when mounting the secret, key or certificate.",
                                "minLength": 1,
                                "type": "string"
                              },
                              "encoding": {
                                "description": "Encoding defines the encoding of a keyvault item when stored in the container.\nSetting encoding to base64 and format to pfx will fetch and write the base64 decoded pfx binary.",
                                "enum": [
                                  "base64"
                                ],
                                "type": "string"
                              },
                              "envVar": {
                                "description": "Defines the name of the environment variable that will contain the value of the secret, key or certificate.",
                                "type": "string"
                              },
                              "format": {
                                "description": "Defines the format of the keyvault item.\npfx is only supported with type secret and PKCS12 or ECC certificate.\nDefault format for certificates is pem.",
                                "enum": [
                                  "pem",
                                  "pfx"
                                ],
                                "type": "string"
                              },
                              "k8sSecretType": {
                                "description": "K8sSecretType defines the type of Kubernetes secret the keyvault item will be stored in.\nopaque corresponds to \"Opaque\" and \"kubernetes.io/tls\" secret types: https://kubernetes.io/docs/concepts/configuration/secret/#secret-types",
                                "enum": [
                                  "opaque",
                                  "tls"
                                ],
                                "type": "string"
                              },
                              "name": {
                                "description": "Name of a secret, key or certificate in the keyvault.",
                                "maxLength": 127,
                                "minLength": 1,
                                "type": "string"
                              },
                              "type": {
                                "description": "Type of item in the keyvault referenced by the name.",
                                "enum": [
                                  "secret",
                                  "key",
                                  "cert"
                                ],
                                "type": "string"
                              },
                              "version": {
                                "description": "Defines that a specific version of a keyvault item should be loaded.\nThe latest version is loaded when this field is not set.",
                                "type": "string"
                              }
                            },
                            "required": [
                              "name"
                            ],
                            "type": "object"
                          },
                          "minItems": 1,
                          "type": "array"
                        },
                        "name": {
                          "description": "Name of the Azure keyvault.",
                          "maxLength": 24,
                          "minLength": 3,
                          "type": "string"
                        },
                        "path": {
                          "description": "Path where secrets from the keyvault is mounted.",
                          "minLength": 1,
                          "type": "string"
                        },
                        "useAzureIdentity": {
                          "description": "UseAzureIdentity defines that credentials for accessing Azure Key Vault will be acquired using Azure Workload Identity instead of using a ClientID and Secret.",
                          "type": "boolean"
                        }
                      },
                      "required": [
                        "items",
                        "name"
                      ],
                      "type": "object"
                    },
                    "type": "array"
                  }
                },
                "type": "object"
              },
              "secrets": {
                "description": "List of secret environment variable names.\nMore info: https://www.radix.equinor.com/references/reference-radix-config/#secrets",
                "items": {
                  "type": "string"
                },
                "type": "array"
              },
              "src": {
                "description": "Path to the Dockerfile that builds the component.\nMore info: https://www.radix.equinor.com/references/reference-radix-config/#src",
                "type": "string"
              },
              "variables": {
                "additionalProperties": {
                  "type": "string"
                },
                "description": "List of environment variables and values.\nMore info: https://www.radix.equinor.com/references/reference-radix-config/#variables-common",
                "type": "object"
              },
              "volumeMounts": {
                "description": "Configuration for mounting cloud storage into the component.\nMore info: https://www.radix.equinor.com/references/reference-radix-config/#volumemounts",
                "items": {
                  "description": "RadixVolumeMount defines an external storage resource.",
                  "properties": {
                    "accessMode": {
                      "description": "Access mode from a container to an external storage. ReadOnlyMany (default), ReadWriteOnce, ReadWriteMany.\nMore info: https://www.radix.equinor.com/guides/volume-mounts/optional-settings/\nDeprecated, use BlobFuse2 instead.",
                      "enum": [
                        "ReadOnlyMany",
                        "ReadWriteOnce",
                        "ReadWriteMany",
                        ""
                      ],
                      "type": "string"
                    },
                    "azureFile": {
                      "description": "AzureFile settings for Azure File CSI driver\nDeprecated.",
                      "properties": {
                        "accessMode": {
                          "description": "Access mode from a container to an external storage. ReadOnlyMany (default), ReadWriteOnce, ReadWriteMany.\nMore info: https://www.radix.equinor.com/guides/volume-mounts/optional-settings/",
                          "enum": [
                            "ReadOnlyMany",
                            "ReadWriteOnce",
                            "ReadWriteMany",
                            ""
                          ],
                          "type": "string"
                        },
                        "bindingMode": {
                          "description": "Binding mode from a container to an external storage. Immediate (default), WaitForFirstConsumer.\nMore info: https://www.radix.equinor.com/guides/volume-mounts/optional-settings/",
                          "enum": [
                            "Immediate",
                            "WaitForFirstConsumer",
                            ""
                          ],
                          "type": "string"
                        },
                        "gid": {
                          "description": "GID defines the group ID (number) which will be set as owner of the mounted volume.",
                          "type": "string"
                        },
                        "requestsStorage": {
                          "description": "Requested size (opens new window)of allocated mounted volume. Default value is set to \"1Mi\" (1 megabyte). Current version of the driver does not affect mounted volume size\nMore info: https://kubernetes.io/docs/tasks/configure-pod-container/configure-persistent-volume-storage/#create-a-persistentvolumeclaim",
                          "type": "string"
                        },
                        "share": {
                          "description": "Share. Name of the file share in the external storage resource.",
                          "type": "string"
                        },
                        "skuName": {
                          "description": "SKU Type of Azure storage.\nMore info: https://learn.microsoft.com/en-us/rest/api/storagerp/srp_sku_types",
                          "type": "string"
                        },
                        "uid": {
                          "description": "UID defines the user ID (number) which will be set as owner of the mounted volume.",
                          "type": "string"
                        }
                      },
                      "type": "object"
                    },
                    "bindingMode": {
                      "description": "Binding mode from a container to an external storage. Immediate (default), WaitForFirstConsumer.\nMore info: https://www.radix.equinor.com/guides/volume-mounts/optional-settings/\nDeprecated, use BlobFuse2 instead.",
                      "enum": [
                        "Immediate",
                        "WaitForFirstConsumer",
                        ""
                      ],
                      "type": "string"
                    },
                    "blobFuse2": {
                      "description": "BlobFuse2 settings for Azure Storage FUSE CSI driver with the protocol fuse2",
                      "properties": {
                        "accessMode": {
                          "description": "Access mode from a container to an external storage. ReadOnlyMany (default), ReadWriteOnce, ReadWriteMany.\nMore info: https://www.radix.equinor.com/guides/volume-mounts/optional-settings/",
                          "enum": [
                            "ReadOnlyMany",
                            "ReadWriteOnce",
                            "ReadWriteMany",
                            ""
                          ],
                          "type": "string"
                        },
                        "bindingMode": {
                          "description": "Binding mode from a container to an external storage. Immediate (default), WaitForFirstConsumer.\nMore info: https://www.radix.equinor.com/guides/volume-mounts/optional-settings/",
                          "enum": [
                            "Immediate",
                            "WaitForFirstConsumer",
                            ""
                          ],
                          "type": "string"
                        },
                        "container": {
                          "description": "Container. Name of the container in the external storage resource.",
                          "type": "string"
                        },
                        "gid": {
                          "description": "GID defines the group ID (number) which will be set as owner of the mounted volume.",
                          "type": "string"
                        },
                        "protocol": {
                          "description": "Holds protocols of BlobFuse2 Azure Storage FUSE driver. Default is fuse2.",
                          "enum": [
                            "fuse2",
                            ""
                          ],
                          "type": "string"
                        },
                        "requestsStorage": {
                          "description": "Requested size (opens new window)of allocated mounted volume. Default value is set to \"1Mi\" (1 megabyte). Current version of the driver does not affect mounted volume size\nMore info: https://kubernetes.io/docs/tasks/configure-pod-container/configure-persistent-volume-storage/#create-a-persistentvolumeclaim",
                          "type": "string"
                        },
                        "resourceGroup": {
                          "description": "ResourceGroup of a storage account. Applicable when using a workload identity.",
                          "type": "string"
                        },
                        "skuName": {
                          "description": "SKU Type of Azure storage.\nMore info: https://learn.microsoft.com/en-us/rest/api/storagerp/srp_sku_types",
                          "enum": [
                            "Standard_LRS",
                            "Premium_LRS",
                            "Standard_GRS",
                            "Standard_RAGRS",
                            ""
                          ],
                          "type": "string"
                        },
                        "storageAccount": {
                          "description": "Name of a storage account. It is mandatory when using a workload identity. It is optional when using Access Key, if it is not defined, it will be configured in a secret.",
                          "type": "string"
                        },
                        "streaming": {
                          "description": "Configure Streaming mode. Used for blobfuse2.\nMore info: https://github.com/Azure/azure-storage-fuse/blob/main/STREAMING.md",
                          "properties": {
                            "blockSize": {
                              "description": "Optional. The size of each block to be cached in memory (in MB).",
                              "format": "int64",
                              "minimum": 1,
                              "type": "integer"
                            },
                            "bufferSize": {
                              "description": "Optional. The size of each buffer to be cached in memory (in MB).",
                              "format": "int64",
                              "minimum": 1,
                              "type": "integer"
                            },
                            "enabled": {
                              "description": "Enable streaming mode. Default true.",
                              "type": "boolean"
                            },
                            "maxBlocksPerFile": {
                              "description": "Optional. The maximum number of blocks to be cached in memory.",
                              "format": "int64",
                              "minimum": 1,
                              "type": "integer"
                            },
                            "maxBuffers": {
                              "description": "Optional. The total number of buffers to be cached in memory (in MB).",
                              "format": "int64",
                              "minimum": 1,
                              "type": "integer"
                            },
                            "streamCache": {
                              "description": "Optional. Limit total amount of data being cached in memory to conserve memory footprint of blobfuse (in MB).",
                              "format": "int64",
                              "minimum": 1,
                              "type": "integer"
                            }
                          },
                          "type": "object"
                        },
                        "uid": {
                          "description": "UID defines the user ID (number) which will be set as owner of the mounted volume.",
                          "type": "string"
                        },
                        "useAdls": {
                          "description": "Enables blobfuse to access Azure DataLake storage account. When set to false, blobfuse will access Azure Block Blob storage account, hierarchical file system is not supported.\nDefault false. This must be turned on when HNS enabled account is mounted.",
                          "type": "boolean"
                        }
                      },
                      "required": [
                        "container"
                      ],
                      "type": "object"
                    },
                    "container": {
                      "description": "Deprecated. Only required by the deprecated type: blob.",
                      "type": "string"
                    },
                    "emptyDir": {
                      "description": "EmptyDir settings for EmptyDir volume",
                      "properties": {
                        "sizeLimit": {
                          "anyOf": [
                            {
                              "type": "integer"
                            },
                            {
                              "type": "string"
                            }
                          ],
                          "description": "SizeLimit defines the size of the emptyDir volume",
                          "pattern": "^(\\+|-)?(([0-9]+(\\.[0-9]*)?)|(\\.[0-9]+))(([KMGTPE]i)|[numkMGTPE]|([eE](\\+|-)?(([0-9]+(\\.[0-9]*)?)|(\\.[0-9]+))))?$",
                          "x-kubernetes-int-or-string": true
                        }
                      },
                      "required": [
                        "sizeLimit"
                      ],
                      "type": "object"
                    },
                    "gid": {
                      "description": "GID defines the group ID (number) which will be set as owner of the mounted volume.\nDeprecated, use BlobFuse2 instead.",
                      "type": "string"
                    },
                    "name": {
                      "description": "User-defined name of the volume mount.\nMust be unique for the component.",
                      "maxLength": 40,
                      "minLength": 1,
                      "type": "string"
                    },
                    "path": {
                      "description": "Path defines in which directory the external storage is mounted.",
                      "minLength": 1,
                      "type": "string"
                    },
                    "requestsStorage": {
                      "description": "More info: https://www.radix.equinor.com/guides/volume-mounts/optional-settings/\nDeprecated, use BlobFuse2 instead.",
                      "type": "string"
                    },
                    "skuName": {
                      "description": "More info: https://www.radix.equinor.com/guides/volume-mounts/optional-settings/\nDeprecated, use BlobFuse2 instead.",
                      "type": "string"
                    },
                    "storage": {
                      "description": "Storage defines the name of the container in the external storage resource.\nDeprecated, use BlobFuse2 instead.",
                      "type": "string"
                    },
                    "type": {
                      "description": "Type defines the storage type.\nDeprecated, use BlobFuse2 instead.",
                      "enum": [
                        "blob",
                        "azure-blob",
                        ""
                      ],
                      "type": "string"
                    },
                    "uid": {
                      "description": "UID defines the user ID (number) which will be set as owner of the mounted volume.\nDeprecated, use BlobFuse2 instead.",
                      "type": "string"
                    },
                    "useAzureIdentity": {
                      "description": "UseAzureIdentity defines that credentials for accessing Azure Key Vault will be acquired using Azure Workload Identity instead of using a ClientID and Secret.",
                      "type": "boolean"
                    }
                  },
                  "required": [
                    "name",
                    "path"
                  ],
                  "type": "object"
                },
                "type": "array"
              }
            },
            "required": [
              "name"
            ],
            "type": "object"
          },
          "type": "array",
          "x-kubernetes-list-map-keys": [
            "name"
          ],
          "x-kubernetes-list-type": "map"
        },
        "dnsAlias": {
          "description": "List of DNS names and which component and environment incoming requests shall be routed to.\nMore info: https://www.radix.equinor.com/references/reference-radix-config/#dnsalias",
          "items": {
            "description": "DNSAlias defines mapping between an DNS alias and a component and environment.",
            "properties": {
              "alias": {
                "description": "Alias name, e.g. my-app, which will prefix full internal alias my-app.radix.equinor.com",
                "maxLength": 63,
                "minLength": 1,
                "pattern": "^(([a-z0-9][-a-z0-9]*)?[a-z0-9])?$",
                "type": "string"
              },
              "component": {
                "description": "Name of the component that shall receive the incoming requests.",
                "maxLength": 63,
                "minLength": 1,
                "pattern": "^(([a-z0-9][-a-z0-9]*)?[a-z0-9])?$",
                "type": "string"
              },
              "environment": {
                "description": "Name of the environment for the component.",
                "maxLength": 63,
                "minLength": 1,
                "pattern": "^(([a-z0-9][-a-z0-9]*)?[a-z0-9])?$",
                "type": "string"
              }
            },
            "required": [
              "alias",
              "component",
              "environment"
            ],
            "type": "object"
          },
          "type": "array",
          "x-kubernetes-list-map-keys": [
            "alias"
          ],
          "x-kubernetes-list-type": "map"
        },
        "dnsAppAlias": {
          "description": "Configure a component and environment to be linked to the app alias DNS record.\nMore info: https://www.radix.equinor.com/references/reference-radix-config/#dnsappalias",
          "properties": {
            "component": {
              "description": "Name of the component that shall receive the incoming requests.",
              "maxLength": 63,
              "minLength": 1,
              "pattern": "^(([a-z0-9][-a-z0-9]*)?[a-z0-9])?$",
              "type": "string"
            },
            "environment": {
              "description": "Name of the environment for the component.",
              "maxLength": 63,
              "minLength": 1,
              "pattern": "^(([a-z0-9][-a-z0-9]*)?[a-z0-9])?$",
              "type": "string"
            }
          },
          "type": "object"
        },
        "dnsExternalAlias": {
          "description": "List of external DNS names and which component and environment incoming requests shall be routed to.\nMore info: https://www.radix.equinor.com/references/reference-radix-config/#dnsexternalalias",
          "items": {
            "description": "ExternalAlias defines mapping between an external DNS name and a component and environment.",
            "properties": {
              "alias": {
                "description": "DNS name, e.g. myapp.example.com.",
                "maxLength": 255,
                "minLength": 4,
                "pattern": "^(([a-zA-Z0-9]|[a-zA-Z0-9][a-zA-Z0-9\\-]*[a-zA-Z0-9])\\.)*([A-Za-z0-9]|[A-Za-z0-9][A-Za-z0-9\\-]*[A-Za-z0-9])$",
                "type": "string"
              },
              "component": {
                "description": "Name of the component that shall receive the incoming requests.",
                "maxLength": 63,
                "minLength": 1,
                "pattern": "^(([a-z0-9][-a-z0-9]*)?[a-z0-9])?$",
                "type": "string"
              },
              "environment": {
                "description": "Name of the environment for the component.",
                "maxLength": 63,
                "minLength": 1,
                "pattern": "^(([a-z0-9][-a-z0-9]*)?[a-z0-9])?$",
                "type": "string"
              },
              "useCertificateAutomation": {
                "default": false,
                "description": "Enable automatic issuing and renewal of TLS certificate",
                "type": "boolean"
              }
            },
            "required": [
              "alias",
              "component",
              "environment"
            ],
            "type": "object"
          },
          "type": "array",
          "x-kubernetes-list-map-keys": [
            "alias"
          ],
          "x-kubernetes-list-type": "map"
        },
        "environments": {
          "description": "List of environments belonging to the application.\nMore info: https://www.radix.equinor.com/references/reference-radix-config/#environments",
          "items": {
            "description": "Environment contains environment specific configuration.",
            "properties": {
              "build": {
                "description": "Build configuration for the environment.\nMore info: https://www.radix.equinor.com/references/reference-radix-config/#build-2",
                "properties": {
                  "from": {
                    "description": "Name of the Github branch to build from",
                    "maxLength": 255,
                    "minLength": 1,
                    "type": "string"
                  },
                  "variables": {
                    "additionalProperties": {
                      "type": "string"
                    },
                    "description": "Defines variables that will be available in sub-pipelines",
                    "type": "object"
                  }
                },
                "type": "object"
              },
              "egress": {
                "description": "Configure egress traffic rules for components and jobs.\nMore info: https://www.radix.equinor.com/references/reference-radix-config/#egress",
                "properties": {
                  "allowRadix": {
                    "description": "Allow or deny outgoing traffic to the public IP of the Radix cluster.",
                    "type": "boolean"
                  },
                  "rules": {
                    "description": "Defines a list of egress rules.",
                    "items": {
                      "description": "EgressRule defines an egress rule.",
                      "properties": {
                        "destinations": {
                          "description": "List of allowed destinations.\nEach destination must be a valid IPv4 CIDR.",
                          "items": {
                            "pattern": "^(?:(?:25[0-5]|2[0-4][0-9]|[01]?[0-9][0-9]?)\\.){3}(?:25[0-5]|2[0-4][0-9]|[01]?[0-9][0-9]?)(\\/([0-9]|[1-2][0-9]|3[0-2]))?$",
                            "type": "string"
                          },
                          "minItems": 1,
                          "type": "array"
                        },
                        "ports": {
                          "description": "List of allowed ports.",
                          "items": {
                            "description": "EgressPort defines a port in context of EgressRule.",
                            "properties": {
                              "port": {
                                "description": "Port number.",
                                "format": "int32",
                                "maximum": 65535,
                                "minimum": 1,
                                "type": "integer"
                              },
                              "protocol": {
                                "description": "Protocol.",
                                "enum": [
                                  "TCP",
                                  "UDP"
                                ],
                                "type": "string"
                              }
                            },
                            "required": [
                              "port",
                              "protocol"
                            ],
                            "type": "object"
                          },
                          "minItems": 1,
                          "type": "array"
                        }
                      },
                      "required": [
                        "destinations",
                        "ports"
                      ],
                      "type": "object"
                    },
                    "maxItems": 1000,
                    "type": "array"
                  }
                },
                "type": "object"
              },
              "name": {
                "description": "Name of the environment.",
                "maxLength": 63,
                "minLength": 1,
                "pattern": "^(([a-z0-9][-a-z0-9]*)?[a-z0-9])?$",
                "type": "string"
              },
              "subPipeline": {
                "description": "SubPipeline configuration.",
                "properties": {
                  "identity": {
                    "description": "Configuration for workload identity (federated credentials).\nMore info: https://www.radix.equinor.com/references/reference-radix-config/#identity",
                    "properties": {
                      "azure": {
                        "description": "Azure identity configuration",
                        "properties": {
                          "clientId": {
                            "description": "Defines the Client ID for a user defined managed identity or application ID for an application registration.",
                            "type": "string"
                          }
                        },
                        "required": [
                          "clientId"
                        ],
                        "type": "object"
                      }
                    },
                    "type": "object"
                  },
                  "variables": {
                    "additionalProperties": {
                      "type": "string"
                    },
                    "description": "Defines variables, that will be available in sub-pipelines.",
                    "type": "object"
                  }
                },
                "type": "object"
              }
            },
            "required": [
              "name"
            ],
            "type": "object"
          },
          "minItems": 1,
          "type": "array",
          "x-kubernetes-list-map-keys": [
            "name"
          ],
          "x-kubernetes-list-type": "map"
        },
        "jobs": {
          "description": "List of job specification for the application.\nMore info: https://www.radix.equinor.com/references/reference-radix-config/#jobs",
          "items": {
            "description": "RadixJobComponent defines a single job component within a RadixApplication\nThe job component is used by the radix-job-scheduler to create Kubernetes Job objects",
            "properties": {
              "backoffLimit": {
                "description": "Specifies the number of retries before marking this job failed.\nMore info: https://www.radix.equinor.com/references/reference-radix-config/#backofflimit",
                "format": "int32",
                "minimum": 0,
                "type": "integer"
              },
              "batchStatusRules": {
                "description": "BatchStatusRules Rules define how a batch status is set corresponding to batch job statuses",
                "items": {
                  "description": "BatchStatusRule Rule how to set a batch status by job statuses",
                  "properties": {
                    "batchStatus": {
                      "description": "BatchStatus The status of the batch corresponding to job statuses",
                      "enum": [
                        "Running",
                        "Succeeded",
                        "Failed",
                        "Waiting",
                        "Stopping",
                        "Stopped",
                        "Active",
                        "Completed"
                      ],
                      "type": "string"
                    },
                    "condition": {
                      "description": "Condition of a rule",
                      "enum": [
                        "All",
                        "Any"
                      ],
                      "type": "string"
                    },
                    "jobStatuses": {
                      "description": "JobStatuses Matching job statuses within the rule",
                      "items": {
                        "description": "RadixBatchJobPhase represents the phase of the job",
                        "enum": [
                          "Waiting",
                          "Active",
                          "Running",
                          "Succeeded",
                          "Failed",
                          "Stopped"
                        ],
                        "type": "string"
                      },
                      "type": "array"
                    },
                    "operator": {
                      "description": "Operator of a rule",
                      "enum": [
                        "In",
                        "NotIn"
                      ],
                      "type": "string"
                    }
                  },
                  "required": [
                    "batchStatus",
                    "condition",
                    "jobStatuses",
                    "operator"
                  ],
                  "type": "object"
                },
                "type": "array"
              },
              "dockerfileName": {
                "description": "Name of the Dockerfile that builds the job.\nMore info: https://www.radix.equinor.com/references/reference-radix-config/#dockerfilename-2",
                "type": "string"
              },
              "enabled": {
                "description": "Controls if the job shall be deployed.",
                "type": "boolean"
              },
              "environmentConfig": {
                "description": "Configure environment specific settings for the job.\nMore info: https://www.radix.equinor.com/references/reference-radix-config/#environmentconfig-2",
                "items": {
                  "description": "RadixJobComponentEnvironmentConfig defines environment specific settings\nfor a single job component within a RadixApplication",
                  "properties": {
                    "backoffLimit": {
                      "description": "Environment specific value for the number of retries before marking this job failed.\nMore info: https://www.radix.equinor.com/references/reference-radix-config/#backofflimit-2",
                      "format": "int32",
                      "minimum": 0,
                      "type": "integer"
                    },
                    "batchStatusRules": {
                      "description": "BatchStatusRules Rules define how a batch status in an environment is set corresponding to batch job statuses",
                      "items": {
                        "description": "BatchStatusRule Rule how to set a batch status by job statuses",
                        "properties": {
                          "batchStatus": {
                            "description": "BatchStatus The status of the batch corresponding to job statuses",
                            "enum": [
                              "Running",
                              "Succeeded",
                              "Failed",
                              "Waiting",
                              "Stopping",
                              "Stopped",
                              "Active",
                              "Completed"
                            ],
                            "type": "string"
                          },
                          "condition": {
                            "description": "Condition of a rule",
                            "enum": [
                              "All",
                              "Any"
                            ],
                            "type": "string"
                          },
                          "jobStatuses": {
                            "description": "JobStatuses Matching job statuses within the rule",
                            "items": {
                              "description": "RadixBatchJobPhase represents the phase of the job",
                              "enum": [
                                "Waiting",
                                "Active",
                                "Running",
                                "Succeeded",
                                "Failed",
                                "Stopped"
                              ],
                              "type": "string"
                            },
                            "type": "array"
                          },
                          "operator": {
                            "description": "Operator of a rule",
                            "enum": [
                              "In",
                              "NotIn"
                            ],
                            "type": "string"
                          }
                        },
                        "required": [
                          "batchStatus",
                          "condition",
                          "jobStatuses",
                          "operator"
                        ],
                        "type": "object"
                      },
                      "type": "array"
                    },
                    "dockerfileName": {
                      "description": "Name of the Dockerfile that builds the component.\nMore info: https://www.radix.equinor.com/references/reference-radix-config/#dockerfilename",
                      "type": "string"
                    },
                    "enabled": {
                      "description": "Controls if the job shall be deployed to this environment.",
                      "type": "boolean"
                    },
                    "environment": {
                      "description": "Name of the environment which the settings applies to.",
                      "maxLength": 63,
                      "minLength": 1,
                      "pattern": "^(([a-z0-9][-a-z0-9]*)?[a-z0-9])?$",
                      "type": "string"
                    },
                    "failurePolicy": {
                      "description": "Specifies the policy of handling failed job replicas. In particular, it allows to\nspecify the set of actions and conditions which need to be\nsatisfied to take the associated action.\nIf empty, the default behaviour applies - the counter of failed job replicas\nis incremented and it is checked against the backoffLimit.",
                      "properties": {
                        "rules": {
                          "description": "A list of failure policy rules. The rules are evaluated in order.\nOnce a rule matches a job replica failure, the remaining of the rules are ignored.\nWhen no rule matches the failure, the default handling applies - the\ncounter of failures is incremented and it is checked against\nthe backoffLimit.",
                          "items": {
                            "description": "RadixJobComponentFailurePolicyRule describes how a job replica failure is handled when the onExitCodes rules are met.",
                            "properties": {
                              "action": {
                                "description": "Specifies the action taken on a job replica failure when the onExitCodes requirements are satisfied.",
                                "enum": [
                                  "FailJob",
                                  "Ignore",
                                  "Count"
                                ],
                                "type": "string"
                              },
                              "onExitCodes": {
                                "description": "Represents the requirement on the job replica exit codes.",
                                "properties": {
                                  "operator": {
                                    "description": "Represents the relationship between the job replica's exit code and the\nspecified values. Replicas completed with success (exit code 0) are\nexcluded from the requirement check.",
                                    "enum": [
                                      "In",
                                      "NotIn"
                                    ],
                                    "type": "string"
                                  },
                                  "values": {
                                    "description": "Specifies the set of values. The job replica's exit code is checked against this set of\nvalues with respect to the operator. The list must not contain duplicates.\nValue '0' cannot be used for the In operator.",
                                    "items": {
                                      "format": "int32",
                                      "minimum": 0,
                                      "type": "integer"
                                    },
                                    "maxItems": 255,
                                    "minItems": 1,
                                    "type": "array",
                                    "x-kubernetes-list-type": "set"
                                  }
                                },
                                "required": [
                                  "operator",
                                  "values"
                                ],
                                "type": "object"
                              }
                            },
                            "required": [
                              "action",
                              "onExitCodes"
                            ],
                            "type": "object"
                          },
                          "maxItems": 20,
                          "type": "array",
                          "x-kubernetes-list-type": "atomic"
                        }
                      },
                      "required": [
                        "rules"
                      ],
                      "type": "object"
                    },
                    "identity": {
                      "description": "Environment specific configuration for workload identity (federated credentials).\nMore info: https://www.radix.equinor.com/references/reference-radix-config/#identity-2",
                      "properties": {
                        "azure": {
                          "description": "Azure identity configuration",
                          "properties": {
                            "clientId": {
                              "description": "Defines the Client ID for a user defined managed identity or application ID for an application registration.",
                              "type": "string"
                            }
                          },
                          "required": [
                            "clientId"
                          ],
                          "type": "object"
                        }
                      },
                      "type": "object"
                    },
                    "image": {
                      "description": "Name of an existing container image to use when running the job.\nMore info: https://www.radix.equinor.com/references/reference-radix-config/#image-2",
                      "type": "string"
                    },
                    "imageTagName": {
                      "description": "The imageTagName allows for flexible configuration of fixed images,\nbuilt outside of Radix, to be configured with separate tag for each environment.\nMore info: https://www.radix.equinor.com/references/reference-radix-config/#imagetagname-2",
                      "type": "string"
                    },
                    "monitoring": {
                      "description": "Enabled or disables collection of custom Prometheus metrics.\nMore info: https://www.radix.equinor.com/references/reference-radix-config/#monitoring-2",
                      "type": "boolean"
                    },
                    "node": {
                      "description": "Environment specific GPU requirements for the job.\nMore info: https://www.radix.equinor.com/references/reference-radix-config/#node",
                      "properties": {
                        "gpu": {
                          "description": "Defines rules for allowed GPU types.\nMore info: https://www.radix.equinor.com/references/reference-radix-config/#gpu",
                          "type": "string"
                        },
                        "gpuCount": {
                          "description": "Defines minimum number of required GPUs.",
                          "type": "string"
                        }
                      },
                      "type": "object"
                    },
                    "notifications": {
                      "description": "Notifications about batch or job status changes",
                      "properties": {
                        "webhook": {
                          "description": "Webhook is a URL for notification about internal events or changes. The URL should be of a Radix component or job-component, with not public port.",
                          "maxLength": 253,
                          "minLength": 1,
                          "type": "string"
                        }
                      },
                      "type": "object"
                    },
                    "readOnlyFileSystem": {
                      "description": "Controls if the filesystem shall be read-only.",
                      "type": "boolean"
                    },
                    "resources": {
                      "description": "Environment specific configuration for CPU and memory resources.\nMore info: https://www.radix.equinor.com/references/reference-radix-config/#resources-3",
                      "properties": {
                        "limits": {
                          "additionalProperties": {
                            "type": "string"
                          },
                          "description": "Limits describes the maximum amount of compute resources allowed.",
                          "type": "object"
                        },
                        "requests": {
                          "additionalProperties": {
                            "type": "string"
                          },
                          "description": "Requests describes the minimum amount of compute resources required.\nIf Requests is omitted for a container, it defaults to Limits if\nthat is explicitly specified, otherwise to an implementation-defined value.",
                          "type": "object"
                        }
                      },
                      "type": "object"
                    },
                    "runtime": {
                      "description": "Runtime defines environment specific target runtime requirements for the job",
                      "properties": {
                        "architecture": {
                          "default": "amd64",
                          "description": "CPU architecture target for the component or job. Defaults to amd64.",
                          "enum": [
                            "amd64",
                            "arm64"
                          ],
                          "type": "string"
                        }
                      },
                      "type": "object"
                    },
                    "secretRefs": {
                      "description": "Environment specific configuration for external secret stores, like Azure KeyVault.\nMore info: https://www.radix.equinor.com/references/reference-radix-config/#secretrefs",
                      "properties": {
                        "azureKeyVaults": {
                          "description": "List of Azure Key Vaults to get secrets from.",
                          "items": {
                            "description": "RadixAzureKeyVault defines an Azure keyvault.",
                            "properties": {
                              "items": {
                                "description": "List of keyvault items (secrets, keys and certificates).",
                                "items": {
                                  "description": "RadixAzureKeyVaultItem defines Azure Key Vault setting: secrets, keys, certificates",
                                  "properties": {
                                    "alias": {
                                      "description": "Alias overrides the default file name used when mounting the secret, key or certificate.",
                                      "minLength": 1,
                                      "type": "string"
                                    },
                                    "encoding": {
                                      "description": "Encoding defines the encoding of a keyvault item when stored in the container.\nSetting encoding to base64 and format to pfx will fetch and write the base64 decoded pfx binary.",
                                      "enum": [
                                        "base64"
                                      ],
                                      "type": "string"
                                    },
                                    "envVar": {
                                      "description": "Defines the name of the environment variable that will contain the value of the secret, key or certificate.",
                                      "type": "string"
                                    },
                                    "format": {
                                      "description": "Defines the format of the keyvault item.\npfx is only supported with type secret and PKCS12 or ECC certificate.\nDefault format for certificates is pem.",
                                      "enum": [
                                        "pem",
                                        "pfx"
                                      ],
                                      "type": "string"
                                    },
                                    "k8sSecretType": {
                                      "description": "K8sSecretType defines the type of Kubernetes secret the keyvault item will be stored in.\nopaque corresponds to \"Opaque\" and \"kubernetes.io/tls\" secret types: https://kubernetes.io/docs/concepts/configuration/secret/#secret-types",
                                      "enum": [
                                        "opaque",
                                        "tls"
                                      ],
                                      "type": "string"
                                    },
                                    "name": {
                                      "description": "Name of a secret, key or certificate in the keyvault.",
                                      "maxLength": 127,
                                      "minLength": 1,
                                      "type": "string"
                                    },
                                    "type": {
                                      "description": "Type of item in the keyvault referenced by the name.",
                                      "enum": [
                                        "secret",
                                        "key",
                                        "cert"
                                      ],
                                      "type": "string"
                                    },
                                    "version": {
                                      "description": "Defines that a specific version of a keyvault item should be loaded.\nThe latest version is loaded when this field is not set.",
                                      "type": "string"
                                    }
                                  },
                                  "required": [
                                    "name"
                                  ],
                                  "type": "object"
                                },
                                "minItems": 1,
                                "type": "array"
                              },
                              "name": {
                                "description": "Name of the Azure keyvault.",
                                "maxLength": 24,
                                "minLength": 3,
                                "type": "string"
                              },
                              "path": {
                                "description": "Path where secrets from the keyvault is mounted.",
                                "minLength": 1,
                                "type": "string"
                              },
                              "useAzureIdentity": {
                                "description": "UseAzureIdentity defines that credentials for accessing Azure Key Vault will be acquired using Azure Workload Identity instead of using a ClientID and Secret.",
                                "type": "boolean"
                              }
                            },
                            "required": [
                              "items",
                              "name"
                            ],
                            "type": "object"
                          },
                          "type": "array"
                        }
                      },
                      "type": "object"
                    },
                    "src": {
                      "description": "Path to the Dockerfile that builds the component.\nMore info: https://www.radix.equinor.com/references/reference-radix-config/#src",
                      "type": "string"
                    },
                    "timeLimitSeconds": {
                      "description": "Environment specific value for the maximum number of seconds the job can run.\nMore info: https://www.radix.equinor.com/references/reference-radix-config/#timelimitseconds-2",
                      "format": "int64",
                      "type": "integer"
                    },
                    "variables": {
                      "additionalProperties": {
                        "type": "string"
                      },
                      "description": "Environment specific environment variables.\nMore info: https://www.radix.equinor.com/references/reference-radix-config/#variables-2",
                      "type": "object"
                    },
                    "volumeMounts": {
                      "description": "Configuration for mounting cloud storage into the job.\nMore info: https://www.radix.equinor.com/references/reference-radix-config/#volumemounts-2",
                      "items": {
                        "description": "RadixVolumeMount defines an external storage resource.",
                        "properties": {
                          "accessMode": {
                            "description": "Access mode from a container to an external storage. ReadOnlyMany (default), ReadWriteOnce, ReadWriteMany.\nMore info: https://www.radix.equinor.com/guides/volume-mounts/optional-settings/\nDeprecated, use BlobFuse2 instead.",
                            "enum": [
                              "ReadOnlyMany",
                              "ReadWriteOnce",
                              "ReadWriteMany",
                              ""
                            ],
                            "type": "string"
                          },
                          "azureFile": {
                            "description": "AzureFile settings for Azure File CSI driver\nDeprecated.",
                            "properties": {
                              "accessMode": {
                                "description": "Access mode from a container to an external storage. ReadOnlyMany (default), ReadWriteOnce, ReadWriteMany.\nMore info: https://www.radix.equinor.com/guides/volume-mounts/optional-settings/",
                                "enum": [
                                  "ReadOnlyMany",
                                  "ReadWriteOnce",
                                  "ReadWriteMany",
                                  ""
                                ],
                                "type": "string"
                              },
                              "bindingMode": {
                                "description": "Binding mode from a container to an external storage. Immediate (default), WaitForFirstConsumer.\nMore info: https://www.radix.equinor.com/guides/volume-mounts/optional-settings/",
                                "enum": [
                                  "Immediate",
                                  "WaitForFirstConsumer",
                                  ""
                                ],
                                "type": "string"
                              },
                              "gid": {
                                "description": "GID defines the group ID (number) which will be set as owner of the mounted volume.",
                                "type": "string"
                              },
                              "requestsStorage": {
                                "description": "Requested size (opens new window)of allocated mounted volume. Default value is set to \"1Mi\" (1 megabyte). Current version of the driver does not affect mounted volume size\nMore info: https://kubernetes.io/docs/tasks/configure-pod-container/configure-persistent-volume-storage/#create-a-persistentvolumeclaim",
                                "type": "string"
                              },
                              "share": {
                                "description": "Share. Name of the file share in the external storage resource.",
                                "type": "string"
                              },
                              "skuName": {
                                "description": "SKU Type of Azure storage.\nMore info: https://learn.microsoft.com/en-us/rest/api/storagerp/srp_sku_types",
                                "type": "string"
                              },
                              "uid": {
                                "description": "UID defines the user ID (number) which will be set as owner of the mounted volume.",
                                "type": "string"
                              }
                            },
                            "type": "object"
                          },
                          "bindingMode": {
                            "description": "Binding mode from a container to an external storage. Immediate (default), WaitForFirstConsumer.\nMore info: https://www.radix.equinor.com/guides/volume-mounts/optional-settings/\nDeprecated, use BlobFuse2 instead.",
                            "enum": [
                              "Immediate",
                              "WaitForFirstConsumer",
                              ""
                            ],
                            "type": "string"
                          },
                          "blobFuse2": {
                            "description": "BlobFuse2 settings for Azure Storage FUSE CSI driver with the protocol fuse2",
                            "properties": {
                              "accessMode": {
                                "description": "Access mode from a container to an external storage. ReadOnlyMany (default), ReadWriteOnce, ReadWriteMany.\nMore info: https://www.radix.equinor.com/guides/volume-mounts/optional-settings/",
                                "enum": [
                                  "ReadOnlyMany",
                                  "ReadWriteOnce",
                                  "ReadWriteMany",
                                  ""
                                ],
                                "type": "string"
                              },
                              "bindingMode": {
                                "description": "Binding mode from a container to an external storage. Immediate (default), WaitForFirstConsumer.\nMore info: https://www.radix.equinor.com/guides/volume-mounts/optional-settings/",
                                "enum": [
                                  "Immediate",
                                  "WaitForFirstConsumer",
                                  ""
                                ],
                                "type": "string"
                              },
                              "container": {
                                "description": "Container. Name of the container in the external storage resource.",
                                "type": "string"
                              },
                              "gid": {
                                "description": "GID defines the group ID (number) which will be set as owner of the mounted volume.",
                                "type": "string"
                              },
                              "protocol": {
                                "description": "Holds protocols of BlobFuse2 Azure Storage FUSE driver. Default is fuse2.",
                                "enum": [
                                  "fuse2",
                                  ""
                                ],
                                "type": "string"
                              },
                              "requestsStorage": {
                                "description": "Requested size (opens new window)of allocated mounted volume. Default value is set to \"1Mi\" (1 megabyte). Current version of the driver does not affect mounted volume size\nMore info: https://kubernetes.io/docs/tasks/configure-pod-container/configure-persistent-volume-storage/#create-a-persistentvolumeclaim",
                                "type": "string"
                              },
                              "resourceGroup": {
                                "description": "ResourceGroup of a storage account. Applicable when using a workload identity.",
                                "type": "string"
                              },
                              "skuName": {
                                "description": "SKU Type of Azure storage.\nMore info: https://learn.microsoft.com/en-us/rest/api/storagerp/srp_sku_types",
                                "enum": [
                                  "Standard_LRS",
                                  "Premium_LRS",
                                  "Standard_GRS",
                                  "Standard_RAGRS",
                                  ""
                                ],
                                "type": "string"
                              },
                              "storageAccount": {
                                "description": "Name of a storage account. It is mandatory when using a workload identity. It is optional when using Access Key, if it is not defined, it will be configured in a secret.",
                                "type": "string"
                              },
                              "streaming": {
                                "description": "Configure Streaming mode. Used for blobfuse2.\nMore info: https://github.com/Azure/azure-storage-fuse/blob/main/STREAMING.md",
                                "properties": {
                                  "blockSize": {
                                    "description": "Optional. The size of each block to be cached in memory (in MB).",
                                    "format": "int64",
                                    "minimum": 1,
                                    "type": "integer"
                                  },
                                  "bufferSize": {
                                    "description": "Optional. The size of each buffer to be cached in memory (in MB).",
                                    "format": "int64",
                                    "minimum": 1,
                                    "type": "integer"
                                  },
                                  "enabled": {
                                    "description": "Enable streaming mode. Default true.",
                                    "type": "boolean"
                                  },
                                  "maxBlocksPerFile": {
                                    "description": "Optional. The maximum number of blocks to be cached in memory.",
                                    "format": "int64",
                                    "minimum": 1,
                                    "type": "integer"
                                  },
                                  "maxBuffers": {
                                    "description": "Optional. The total number of buffers to be cached in memory (in MB).",
                                    "format": "int64",
                                    "minimum": 1,
                                    "type": "integer"
                                  },
                                  "streamCache": {
                                    "description": "Optional. Limit total amount of data being cached in memory to conserve memory footprint of blobfuse (in MB).",
                                    "format": "int64",
                                    "minimum": 1,
                                    "type": "integer"
                                  }
                                },
                                "type": "object"
                              },
                              "uid": {
                                "description": "UID defines the user ID (number) which will be set as owner of the mounted volume.",
                                "type": "string"
                              },
                              "useAdls": {
                                "description": "Enables blobfuse to access Azure DataLake storage account. When set to false, blobfuse will access Azure Block Blob storage account, hierarchical file system is not supported.\nDefault false. This must be turned on when HNS enabled account is mounted.",
                                "type": "boolean"
                              }
                            },
                            "required": [
                              "container"
                            ],
                            "type": "object"
                          },
                          "container": {
                            "description": "Deprecated. Only required by the deprecated type: blob.",
                            "type": "string"
                          },
                          "emptyDir": {
                            "description": "EmptyDir settings for EmptyDir volume",
                            "properties": {
                              "sizeLimit": {
                                "anyOf": [
                                  {
                                    "type": "integer"
                                  },
                                  {
                                    "type": "string"
                                  }
                                ],
                                "description": "SizeLimit defines the size of the emptyDir volume",
                                "pattern": "^(\\+|-)?(([0-9]+(\\.[0-9]*)?)|(\\.[0-9]+))(([KMGTPE]i)|[numkMGTPE]|([eE](\\+|-)?(([0-9]+(\\.[0-9]*)?)|(\\.[0-9]+))))?$",
                                "x-kubernetes-int-or-string": true
                              }
                            },
                            "required": [
                              "sizeLimit"
                            ],
                            "type": "object"
                          },
                          "gid": {
                            "description": "GID defines the group ID (number) which will be set as owner of the mounted volume.\nDeprecated, use BlobFuse2 instead.",
                            "type": "string"
                          },
                          "name": {
                            "description": "User-defined name of the volume mount.\nMust be unique for the component.",
                            "maxLength": 40,
                            "minLength": 1,
                            "type": "string"
                          },
                          "path": {
                            "description": "Path defines in which directory the external storage is mounted.",
                            "minLength": 1,
                            "type": "string"
                          },
                          "requestsStorage": {
                            "description": "More info: https://www.radix.equinor.com/guides/volume-mounts/optional-settings/\nDeprecated, use BlobFuse2 instead.",
                            "type": "string"
                          },
                          "skuName": {
                            "description": "More info: https://www.radix.equinor.com/guides/volume-mounts/optional-settings/\nDeprecated, use BlobFuse2 instead.",
                            "type": "string"
                          },
                          "storage": {
                            "description": "Storage defines the name of the container in the external storage resource.\nDeprecated, use BlobFuse2 instead.",
                            "type": "string"
                          },
                          "type": {
                            "description": "Type defines the storage type.\nDeprecated, use BlobFuse2 instead.",
                            "enum": [
                              "blob",
                              "azure-blob",
                              ""
                            ],
                            "type": "string"
                          },
                          "uid": {
                            "description": "UID defines the user ID (number) which will be set as owner of the mounted volume.\nDeprecated, use BlobFuse2 instead.",
                            "type": "string"
                          },
                          "useAzureIdentity": {
                            "description": "UseAzureIdentity defines that credentials for accessing Azure Key Vault will be acquired using Azure Workload Identity instead of using a ClientID and Secret.",
                            "type": "boolean"
                          }
                        },
                        "required": [
                          "name",
                          "path"
                        ],
                        "type": "object"
                      },
                      "type": "array"
                    }
                  },
                  "required": [
                    "environment"
                  ],
                  "type": "object"
                },
                "type": "array",
                "x-kubernetes-list-map-keys": [
                  "environment"
                ],
                "x-kubernetes-list-type": "map"
              },
              "failurePolicy": {
                "description": "Specifies the policy of handling failed job replicas. In particular, it allows to\nspecify the set of actions and conditions which need to be\nsatisfied to take the associated action.\nIf empty, the default behaviour applies - the counter of failed job replicas\nis incremented and it is checked against the backoffLimit.",
                "properties": {
                  "rules": {
                    "description": "A list of failure policy rules. The rules are evaluated in order.\nOnce a rule matches a job replica failure, the remaining of the rules are ignored.\nWhen no rule matches the failure, the default handling applies - the\ncounter of failures is incremented and it is checked against\nthe backoffLimit.",
                    "items": {
                      "description": "RadixJobComponentFailurePolicyRule describes how a job replica failure is handled when the onExitCodes rules are met.",
                      "properties": {
                        "action": {
                          "description": "Specifies the action taken on a job replica failure when the onExitCodes requirements are satisfied.",
                          "enum": [
                            "FailJob",
                            "Ignore",
                            "Count"
                          ],
                          "type": "string"
                        },
                        "onExitCodes": {
                          "description": "Represents the requirement on the job replica exit codes.",
                          "properties": {
                            "operator": {
                              "description": "Represents the relationship between the job replica's exit code and the\nspecified values. Replicas completed with success (exit code 0) are\nexcluded from the requirement check.",
                              "enum": [
                                "In",
                                "NotIn"
                              ],
                              "type": "string"
                            },
                            "values": {
                              "description": "Specifies the set of values. The job replica's exit code is checked against this set of\nvalues with respect to the operator. The list must not contain duplicates.\nValue '0' cannot be used for the In operator.",
                              "items": {
                                "format": "int32",
                                "minimum": 0,
                                "type": "integer"
                              },
                              "maxItems": 255,
                              "minItems": 1,
                              "type": "array",
                              "x-kubernetes-list-type": "set"
                            }
                          },
                          "required": [
                            "operator",
                            "values"
                          ],
                          "type": "object"
                        }
                      },
                      "required": [
                        "action",
                        "onExitCodes"
                      ],
                      "type": "object"
                    },
                    "maxItems": 20,
                    "type": "array",
                    "x-kubernetes-list-type": "atomic"
                  }
                },
                "required": [
                  "rules"
                ],
                "type": "object"
              },
              "identity": {
                "description": "Configuration for workload identity (federated credentials).\nMore info: https://www.radix.equinor.com/references/reference-radix-config/#identity-2",
                "properties": {
                  "azure": {
                    "description": "Azure identity configuration",
                    "properties": {
                      "clientId": {
                        "description": "Defines the Client ID for a user defined managed identity or application ID for an application registration.",
                        "type": "string"
                      }
                    },
                    "required": [
                      "clientId"
                    ],
                    "type": "object"
                  }
                },
                "type": "object"
              },
              "image": {
                "description": "Name of an existing container image to use when running the job.\nMore info: https://www.radix.equinor.com/references/reference-radix-config/#image-2",
                "type": "string"
              },
              "imageTagName": {
                "description": "The imageTagName allows for flexible configuration of fixed images,\nbuilt outside of Radix, it can be also configured with separate tag for each environment.\nMore info: https://www.radix.equinor.com/references/reference-radix-config/#imagetagname",
                "type": "string"
              },
              "monitoring": {
                "description": "Enabled or disables collection of custom Prometheus metrics.\nMore info: https://www.radix.equinor.com/references/reference-radix-config/#monitoring",
                "type": "boolean"
              },
              "monitoringConfig": {
                "description": "Configures the monitoring endpoint exposed by the job.\nThis endpoint is used by Prometheus to collect custom metrics.\nenvironmentConfig.monitoring must be set to true to enable collection of metrics for an environment.\nMore info: https://www.radix.equinor.com/references/reference-radix-config/#monitoringconfig-2",
                "properties": {
                  "path": {
                    "description": "Defines the path where metrics is served.",
                    "type": "string"
                  },
                  "portName": {
                    "description": "Defines which port in the ports list where metrics is served.",
                    "maxLength": 15,
                    "pattern": "^(([a-z0-9][-a-z0-9]*)?[a-z0-9])?$",
                    "type": "string"
                  }
                },
                "type": "object"
              },
              "name": {
                "description": "Name of the environment which the settings applies to.",
                "maxLength": 50,
                "minLength": 1,
                "pattern": "^(([a-z0-9][-a-z0-9]*)?[a-z0-9])?$",
                "type": "string"
              },
              "node": {
                "description": "Defines GPU requirements for the job.\nMore info: https://www.radix.equinor.com/references/reference-radix-config/#node",
                "properties": {
                  "gpu": {
                    "description": "Defines rules for allowed GPU types.\nMore info: https://www.radix.equinor.com/references/reference-radix-config/#gpu",
                    "type": "string"
                  },
                  "gpuCount": {
                    "description": "Defines minimum number of required GPUs.",
                    "type": "string"
                  }
                },
                "type": "object"
              },
              "notifications": {
                "description": "Notifications about batch or job status changes",
                "properties": {
                  "webhook": {
                    "description": "Webhook is a URL for notification about internal events or changes. The URL should be of a Radix component or job-component, with not public port.",
                    "maxLength": 253,
                    "minLength": 1,
                    "type": "string"
                  }
                },
                "type": "object"
              },
              "payload": {
                "description": "Defines the path where the job payload is mounted.\nMore info: https://www.radix.equinor.com/references/reference-radix-config/#payload",
                "properties": {
                  "path": {
                    "description": "Path to the folder where payload is mounted",
                    "minLength": 1,
                    "type": "string"
                  }
                },
                "required": [
                  "path"
                ],
                "type": "object"
              },
              "ports": {
                "description": "List of ports that the job binds to.",
                "items": {
                  "description": "ComponentPort defines a named port.",
                  "properties": {
                    "name": {
                      "description": "Name of the port.",
                      "maxLength": 15,
                      "minLength": 1,
                      "pattern": "^(([a-z0-9][-a-z0-9]*)?[a-z0-9])?$",
                      "type": "string"
                    },
                    "port": {
                      "description": "Port number.",
                      "format": "int32",
                      "maximum": 65535,
                      "minimum": 1024,
                      "type": "integer"
                    }
                  },
                  "required": [
                    "name",
                    "port"
                  ],
                  "type": "object"
                },
                "type": "array",
                "x-kubernetes-list-map-keys": [
                  "name"
                ],
                "x-kubernetes-list-type": "map"
              },
              "readOnlyFileSystem": {
                "description": "Controls if the filesystem shall be read-only.",
                "type": "boolean"
              },
              "resources": {
                "description": "Configures CPU and memory resources for the job.\nMore info: https://www.radix.equinor.com/references/reference-radix-config/#resources-common-2",
                "properties": {
                  "limits": {
                    "additionalProperties": {
                      "type": "string"
                    },
                    "description": "Limits describes the maximum amount of compute resources allowed.",
                    "type": "object"
                  },
                  "requests": {
                    "additionalProperties": {
                      "type": "string"
                    },
                    "description": "Requests describes the minimum amount of compute resources required.\nIf Requests is omitted for a container, it defaults to Limits if\nthat is explicitly specified, otherwise to an implementation-defined value.",
                    "type": "object"
                  }
                },
                "type": "object"
              },
              "runtime": {
                "description": "Runtime defines target runtime requirements for the job",
                "properties": {
                  "architecture": {
                    "default": "amd64",
                    "description": "CPU architecture target for the component or job. Defaults to amd64.",
                    "enum": [
                      "amd64",
                      "arm64"
                    ],
                    "type": "string"
                  }
                },
                "type": "object"
              },
              "schedulerPort": {
                "description": "Defines the port number that the job-scheduler API server will listen to.\nMore info: https://www.radix.equinor.com/references/reference-radix-config/#schedulerport",
                "format": "int32",
                "maximum": 65535,
                "minimum": 1024,
                "type": "integer"
              },
              "secretRefs": {
                "description": "Configuration for external secret stores, like Azure KeyVault.\nMore info: https://www.radix.equinor.com/references/reference-radix-config/#secretrefs",
                "properties": {
                  "azureKeyVaults": {
                    "description": "List of Azure Key Vaults to get secrets from.",
                    "items": {
                      "description": "RadixAzureKeyVault defines an Azure keyvault.",
                      "properties": {
                        "items": {
                          "description": "List of keyvault items (secrets, keys and certificates).",
                          "items": {
                            "description": "RadixAzureKeyVaultItem defines Azure Key Vault setting: secrets, keys, certificates",
                            "properties": {
                              "alias": {
                                "description": "Alias overrides the default file name used when mounting the secret, key or certificate.",
                                "minLength": 1,
                                "type": "string"
                              },
                              "encoding": {
                                "description": "Encoding defines the encoding of a keyvault item when stored in the container.\nSetting encoding to base64 and format to pfx will fetch and write the base64 decoded pfx binary.",
                                "enum": [
                                  "base64"
                                ],
                                "type": "string"
                              },
                              "envVar": {
                                "description": "Defines the name of the environment variable that will contain the value of the secret, key or certificate.",
                                "type": "string"
                              },
                              "format": {
                                "description": "Defines the format of the keyvault item.\npfx is only supported with type secret and PKCS12 or ECC certificate.\nDefault format for certificates is pem.",
                                "enum": [
                                  "pem",
                                  "pfx"
                                ],
                                "type": "string"
                              },
                              "k8sSecretType": {
                                "description": "K8sSecretType defines the type of Kubernetes secret the keyvault item will be stored in.\nopaque corresponds to \"Opaque\" and \"kubernetes.io/tls\" secret types: https://kubernetes.io/docs/concepts/configuration/secret/#secret-types",
                                "enum": [
                                  "opaque",
                                  "tls"
                                ],
                                "type": "string"
                              },
                              "name": {
                                "description": "Name of a secret, key or certificate in the keyvault.",
                                "maxLength": 127,
                                "minLength": 1,
                                "type": "string"
                              },
                              "type": {
                                "description": "Type of item in the keyvault referenced by the name.",
                                "enum": [
                                  "secret",
                                  "key",
                                  "cert"
                                ],
                                "type": "string"
                              },
                              "version": {
                                "description": "Defines that a specific version of a keyvault item should be loaded.\nThe latest version is loaded when this field is not set.",
                                "type": "string"
                              }
                            },
                            "required": [
                              "name"
                            ],
                            "type": "object"
                          },
                          "minItems": 1,
                          "type": "array"
                        },
                        "name": {
                          "description": "Name of the Azure keyvault.",
                          "maxLength": 24,
                          "minLength": 3,
                          "type": "string"
                        },
                        "path": {
                          "description": "Path where secrets from the keyvault is mounted.",
                          "minLength": 1,
                          "type": "string"
                        },
                        "useAzureIdentity": {
                          "description": "UseAzureIdentity defines that credentials for accessing Azure Key Vault will be acquired using Azure Workload Identity instead of using a ClientID and Secret.",
                          "type": "boolean"
                        }
                      },
                      "required": [
                        "items",
                        "name"
                      ],
                      "type": "object"
                    },
                    "type": "array"
                  }
                },
                "type": "object"
              },
              "secrets": {
                "description": "List of secret environment variable names.\nMore info: https://www.radix.equinor.com/references/reference-radix-config/#secrets-2",
                "items": {
                  "type": "string"
                },
                "type": "array"
              },
              "src": {
                "description": "Path to the Dockerfile that builds the job.\nMore info: https://www.radix.equinor.com/references/reference-radix-config/#src-2",
                "type": "string"
              },
              "timeLimitSeconds": {
                "description": "The maximum number of seconds the job can run.\nMore info: https://www.radix.equinor.com/references/reference-radix-config/#timelimitseconds",
                "format": "int64",
                "type": "integer"
              },
              "variables": {
                "additionalProperties": {
                  "type": "string"
                },
                "description": "List of environment variables and values.\nMore info: https://www.radix.equinor.com/references/reference-radix-config/#variables-common-2",
                "type": "object"
              },
              "volumeMounts": {
                "description": "Configuration for mounting cloud storage into the component.\nMore info: https://www.radix.equinor.com/references/reference-radix-config/#volumemounts",
                "items": {
                  "description": "RadixVolumeMount defines an external storage resource.",
                  "properties": {
                    "accessMode": {
                      "description": "Access mode from a container to an external storage. ReadOnlyMany (default), ReadWriteOnce, ReadWriteMany.\nMore info: https://www.radix.equinor.com/guides/volume-mounts/optional-settings/\nDeprecated, use BlobFuse2 instead.",
                      "enum": [
                        "ReadOnlyMany",
                        "ReadWriteOnce",
                        "ReadWriteMany",
                        ""
                      ],
                      "type": "string"
                    },
                    "azureFile": {
                      "description": "AzureFile settings for Azure File CSI driver\nDeprecated.",
                      "properties": {
                        "accessMode": {
                          "description": "Access mode from a container to an external storage. ReadOnlyMany (default), ReadWriteOnce, ReadWriteMany.\nMore info: https://www.radix.equinor.com/guides/volume-mounts/optional-settings/",
                          "enum": [
                            "ReadOnlyMany",
                            "ReadWriteOnce",
                            "ReadWriteMany",
                            ""
                          ],
                          "type": "string"
                        },
                        "bindingMode": {
                          "description": "Binding mode from a container to an external storage. Immediate (default), WaitForFirstConsumer.\nMore info: https://www.radix.equinor.com/guides/volume-mounts/optional-settings/",
                          "enum": [
                            "Immediate",
                            "WaitForFirstConsumer",
                            ""
                          ],
                          "type": "string"
                        },
                        "gid": {
                          "description": "GID defines the group ID (number) which will be set as owner of the mounted volume.",
                          "type": "string"
                        },
                        "requestsStorage": {
                          "description": "Requested size (opens new window)of allocated mounted volume. Default value is set to \"1Mi\" (1 megabyte). Current version of the driver does not affect mounted volume size\nMore info: https://kubernetes.io/docs/tasks/configure-pod-container/configure-persistent-volume-storage/#create-a-persistentvolumeclaim",
                          "type": "string"
                        },
                        "share": {
                          "description": "Share. Name of the file share in the external storage resource.",
                          "type": "string"
                        },
                        "skuName": {
                          "description": "SKU Type of Azure storage.\nMore info: https://learn.microsoft.com/en-us/rest/api/storagerp/srp_sku_types",
                          "type": "string"
                        },
                        "uid": {
                          "description": "UID defines the user ID (number) which will be set as owner of the mounted volume.",
                          "type": "string"
                        }
                      },
                      "type": "object"
                    },
                    "bindingMode": {
                      "description": "Binding mode from a container to an external storage. Immediate (default), WaitForFirstConsumer.\nMore info: https://www.radix.equinor.com/guides/volume-mounts/optional-settings/\nDeprecated, use BlobFuse2 instead.",
                      "enum": [
                        "Immediate",
                        "WaitForFirstConsumer",
                        ""
                      ],
                      "type": "string"
                    },
                    "blobFuse2": {
                      "description": "BlobFuse2 settings for Azure Storage FUSE CSI driver with the protocol fuse2",
                      "properties": {
                        "accessMode": {
                          "description": "Access mode from a container to an external storage. ReadOnlyMany (default), ReadWriteOnce, ReadWriteMany.\nMore info: https://www.radix.equinor.com/guides/volume-mounts/optional-settings/",
                          "enum": [
                            "ReadOnlyMany",
                            "ReadWriteOnce",
                            "ReadWriteMany",
                            ""
                          ],
                          "type": "string"
                        },
                        "bindingMode": {
                          "description": "Binding mode from a container to an external storage. Immediate (default), WaitForFirstConsumer.\nMore info: https://www.radix.equinor.com/guides/volume-mounts/optional-settings/",
                          "enum": [
                            "Immediate",
                            "WaitForFirstConsumer",
                            ""
                          ],
                          "type": "string"
                        },
                        "container": {
                          "description": "Container. Name of the container in the external storage resource.",
                          "type": "string"
                        },
                        "gid": {
                          "description": "GID defines the group ID (number) which will be set as owner of the mounted volume.",
                          "type": "string"
                        },
                        "protocol": {
                          "description": "Holds protocols of BlobFuse2 Azure Storage FUSE driver. Default is fuse2.",
                          "enum": [
                            "fuse2",
                            ""
                          ],
                          "type": "string"
                        },
                        "requestsStorage": {
                          "description": "Requested size (opens new window)of allocated mounted volume. Default value is set to \"1Mi\" (1 megabyte). Current version of the driver does not affect mounted volume size\nMore info: https://kubernetes.io/docs/tasks/configure-pod-container/configure-persistent-volume-storage/#create-a-persistentvolumeclaim",
                          "type": "string"
                        },
                        "resourceGroup": {
                          "description": "ResourceGroup of a storage account. Applicable when using a workload identity.",
                          "type": "string"
                        },
                        "skuName": {
                          "description": "SKU Type of Azure storage.\nMore info: https://learn.microsoft.com/en-us/rest/api/storagerp/srp_sku_types",
                          "enum": [
                            "Standard_LRS",
                            "Premium_LRS",
                            "Standard_GRS",
                            "Standard_RAGRS",
                            ""
                          ],
                          "type": "string"
                        },
                        "storageAccount": {
                          "description": "Name of a storage account. It is mandatory when using a workload identity. It is optional when using Access Key, if it is not defined, it will be configured in a secret.",
                          "type": "string"
                        },
                        "streaming": {
                          "description": "Configure Streaming mode. Used for blobfuse2.\nMore info: https://github.com/Azure/azure-storage-fuse/blob/main/STREAMING.md",
                          "properties": {
                            "blockSize": {
                              "description": "Optional. The size of each block to be cached in memory (in MB).",
                              "format": "int64",
                              "minimum": 1,
                              "type": "integer"
                            },
                            "bufferSize": {
                              "description": "Optional. The size of each buffer to be cached in memory (in MB).",
                              "format": "int64",
                              "minimum": 1,
                              "type": "integer"
                            },
                            "enabled": {
                              "description": "Enable streaming mode. Default true.",
                              "type": "boolean"
                            },
                            "maxBlocksPerFile": {
                              "description": "Optional. The maximum number of blocks to be cached in memory.",
                              "format": "int64",
                              "minimum": 1,
                              "type": "integer"
                            },
                            "maxBuffers": {
                              "description": "Optional. The total number of buffers to be cached in memory (in MB).",
                              "format": "int64",
                              "minimum": 1,
                              "type": "integer"
                            },
                            "streamCache": {
                              "description": "Optional. Limit total amount of data being cached in memory to conserve memory footprint of blobfuse (in MB).",
                              "format": "int64",
                              "minimum": 1,
                              "type": "integer"
                            }
                          },
                          "type": "object"
                        },
                        "uid": {
                          "description": "UID defines the user ID (number) which will be set as owner of the mounted volume.",
                          "type": "string"
                        },
                        "useAdls": {
                          "description": "Enables blobfuse to access Azure DataLake storage account. When set to false, blobfuse will access Azure Block Blob storage account, hierarchical file system is not supported.\nDefault false. This must be turned on when HNS enabled account is mounted.",
                          "type": "boolean"
                        }
                      },
                      "required": [
                        "container"
                      ],
                      "type": "object"
                    },
                    "container": {
                      "description": "Deprecated. Only required by the deprecated type: blob.",
                      "type": "string"
                    },
                    "emptyDir": {
                      "description": "EmptyDir settings for EmptyDir volume",
                      "properties": {
                        "sizeLimit": {
                          "anyOf": [
                            {
                              "type": "integer"
                            },
                            {
                              "type": "string"
                            }
                          ],
                          "description": "SizeLimit defines the size of the emptyDir volume",
                          "pattern": "^(\\+|-)?(([0-9]+(\\.[0-9]*)?)|(\\.[0-9]+))(([KMGTPE]i)|[numkMGTPE]|([eE](\\+|-)?(([0-9]+(\\.[0-9]*)?)|(\\.[0-9]+))))?$",
                          "x-kubernetes-int-or-string": true
                        }
                      },
                      "required": [
                        "sizeLimit"
                      ],
                      "type": "object"
                    },
                    "gid": {
                      "description": "GID defines the group ID (number) which will be set as owner of the mounted volume.\nDeprecated, use BlobFuse2 instead.",
                      "type": "string"
                    },
                    "name": {
                      "description": "User-defined name of the volume mount.\nMust be unique for the component.",
                      "maxLength": 40,
                      "minLength": 1,
                      "type": "string"
                    },
                    "path": {
                      "description": "Path defines in which directory the external storage is mounted.",
                      "minLength": 1,
                      "type": "string"
                    },
                    "requestsStorage": {
                      "description": "More info: https://www.radix.equinor.com/guides/volume-mounts/optional-settings/\nDeprecated, use BlobFuse2 instead.",
                      "type": "string"
                    },
                    "skuName": {
                      "description": "More info: https://www.radix.equinor.com/guides/volume-mounts/optional-settings/\nDeprecated, use BlobFuse2 instead.",
                      "type": "string"
                    },
                    "storage": {
                      "description": "Storage defines the name of the container in the external storage resource.\nDeprecated, use BlobFuse2 instead.",
                      "type": "string"
                    },
                    "type": {
                      "description": "Type defines the storage type.\nDeprecated, use BlobFuse2 instead.",
                      "enum": [
                        "blob",
                        "azure-blob",
                        ""
                      ],
                      "type": "string"
                    },
                    "uid": {
                      "description": "UID defines the user ID (number) which will be set as owner of the mounted volume.\nDeprecated, use BlobFuse2 instead.",
                      "type": "string"
                    },
                    "useAzureIdentity": {
                      "description": "UseAzureIdentity defines that credentials for accessing Azure Key Vault will be acquired using Azure Workload Identity instead of using a ClientID and Secret.",
                      "type": "boolean"
                    }
                  },
                  "required": [
                    "name",
                    "path"
                  ],
                  "type": "object"
                },
                "type": "array"
              }
            },
            "required": [
              "name"
            ],
            "type": "object"
          },
          "type": "array",
          "x-kubernetes-list-map-keys": [
            "name"
          ],
          "x-kubernetes-list-type": "map"
        },
        "privateImageHubs": {
          "additionalProperties": {
            "description": "RadixPrivateImageHubCredential contains credentials to use when pulling images\nfrom a protected container registry.",
            "properties": {
              "email": {
                "description": "The email address linked to the username.",
                "type": "string"
              },
              "username": {
                "description": "Username with permission to pull images.\nThe password is set in Radix Web Console.",
                "minLength": 1,
                "type": "string"
              }
            },
            "required": [
              "username"
            ],
            "type": "object"
          },
          "description": "Defines protected container registries used by components or jobs.\nMore info: https://www.radix.equinor.com/references/reference-radix-config/#privateimagehubs",
          "type": "object"
        }
      },
      "required": [
        "environments"
      ],
      "type": "object"
    }
  },
  "required": [
    "metadata",
    "spec"
  ],
  "type": "object"
}<|MERGE_RESOLUTION|>--- conflicted
+++ resolved
@@ -1540,7 +1540,7 @@
                             "type": "object"
                           },
                           "gid": {
-                            "description": "GID defines the group ID (number) which will be set as owner of the mounted volume.\nDeprecated, use BlobFuse2 or AzureFile instead.",
+                            "description": "GID defines the group ID (number) which will be set as owner of the mounted volume.\nDeprecated, use BlobFuse2 instead.",
                             "type": "string"
                           },
                           "name": {
@@ -1555,30 +1555,33 @@
                             "type": "string"
                           },
                           "requestsStorage": {
-                            "description": "More info: https://www.radix.equinor.com/guides/volume-mounts/optional-settings/\nDeprecated, use BlobFuse2 or AzureFile instead.",
+                            "description": "More info: https://www.radix.equinor.com/guides/volume-mounts/optional-settings/\nDeprecated, use BlobFuse2 instead.",
                             "type": "string"
                           },
                           "skuName": {
-                            "description": "More info: https://www.radix.equinor.com/guides/volume-mounts/optional-settings/\nDeprecated, use BlobFuse2 or AzureFile instead.",
+                            "description": "More info: https://www.radix.equinor.com/guides/volume-mounts/optional-settings/\nDeprecated, use BlobFuse2 instead.",
                             "type": "string"
                           },
                           "storage": {
-                            "description": "Storage defines the name of the container in the external storage resource.\nDeprecated, use BlobFuse2 or AzureFile instead.",
+                            "description": "Storage defines the name of the container in the external storage resource.\nDeprecated, use BlobFuse2 instead.",
                             "type": "string"
                           },
                           "type": {
-                            "description": "Type defines the storage type.\nDeprecated, use BlobFuse2 or AzureFile instead.",
+                            "description": "Type defines the storage type.\nDeprecated, use BlobFuse2 instead.",
                             "enum": [
                               "blob",
                               "azure-blob",
-                              "azure-file",
                               ""
                             ],
                             "type": "string"
                           },
                           "uid": {
-                            "description": "UID defines the user ID (number) which will be set as owner of the mounted volume.\nDeprecated, use BlobFuse2 or AzureFile instead.",
-                            "type": "string"
+                            "description": "UID defines the user ID (number) which will be set as owner of the mounted volume.\nDeprecated, use BlobFuse2 instead.",
+                            "type": "string"
+                          },
+                          "useAzureIdentity": {
+                            "description": "UseAzureIdentity defines that credentials for accessing Azure Key Vault will be acquired using Azure Workload Identity instead of using a ClientID and Secret.",
+                            "type": "boolean"
                           }
                         },
                         "required": [
@@ -1828,13 +1831,8 @@
                             "type": "array",
                             "x-kubernetes-list-type": "atomic"
                           },
-<<<<<<< HEAD
-                          "gid": {
-                            "description": "GID defines the group ID (number) which will be set as owner of the mounted volume.\nDeprecated, use BlobFuse2 instead.",
-=======
                           "path": {
                             "description": "Path to access on the HTTP server.",
->>>>>>> 4fa2b81e
                             "type": "string"
                           },
                           "port": {
@@ -1851,37 +1849,6 @@
                               "HTTP"
                             ],
                             "type": "string"
-<<<<<<< HEAD
-                          },
-                          "requestsStorage": {
-                            "description": "More info: https://www.radix.equinor.com/guides/volume-mounts/optional-settings/\nDeprecated, use BlobFuse2 instead.",
-                            "type": "string"
-                          },
-                          "skuName": {
-                            "description": "More info: https://www.radix.equinor.com/guides/volume-mounts/optional-settings/\nDeprecated, use BlobFuse2 instead.",
-                            "type": "string"
-                          },
-                          "storage": {
-                            "description": "Storage defines the name of the container in the external storage resource.\nDeprecated, use BlobFuse2 instead.",
-                            "type": "string"
-                          },
-                          "type": {
-                            "description": "Type defines the storage type.\nDeprecated, use BlobFuse2 instead.",
-                            "enum": [
-                              "blob",
-                              "azure-blob",
-                              ""
-                            ],
-                            "type": "string"
-                          },
-                          "uid": {
-                            "description": "UID defines the user ID (number) which will be set as owner of the mounted volume.\nDeprecated, use BlobFuse2 instead.",
-                            "type": "string"
-                          },
-                          "useAzureIdentity": {
-                            "description": "UseAzureIdentity defines that credentials for accessing Azure Key Vault will be acquired using Azure Workload Identity instead of using a ClientID and Secret.",
-                            "type": "boolean"
-=======
                           }
                         },
                         "required": [
@@ -2070,7 +2037,6 @@
                             "maximum": 65535,
                             "minimum": 1,
                             "type": "integer"
->>>>>>> 4fa2b81e
                           }
                         },
                         "required": [
