name: Build & push
on:
  push:
    branches:
    - master
    - release
  workflow_dispatch:
permissions:
  id-token: write
  contents: read
  packages: write

jobs:
  build-operator:
    runs-on: ubuntu-20.04
    name: Build Operator
    outputs:
      tag: ${{ steps.metadata.outputs.tag }}
      fullname: ${{ steps.metadata.outputs.fullname }}
    steps:
      - uses: actions/checkout@v4

      - name: Log in to the Container registry
        uses: docker/login-action@v3
        with:
          registry: ghcr.io
          username: ${{ github.actor }}
          password: ${{ secrets.GITHUB_TOKEN }}

      - name: Build image tags
        id: metadata
        run: |
          sha=${GITHUB_SHA::8}
          ts=$(date +%s)
          tag=${GITHUB_REF_NAME}-${sha}-${ts}
          tag_latest=${GITHUB_REF_NAME}-latest
          image="radix-operator"
          echo "tag=$tag" >> $GITHUB_OUTPUT
          echo "fullname=ghcr.io/equinor/$image:$tag" >> $GITHUB_OUTPUT
          echo "fullname_latest=ghcr.io/equinor/$image:$tag_latest" >> $GITHUB_OUTPUT

      - name: Set up Docker Buildx
        uses: docker/setup-buildx-action@v3

      - name: Build and push radix-operator docker image
        uses: docker/build-push-action@v5
        with:
          context: .
          push: true
          file: ./operator.Dockerfile
          platforms: |
            linux/amd64
            linux/arm64
          tags: |
            ${{ steps.metadata.outputs.fullname }}
            ${{ steps.metadata.outputs.fullname_latest }}
          cache-from: "type=registry,ref=${{ steps.metadata.outputs.fullname_latest }}-buildcache"
          cache-to: "type=registry,ref=${{ steps.metadata.outputs.fullname_latest }}-buildcache,mode=max"

  build-pipelinerunner:
    runs-on: ubuntu-20.04
    name: Build Pipeline runner
    outputs:
      tag_latest: ${{ steps.metadata.outputs.tag_latest }}
      tag: ${{ steps.metadata.outputs.tag }}
      fullname: ${{ steps.metadata.outputs.fullname }}
    steps:
      - uses: actions/checkout@v4

      - name: Log in to the Container registry
        uses: docker/login-action@v3
        with:
          registry: ghcr.io
          username: ${{ github.actor }}
          password: ${{ secrets.GITHUB_TOKEN }}

      - name: Build image names
        id: metadata
        run: |
          sha=${GITHUB_SHA::8}
          ts=$(date +%s)
          tag_latest=${GITHUB_REF_NAME}-latest
          tag=${GITHUB_REF_NAME}-${sha}-${ts}
          image="radix-pipeline-runner"
          echo "tag_latest=$tag_latest" >> $GITHUB_OUTPUT
          echo "tag=$tag" >> $GITHUB_OUTPUT
          echo "fullname=ghcr.io/equinor/$image:$tag" >> $GITHUB_OUTPUT
          echo "fullname_latest=ghcr.io/equinor/$image:$tag_latest" >> $GITHUB_OUTPUT

      - name: Set up Docker Buildx
        uses: docker/setup-buildx-action@v3

      - name: Build and push pipeline-runner docker image
        uses: docker/build-push-action@v5
        with:
          context: .
          push: true
          file: ./pipeline.Dockerfile
          platforms: |
            linux/amd64
            linux/arm64
          tags: |
            ${{ steps.metadata.outputs.fullname }}
            ${{ steps.metadata.outputs.fullname_latest }}
          cache-from: "type=registry,ref=${{ steps.metadata.outputs.fullname_latest }}-buildcache"
          cache-to: "type=registry,ref=${{ steps.metadata.outputs.fullname_latest }}-buildcache,mode=max"

  deploy:
    runs-on: ubuntu-20.04
    needs:
      - build-pipelinerunner
      - build-operator
    strategy:
      fail-fast: false
      matrix:
        target:
        - name: "dev"
          acr-name: "radixdev"
          client-id: "2bfe6984-f5e3-4d09-a0b2-4dd96de3f21e"
          subscription-id: "16ede44b-1f74-40a5-b428-46cca9a5741b"

        - name: "playground"
          acr-name: "radixplayground"
          client-id: "7c000a42-1edb-4491-a241-4ac77bf7dd6d"
          subscription-id: "16ede44b-1f74-40a5-b428-46cca9a5741b"

        - name: "platform"
          acr-name: "radixprod"
          client-id: "044f760d-aabb-4d29-a879-e774f16e3bcc"
          subscription-id: "ded7ca41-37c8-4085-862f-b11d21ab341a"

        - name: "c2"
          acr-name: "radixc2prod"
          client-id: "581bb747-7b9f-4e80-a843-249eafb0a5fa"
          subscription-id: "ded7ca41-37c8-4085-862f-b11d21ab341a"

    steps:
    - uses: actions/checkout@v4

    - uses: azure/login@v2
      with:
        client-id: ${{matrix.target.client-id}}
        tenant-id: "3aa4a235-b6e2-48d5-9195-7fcf05b459b0"
        subscription-id: ${{matrix.target.subscription-id}}

    - name: Get GitHub Public IP
      id: github_public_ip
      run: echo "ipv4=$(curl 'https://ifconfig.me/ip')" >> $GITHUB_OUTPUT

    - name: Add GitHub IP to ACR
      id: update_firewall
      run: az acr network-rule add
        --name ${{matrix.target.acr-name}}
        --subscription ${{matrix.target.subscription-id}}
        --ip-address ${{ steps.github_public_ip.outputs.ipv4 }}

    - name: Wait for 2 minutes while the network rule to take effect
      run: sleep 120

    - name: Build image tags
      id: metadata
      run: |
        echo "operator=${{ matrix.target.acr-name }}.azurecr.io/radix-operator:${{ needs.build-operator.outputs.tag }}" >> $GITHUB_OUTPUT
<<<<<<< HEAD
=======
        echo "pipeline=${{ matrix.target.acr-name }}.azurecr.io/radix-pipeline:${{ needs.build-pipelinerunner.outputs.tag }}" >> $GITHUB_OUTPUT
>>>>>>> 622bff04
        echo "pipeline_latest=${{ matrix.target.acr-name }}.azurecr.io/radix-pipeline:${{ needs.build-pipelinerunner.outputs.tag_latest }}" >> $GITHUB_OUTPUT

    - name: ACR Login
      run: az acr login --name ${{ matrix.target.acr-name }}

    - name: Set up Docker Buildx
      uses: docker/setup-buildx-action@v3

    - name: Build and push pipeline-runner docker image
      uses: docker/build-push-action@v5
      with:
        context: .
        push: true
        file: ./pipeline.Dockerfile
        platforms: |
          linux/amd64
          linux/arm64
        tags: |
          ${{ steps.metadata.outputs.operator }}
        cache-from: "type=registry,ref=${{ needs.build-operator.outputs.fullname }}-buildcache"
        cache-to: "type=registry,ref=${{ needs.build-operator.outputs.fullname }}-buildcache,mode=max"

<<<<<<< HEAD
    - name: Build and push pipeline-runner docker image
      uses: docker/build-push-action@v5
      with:
        context: .
        push: true
        file: ./pipeline.Dockerfile
        platforms: |
          linux/amd64
          linux/arm64
        tags: |
          ${{ steps.metadata.outputs.pipeline_latest }}
        cache-from: "type=registry,ref=${{ needs.build-pipelinerunner.outputs.fullname }}-buildcache"
        cache-to: "type=registry,ref=${{ needs.build-pipelinerunner.outputs.fullname }}-buildcache,mode=max"
=======
    # This steps reads the original manifest,
    # fetches all the digests from the manifest,
    # and builds a new for the target repository
    - name: Copy Operator image
      env:
        TARGETREPO: ${{ steps.metadata.outputs.operator }}
        SOURCEREPO: ${{ needs.build-operator.outputs.fullname }}
      run: |
        docker buildx imagetools inspect $SOURCEREPO --raw > manifest.json
        tags=$(jq '[.manifests[] | env.SOURCEREPO + "@" + .digest] | join(" ")' -r manifest.json)
        echo $tags | xargs docker buildx imagetools create --dry-run --tag $TARGETREPO
        echo $tags | xargs docker buildx imagetools create --progress=plain --tag $TARGETREPO

    - name: Copy Pipeline Runner image
      env:
        TARGETREPO: ${{ steps.metadata.outputs.pipeline }}
        TARGETREPO_LATEST: ${{ steps.metadata.outputs.pipeline_latest }}
        SOURCEREPO: ${{ needs.build-pipelinerunner.outputs.fullname }}
      run: |
        docker buildx imagetools inspect $SOURCEREPO --raw > manifest.json
        tags=$(jq '[.manifests[] | env.SOURCEREPO + "@" + .digest] | join(" ")' -r manifest.json)
        echo $tags | xargs docker buildx imagetools create --dry-run --tag $TARGETREPO --tag $TARGETREPO_LATEST
        echo $tags | xargs docker buildx imagetools create --progress=plain --tag $TARGETREPO --tag $TARGETREPO_LATEST
>>>>>>> 622bff04

    - name: Revoke GitHub IP on ACR
      if: ${{ steps.update_firewall.outcome == 'success' && !cancelled()}} # Always run this step even if previous step failed
      run: az acr network-rule remove
        --name ${{matrix.target.acr-name}}
        --subscription ${{matrix.target.subscription-id}}
        --ip-address ${{ steps.github_public_ip.outputs.ipv4 }}<|MERGE_RESOLUTION|>--- conflicted
+++ resolved
@@ -160,11 +160,7 @@
     - name: Build image tags
       id: metadata
       run: |
-        echo "operator=${{ matrix.target.acr-name }}.azurecr.io/radix-operator:${{ needs.build-operator.outputs.tag }}" >> $GITHUB_OUTPUT
-<<<<<<< HEAD
-=======
-        echo "pipeline=${{ matrix.target.acr-name }}.azurecr.io/radix-pipeline:${{ needs.build-pipelinerunner.outputs.tag }}" >> $GITHUB_OUTPUT
->>>>>>> 622bff04
+        echo "operator=${{ matrix.target.acr-name }}.azurecr.io/radix-operator:${{ needs.build-operator.outputs.tag }}" >> $
         echo "pipeline_latest=${{ matrix.target.acr-name }}.azurecr.io/radix-pipeline:${{ needs.build-pipelinerunner.outputs.tag_latest }}" >> $GITHUB_OUTPUT
 
     - name: ACR Login
@@ -187,7 +183,6 @@
         cache-from: "type=registry,ref=${{ needs.build-operator.outputs.fullname }}-buildcache"
         cache-to: "type=registry,ref=${{ needs.build-operator.outputs.fullname }}-buildcache,mode=max"
 
-<<<<<<< HEAD
     - name: Build and push pipeline-runner docker image
       uses: docker/build-push-action@v5
       with:
@@ -201,31 +196,6 @@
           ${{ steps.metadata.outputs.pipeline_latest }}
         cache-from: "type=registry,ref=${{ needs.build-pipelinerunner.outputs.fullname }}-buildcache"
         cache-to: "type=registry,ref=${{ needs.build-pipelinerunner.outputs.fullname }}-buildcache,mode=max"
-=======
-    # This steps reads the original manifest,
-    # fetches all the digests from the manifest,
-    # and builds a new for the target repository
-    - name: Copy Operator image
-      env:
-        TARGETREPO: ${{ steps.metadata.outputs.operator }}
-        SOURCEREPO: ${{ needs.build-operator.outputs.fullname }}
-      run: |
-        docker buildx imagetools inspect $SOURCEREPO --raw > manifest.json
-        tags=$(jq '[.manifests[] | env.SOURCEREPO + "@" + .digest] | join(" ")' -r manifest.json)
-        echo $tags | xargs docker buildx imagetools create --dry-run --tag $TARGETREPO
-        echo $tags | xargs docker buildx imagetools create --progress=plain --tag $TARGETREPO
-
-    - name: Copy Pipeline Runner image
-      env:
-        TARGETREPO: ${{ steps.metadata.outputs.pipeline }}
-        TARGETREPO_LATEST: ${{ steps.metadata.outputs.pipeline_latest }}
-        SOURCEREPO: ${{ needs.build-pipelinerunner.outputs.fullname }}
-      run: |
-        docker buildx imagetools inspect $SOURCEREPO --raw > manifest.json
-        tags=$(jq '[.manifests[] | env.SOURCEREPO + "@" + .digest] | join(" ")' -r manifest.json)
-        echo $tags | xargs docker buildx imagetools create --dry-run --tag $TARGETREPO --tag $TARGETREPO_LATEST
-        echo $tags | xargs docker buildx imagetools create --progress=plain --tag $TARGETREPO --tag $TARGETREPO_LATEST
->>>>>>> 622bff04
 
     - name: Revoke GitHub IP on ACR
       if: ${{ steps.update_firewall.outcome == 'success' && !cancelled()}} # Always run this step even if previous step failed
