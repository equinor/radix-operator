# Default values for radix-operator.

clusterName: clusterz

appAliasBaseURL: app.dev.radix.equinor.com
dnsZone: dev.radix.equinor.com

imagePullSecretName: radix-docker

<<<<<<< HEAD
imageCredentials:
  registry: radixdev.azurecr.io
  username: fd2f192c-5d06-4e06-9eae-61e514c05d6e
  password: xx

cicdacr:
  name: radix-cr-cicd-dev
  id: fd2f192c-5d06-4e06-9eae-61e514c05d6e
  password: xx
  tenantId: 3aa4a235-b6e2-48d5-9195-7fcf05b459b0

=======
>>>>>>> 3372aa46
app:
  # Limit range on app namespace
  limitrange:
    default:
      memory: 1000M
      cpu: 1
    defaultRequest:
      memory: 500M
      cpu: 40m
  env:
    # Limit range on env namespace
    limitrange:
      default:
        memory: 1G
        cpu: 1
      defaultRequest:
        memory: 500M
        cpu: 40m

rbac:
  enabled: true

replicaCount: 1

image:
  repository: xx
  tag: xx
  pullPolicy: Always

service:
  type: ClusterIP
  internalPort: 9000

resources: {}
  # limits:
  #  cpu: 100m
  #  memory: 128Mi
  # requests:
  #  cpu: 100m
  #  memory: 128Mi

nodeSelector: {}

tolerations: []

affinity: {}

prometheusName: kube-prometheus

clusterType: development

radixGroups:
  clusterAdmin: "a5dfa635-dc00-4a28-9ad9-9e7f1e56919d"
  user: "64b28659-4fe4-4222-8497-85dd7e43e25b"
  playground: "4b8ec60e-714c-4a9d-8e0a-3e4cfb3c3d31"<|MERGE_RESOLUTION|>--- conflicted
+++ resolved
@@ -7,20 +7,6 @@
 
 imagePullSecretName: radix-docker
 
-<<<<<<< HEAD
-imageCredentials:
-  registry: radixdev.azurecr.io
-  username: fd2f192c-5d06-4e06-9eae-61e514c05d6e
-  password: xx
-
-cicdacr:
-  name: radix-cr-cicd-dev
-  id: fd2f192c-5d06-4e06-9eae-61e514c05d6e
-  password: xx
-  tenantId: 3aa4a235-b6e2-48d5-9195-7fcf05b459b0
-
-=======
->>>>>>> 3372aa46
 app:
   # Limit range on app namespace
   limitrange:
