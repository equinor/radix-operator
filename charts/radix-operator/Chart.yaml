--- conflicted
+++ resolved
@@ -1,11 +1,7 @@
 apiVersion: v2
 name: radix-operator
-version: 1.23.5
-<<<<<<< HEAD
-appVersion: 1.43.3
-=======
+version: 1.23.6
 appVersion: 1.43.5
->>>>>>> 59327039
 kubeVersion: ">=1.24.0"
 description: Radix Operator
 keywords:
