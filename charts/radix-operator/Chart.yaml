--- conflicted
+++ resolved
@@ -1,12 +1,7 @@
 apiVersion: v1
 name: radix-operator
-<<<<<<< HEAD
-version: 1.1.26
+version: 1.2.3
 appVersion: 1.19.0
-=======
-version: 1.2.3
-appVersion: 1.18.8
->>>>>>> f745f07d
 kubeVersion: ">=1.11.2"
 description: Radix Operator
 keywords:
