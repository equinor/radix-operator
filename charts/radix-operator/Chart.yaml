apiVersion: v2
name: radix-operator
<<<<<<< HEAD
version: 1.60.1
appVersion: 1.80.1
=======
version: 1.60.2
appVersion: 1.80.2
>>>>>>> 58e0dde9
kubeVersion: ">=1.24.0"
description: Radix Operator
keywords:
  - radix
home: radix.equinor.com
sources:
  - https://github.com/equinor/radix-operator
maintainers:
  - name: Omnia Radix Development Team
    email: Radix@StatoilSRM.onmicrosoft.com
deprecated: false<|MERGE_RESOLUTION|>--- conflicted
+++ resolved
@@ -1,12 +1,7 @@
 apiVersion: v2
 name: radix-operator
-<<<<<<< HEAD
-version: 1.60.1
-appVersion: 1.80.1
-=======
 version: 1.60.2
 appVersion: 1.80.2
->>>>>>> 58e0dde9
 kubeVersion: ">=1.24.0"
 description: Radix Operator
 keywords:
