--- conflicted
+++ resolved
@@ -1,11 +1,7 @@
 apiVersion: v1
 name: radix-operator
 version: 1.0.44
-<<<<<<< HEAD
-appVersion: 1.7.5
-=======
 appVersion: 1.7.6
->>>>>>> 559defbd
 kubeVersion: ">=1.11.2"
 description: Radix Operator
 keywords:
