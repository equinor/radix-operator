apiVersion: v1
name: radix-operator
version: 1.2.2
<<<<<<< HEAD
appVersion: 1.18.5
=======
appVersion: 1.18.6
>>>>>>> 96deec53
kubeVersion: ">=1.11.2"
description: Radix Operator
keywords:
  - radix
home: radix.equinor.com
sources:
  - https://github.com/equinor/radix-operator
maintainers:
  - name: Omnia Radix Development Team
    email: Radix@StatoilSRM.onmicrosoft.com
deprecated: false<|MERGE_RESOLUTION|>--- conflicted
+++ resolved
@@ -1,11 +1,7 @@
 apiVersion: v1
 name: radix-operator
 version: 1.2.2
-<<<<<<< HEAD
-appVersion: 1.18.5
-=======
-appVersion: 1.18.6
->>>>>>> 96deec53
+appVersion: 1.18.7
 kubeVersion: ">=1.11.2"
 description: Radix Operator
 keywords:
