apiVersion: v2
name: radix-operator
<<<<<<< HEAD
version: 1.57.2
appVersion: 1.77.2
=======
version: 1.58.0
appVersion: 1.78.0
>>>>>>> 87408442
kubeVersion: ">=1.24.0"
description: Radix Operator
keywords:
  - radix
home: radix.equinor.com
sources:
  - https://github.com/equinor/radix-operator
maintainers:
  - name: Omnia Radix Development Team
    email: Radix@StatoilSRM.onmicrosoft.com
deprecated: false<|MERGE_RESOLUTION|>--- conflicted
+++ resolved
@@ -1,12 +1,7 @@
 apiVersion: v2
 name: radix-operator
-<<<<<<< HEAD
-version: 1.57.2
-appVersion: 1.77.2
-=======
-version: 1.58.0
-appVersion: 1.78.0
->>>>>>> 87408442
+version: 1.58.1
+appVersion: 1.78.1
 kubeVersion: ">=1.24.0"
 description: Radix Operator
 keywords:
