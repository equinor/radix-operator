apiVersion: v1
name: radix-operator
<<<<<<< HEAD
version: 1.7.7
appVersion: 1.26.3
=======
version: 1.7.5
appVersion: 1.26.2
>>>>>>> f33320c7
kubeVersion: ">=1.22.0"
description: Radix Operator
keywords:
  - radix
home: radix.equinor.com
sources:
  - https://github.com/equinor/radix-operator
maintainers:
  - name: Omnia Radix Development Team
    email: Radix@StatoilSRM.onmicrosoft.com
deprecated: false<|MERGE_RESOLUTION|>--- conflicted
+++ resolved
@@ -1,12 +1,7 @@
 apiVersion: v1
 name: radix-operator
-<<<<<<< HEAD
-version: 1.7.7
+version: 1.7.6
 appVersion: 1.26.3
-=======
-version: 1.7.5
-appVersion: 1.26.2
->>>>>>> f33320c7
 kubeVersion: ">=1.22.0"
 description: Radix Operator
 keywords:
