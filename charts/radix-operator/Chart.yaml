apiVersion: v2
name: radix-operator
version: 1.14.1
<<<<<<< HEAD
appVersion: 1.34.0
=======
appVersion: 1.33.1
>>>>>>> 8d145bb9
kubeVersion: ">=1.22.0"
description: Radix Operator
keywords:
  - radix
home: radix.equinor.com
sources:
  - https://github.com/equinor/radix-operator
maintainers:
  - name: Omnia Radix Development Team
    email: Radix@StatoilSRM.onmicrosoft.com
deprecated: false<|MERGE_RESOLUTION|>--- conflicted
+++ resolved
@@ -1,11 +1,7 @@
 apiVersion: v2
 name: radix-operator
-version: 1.14.1
-<<<<<<< HEAD
+version: 1.14.2
 appVersion: 1.34.0
-=======
-appVersion: 1.33.1
->>>>>>> 8d145bb9
 kubeVersion: ">=1.22.0"
 description: Radix Operator
 keywords:
