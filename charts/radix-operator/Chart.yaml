apiVersion: v2
name: radix-operator
<<<<<<< HEAD
version: 1.24.1
appVersion: 1.44.1
=======
version: 1.25.0
appVersion: 1.45.0
>>>>>>> f4d00621
kubeVersion: ">=1.24.0"
description: Radix Operator
keywords:
  - radix
home: radix.equinor.com
sources:
  - https://github.com/equinor/radix-operator
maintainers:
  - name: Omnia Radix Development Team
    email: Radix@StatoilSRM.onmicrosoft.com
deprecated: false<|MERGE_RESOLUTION|>--- conflicted
+++ resolved
@@ -1,12 +1,7 @@
 apiVersion: v2
 name: radix-operator
-<<<<<<< HEAD
-version: 1.24.1
-appVersion: 1.44.1
-=======
-version: 1.25.0
-appVersion: 1.45.0
->>>>>>> f4d00621
+version: 1.25.1
+appVersion: 1.45.1
 kubeVersion: ">=1.24.0"
 description: Radix Operator
 keywords:
