apiVersion: v2
name: radix-operator
version: 1.31.1
<<<<<<< HEAD
appVersion: 1.51.1
=======
appVersion: 1.51.0
>>>>>>> 27cdbe83
kubeVersion: ">=1.24.0"
description: Radix Operator
keywords:
  - radix
home: radix.equinor.com
sources:
  - https://github.com/equinor/radix-operator
maintainers:
  - name: Omnia Radix Development Team
    email: Radix@StatoilSRM.onmicrosoft.com
deprecated: false<|MERGE_RESOLUTION|>--- conflicted
+++ resolved
@@ -1,11 +1,7 @@
 apiVersion: v2
 name: radix-operator
-version: 1.31.1
-<<<<<<< HEAD
+version: 1.31.2
 appVersion: 1.51.1
-=======
-appVersion: 1.51.0
->>>>>>> 27cdbe83
 kubeVersion: ">=1.24.0"
 description: Radix Operator
 keywords:
