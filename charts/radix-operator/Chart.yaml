--- conflicted
+++ resolved
@@ -1,12 +1,7 @@
 apiVersion: v2
 name: radix-operator
-<<<<<<< HEAD
-version: 1.22.6
-appVersion: 1.43.6
-=======
 version: 1.23.1
 appVersion: 1.43.1
->>>>>>> e8da04c6
 kubeVersion: ">=1.24.0"
 description: Radix Operator
 keywords:
