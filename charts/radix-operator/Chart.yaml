--- conflicted
+++ resolved
@@ -1,11 +1,7 @@
 apiVersion: v1
 name: radix-operator
 version: 1.1.0
-<<<<<<< HEAD
-appVersion: 1.9.0
-=======
 appVersion: 1.9.2
->>>>>>> 458e8aec
 kubeVersion: ">=1.11.2"
 description: Radix Operator
 keywords:
