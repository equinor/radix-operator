apiVersion: v1
name: radix-operator
<<<<<<< HEAD
version: 1.8.4
appVersion: 1.27.4
=======
version: 1.10.0
appVersion: 1.29.0
>>>>>>> fb7f1e95
kubeVersion: ">=1.22.0"
description: Radix Operator
keywords:
  - radix
home: radix.equinor.com
sources:
  - https://github.com/equinor/radix-operator
maintainers:
  - name: Omnia Radix Development Team
    email: Radix@StatoilSRM.onmicrosoft.com
deprecated: false<|MERGE_RESOLUTION|>--- conflicted
+++ resolved
@@ -1,12 +1,7 @@
 apiVersion: v1
 name: radix-operator
-<<<<<<< HEAD
-version: 1.8.4
-appVersion: 1.27.4
-=======
-version: 1.10.0
-appVersion: 1.29.0
->>>>>>> fb7f1e95
+version: 1.10.1
+appVersion: 1.29.1
 kubeVersion: ">=1.22.0"
 description: Radix Operator
 keywords:
