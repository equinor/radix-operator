--- conflicted
+++ resolved
@@ -1,11 +1,7 @@
 apiVersion: v1
 name: radix-operator
-<<<<<<< HEAD
 version: 1.2.3
-=======
-version: 1.2.2
->>>>>>> e336a11d
-appVersion: 1.18.7
+appVersion: 1.18.8
 kubeVersion: ">=1.11.2"
 description: Radix Operator
 keywords:
