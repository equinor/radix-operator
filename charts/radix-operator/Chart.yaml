apiVersion: v1
name: radix-operator
<<<<<<< HEAD
version: 1.1.17
appVersion: 1.17.1
=======
version: 1.1.21
appVersion: 1.17.4
>>>>>>> c8a1c493
kubeVersion: ">=1.11.2"
description: Radix Operator
keywords:
  - radix
home: radix.equinor.com
sources:
  - https://github.com/equinor/radix-operator
maintainers:
  - name: Omnia Radix Development Team
    email: Radix@StatoilSRM.onmicrosoft.com
deprecated: false<|MERGE_RESOLUTION|>--- conflicted
+++ resolved
@@ -1,12 +1,7 @@
 apiVersion: v1
 name: radix-operator
-<<<<<<< HEAD
-version: 1.1.17
-appVersion: 1.17.1
-=======
 version: 1.1.21
 appVersion: 1.17.4
->>>>>>> c8a1c493
 kubeVersion: ">=1.11.2"
 description: Radix Operator
 keywords:
