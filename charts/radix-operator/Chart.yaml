apiVersion: v1
name: radix-operator
version: 1.2.6
appVersion: 1.19.3
<<<<<<< HEAD
kubeVersion: ">=1.11.2"
=======
kubeVersion: ">=1.20.0"
>>>>>>> a401bcbb
description: Radix Operator
keywords:
  - radix
home: radix.equinor.com
sources:
  - https://github.com/equinor/radix-operator
maintainers:
  - name: Omnia Radix Development Team
    email: Radix@StatoilSRM.onmicrosoft.com
deprecated: false<|MERGE_RESOLUTION|>--- conflicted
+++ resolved
@@ -1,12 +1,8 @@
 apiVersion: v1
 name: radix-operator
-version: 1.2.6
-appVersion: 1.19.3
-<<<<<<< HEAD
+version: 1.2.7
+appVersion: 1.19.4
 kubeVersion: ">=1.11.2"
-=======
-kubeVersion: ">=1.20.0"
->>>>>>> a401bcbb
 description: Radix Operator
 keywords:
   - radix
