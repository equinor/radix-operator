apiVersion: v2
name: radix-operator
<<<<<<< HEAD
version: 1.44.0
appVersion: 1.64.0
=======
version: 1.43.1
appVersion: 1.63.1
>>>>>>> 9b2db23c
kubeVersion: ">=1.24.0"
description: Radix Operator
keywords:
  - radix
home: radix.equinor.com
sources:
  - https://github.com/equinor/radix-operator
maintainers:
  - name: Omnia Radix Development Team
    email: Radix@StatoilSRM.onmicrosoft.com
deprecated: false<|MERGE_RESOLUTION|>--- conflicted
+++ resolved
@@ -1,12 +1,7 @@
 apiVersion: v2
 name: radix-operator
-<<<<<<< HEAD
-version: 1.44.0
-appVersion: 1.64.0
-=======
-version: 1.43.1
-appVersion: 1.63.1
->>>>>>> 9b2db23c
+version: 1.44.1
+appVersion: 1.64.1
 kubeVersion: ">=1.24.0"
 description: Radix Operator
 keywords:
