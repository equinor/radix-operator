--- conflicted
+++ resolved
@@ -1,10 +1,6 @@
 apiVersion: v1
 name: radix-operator
-<<<<<<< HEAD
-version: 1.1.1
-=======
 version: 1.1.3
->>>>>>> 85753c53
 appVersion: 1.14.0
 kubeVersion: ">=1.11.2"
 description: Radix Operator
