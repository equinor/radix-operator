apiVersion: v2
name: radix-operator
<<<<<<< HEAD
version: 1.16.3
appVersion: 1.36.3
=======
version: 1.17.0
appVersion: 1.37.0
>>>>>>> 7aa3634a
kubeVersion: ">=1.22.0"
description: Radix Operator
keywords:
  - radix
home: radix.equinor.com
sources:
  - https://github.com/equinor/radix-operator
maintainers:
  - name: Omnia Radix Development Team
    email: Radix@StatoilSRM.onmicrosoft.com
deprecated: false<|MERGE_RESOLUTION|>--- conflicted
+++ resolved
@@ -1,12 +1,7 @@
 apiVersion: v2
 name: radix-operator
-<<<<<<< HEAD
-version: 1.16.3
-appVersion: 1.36.3
-=======
-version: 1.17.0
-appVersion: 1.37.0
->>>>>>> 7aa3634a
+version: 1.17.1
+appVersion: 1.37.1
 kubeVersion: ">=1.22.0"
 description: Radix Operator
 keywords:
