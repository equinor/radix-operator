apiVersion: v2
name: radix-operator
<<<<<<< HEAD
version: 1.17.0
appVersion: 1.36.0
=======
version: 1.15.1
appVersion: 1.35.3
>>>>>>> 1e0ec6f8
kubeVersion: ">=1.22.0"
description: Radix Operator
keywords:
  - radix
home: radix.equinor.com
sources:
  - https://github.com/equinor/radix-operator
maintainers:
  - name: Omnia Radix Development Team
    email: Radix@StatoilSRM.onmicrosoft.com
deprecated: false<|MERGE_RESOLUTION|>--- conflicted
+++ resolved
@@ -1,12 +1,7 @@
 apiVersion: v2
 name: radix-operator
-<<<<<<< HEAD
-version: 1.17.0
-appVersion: 1.36.0
-=======
 version: 1.15.1
 appVersion: 1.35.3
->>>>>>> 1e0ec6f8
 kubeVersion: ">=1.22.0"
 description: Radix Operator
 keywords:
