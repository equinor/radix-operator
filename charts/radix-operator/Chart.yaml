apiVersion: v1
name: radix-operator
<<<<<<< HEAD
version: 1.7.8
appVersion: 1.26.5
=======
version: 1.8.0
appVersion: 1.27.0
>>>>>>> 7aa64c32
kubeVersion: ">=1.22.0"
description: Radix Operator
keywords:
  - radix
home: radix.equinor.com
sources:
  - https://github.com/equinor/radix-operator
maintainers:
  - name: Omnia Radix Development Team
    email: Radix@StatoilSRM.onmicrosoft.com
deprecated: false<|MERGE_RESOLUTION|>--- conflicted
+++ resolved
@@ -1,12 +1,7 @@
 apiVersion: v1
 name: radix-operator
-<<<<<<< HEAD
-version: 1.7.8
-appVersion: 1.26.5
-=======
-version: 1.8.0
-appVersion: 1.27.0
->>>>>>> 7aa64c32
+version: 1.8.1
+appVersion: 1.27.1
 kubeVersion: ">=1.22.0"
 description: Radix Operator
 keywords:
