apiVersion: v2
name: radix-operator
<<<<<<< HEAD
version: 1.28.0
appVersion: 1.48.0
=======
version: 1.28.4
appVersion: 1.48.4
>>>>>>> e37c8e36
kubeVersion: ">=1.24.0"
description: Radix Operator
keywords:
  - radix
home: radix.equinor.com
sources:
  - https://github.com/equinor/radix-operator
maintainers:
  - name: Omnia Radix Development Team
    email: Radix@StatoilSRM.onmicrosoft.com
deprecated: false<|MERGE_RESOLUTION|>--- conflicted
+++ resolved
@@ -1,12 +1,7 @@
 apiVersion: v2
 name: radix-operator
-<<<<<<< HEAD
-version: 1.28.0
-appVersion: 1.48.0
-=======
-version: 1.28.4
-appVersion: 1.48.4
->>>>>>> e37c8e36
+version: 1.29.0
+appVersion: 1.49.0
 kubeVersion: ">=1.24.0"
 description: Radix Operator
 keywords:
