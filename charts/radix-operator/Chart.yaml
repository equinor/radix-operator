apiVersion: v2
name: radix-operator
<<<<<<< HEAD
version: 1.20.0
appVersion: 1.40.0
kubeVersion: ">=1.22.0"
=======
version: 1.19.6
appVersion: 1.39.6
kubeVersion: ">=1.24.0"
>>>>>>> d18a4a7a
description: Radix Operator
keywords:
  - radix
home: radix.equinor.com
sources:
  - https://github.com/equinor/radix-operator
maintainers:
  - name: Omnia Radix Development Team
    email: Radix@StatoilSRM.onmicrosoft.com
deprecated: false<|MERGE_RESOLUTION|>--- conflicted
+++ resolved
@@ -1,14 +1,8 @@
 apiVersion: v2
 name: radix-operator
-<<<<<<< HEAD
-version: 1.20.0
-appVersion: 1.40.0
-kubeVersion: ">=1.22.0"
-=======
 version: 1.19.6
 appVersion: 1.39.6
 kubeVersion: ">=1.24.0"
->>>>>>> d18a4a7a
 description: Radix Operator
 keywords:
   - radix
