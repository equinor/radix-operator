--- conflicted
+++ resolved
@@ -1,12 +1,7 @@
 apiVersion: v2
 name: radix-operator
-<<<<<<< HEAD
-version: 1.41.1
-appVersion: 1.61.1
-=======
-version: 1.43.2
-appVersion: 1.63.2
->>>>>>> 3c4e6827
+version: 1.43.3
+appVersion: 1.63.3
 kubeVersion: ">=1.24.0"
 description: Radix Operator
 keywords:
