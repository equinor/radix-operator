apiVersion: v2
name: radix-operator
<<<<<<< HEAD
version: 1.13.8
=======
version: 1.14.0
>>>>>>> 247368d7
appVersion: 1.33.0
kubeVersion: ">=1.22.0"
description: Radix Operator
keywords:
  - radix
home: radix.equinor.com
sources:
  - https://github.com/equinor/radix-operator
maintainers:
  - name: Omnia Radix Development Team
    email: Radix@StatoilSRM.onmicrosoft.com
deprecated: false<|MERGE_RESOLUTION|>--- conflicted
+++ resolved
@@ -1,10 +1,6 @@
 apiVersion: v2
 name: radix-operator
-<<<<<<< HEAD
-version: 1.13.8
-=======
 version: 1.14.0
->>>>>>> 247368d7
 appVersion: 1.33.0
 kubeVersion: ">=1.22.0"
 description: Radix Operator
