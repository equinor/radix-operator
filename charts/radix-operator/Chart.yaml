--- conflicted
+++ resolved
@@ -1,12 +1,7 @@
 apiVersion: v2
 name: radix-operator
-<<<<<<< HEAD
-version: 1.17.7
-appVersion: 1.37.7
-=======
 version: 1.18.0
 appVersion: 1.38.0
->>>>>>> f3f2e419
 kubeVersion: ">=1.22.0"
 description: Radix Operator
 keywords:
