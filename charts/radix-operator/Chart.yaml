apiVersion: v2
name: radix-operator
version: 1.19.4
appVersion: 1.39.4
<<<<<<< HEAD
kubeVersion: ">=1.24.0"
=======
kubeVersion: ">=1.22.0"
>>>>>>> 2f907b66
description: Radix Operator
keywords:
  - radix
home: radix.equinor.com
sources:
  - https://github.com/equinor/radix-operator
maintainers:
  - name: Omnia Radix Development Team
    email: Radix@StatoilSRM.onmicrosoft.com
deprecated: false<|MERGE_RESOLUTION|>--- conflicted
+++ resolved
@@ -1,12 +1,8 @@
 apiVersion: v2
 name: radix-operator
-version: 1.19.4
-appVersion: 1.39.4
-<<<<<<< HEAD
+version: 1.19.5
+appVersion: 1.39.5
 kubeVersion: ">=1.24.0"
-=======
-kubeVersion: ">=1.22.0"
->>>>>>> 2f907b66
 description: Radix Operator
 keywords:
   - radix
