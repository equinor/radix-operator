--- conflicted
+++ resolved
@@ -1,12 +1,7 @@
 apiVersion: v2
 name: radix-operator
-<<<<<<< HEAD
-version: 1.23.5
-appVersion: 1.43.5
-=======
 version: 1.29.2
 appVersion: 1.49.1
->>>>>>> 548da57a
 kubeVersion: ">=1.24.0"
 description: Radix Operator
 keywords:
