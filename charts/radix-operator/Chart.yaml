--- conflicted
+++ resolved
@@ -1,12 +1,7 @@
 apiVersion: v2
 name: radix-operator
-<<<<<<< HEAD
-version: 1.29.4
-appVersion: 1.49.4
-=======
-version: 1.29.5
-appVersion: 1.49.5
->>>>>>> c451d7ce
+version: 1.29.6
+appVersion: 1.49.6
 kubeVersion: ">=1.24.0"
 description: Radix Operator
 keywords:
