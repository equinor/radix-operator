apiVersion: v2
name: radix-operator
<<<<<<< HEAD
version: 1.25.5
appVersion: 1.45.5
=======
version: 1.25.6
appVersion: 1.45.6
>>>>>>> 1a9a5249
kubeVersion: ">=1.24.0"
description: Radix Operator
keywords:
  - radix
home: radix.equinor.com
sources:
  - https://github.com/equinor/radix-operator
maintainers:
  - name: Omnia Radix Development Team
    email: Radix@StatoilSRM.onmicrosoft.com
deprecated: false<|MERGE_RESOLUTION|>--- conflicted
+++ resolved
@@ -1,12 +1,7 @@
 apiVersion: v2
 name: radix-operator
-<<<<<<< HEAD
-version: 1.25.5
-appVersion: 1.45.5
-=======
 version: 1.25.6
 appVersion: 1.45.6
->>>>>>> 1a9a5249
 kubeVersion: ">=1.24.0"
 description: Radix Operator
 keywords:
