--- conflicted
+++ resolved
@@ -52,7 +52,9 @@
 	if err != nil {
 		log.Fatalf("Could not read configuration data: %v", err)
 	}
-	registeredApp, err := radixClient.RadixV1().RadixRegistrations().Create(context.TODO(), registration, metav1.CreateOptions{})
+	registeredApp, err := radixClient.RadixV1().RadixRegistrations().Create(ctx, registration, metav1.CreateOptions{})
+	require.NoError(t, err)
+	require.NotNil(t, registeredApp)
 
 	registrationHandler := NewHandler(
 		client,
@@ -68,17 +70,6 @@
 	}()
 
 	// Test
-
-<<<<<<< HEAD
-	// Create registration should sync
-	registration, err := utils.GetRadixRegistrationFromFile("testdata/sampleregistration.yaml")
-	if err != nil {
-		log.Fatalf("Could not read configuration data: %v", err)
-	}
-
-	registeredApp, err := radixClient.RadixV1().RadixRegistrations().Create(ctx, registration, metav1.CreateOptions{})
-	require.NoError(t, err)
-	require.NotNil(t, registeredApp)
 	select {
 	case op, ok := <-synced:
 		assert.True(t, op)
@@ -86,14 +77,6 @@
 	case <-ctx.Done():
 		require.NoError(t, ctx.Err())
 	}
-=======
-	assert.NoError(t, err)
-	assert.NotNil(t, registeredApp)
-
-	op, ok := <-synced
-	assert.True(t, ok)
-	assert.True(t, op)
->>>>>>> f56cce94
 
 	syncedRr, _ := radixClient.RadixV1().RadixRegistrations().Get(ctx, registration.GetName(), metav1.GetOptions{})
 	lastReconciled := syncedRr.Status.Reconciled
