package registration

import (
	"context"
	"reflect"

	"github.com/equinor/radix-operator/pkg/apis/defaults"
	"github.com/equinor/radix-operator/pkg/apis/kube"
	"github.com/equinor/radix-operator/pkg/apis/metrics"
	v1 "github.com/equinor/radix-operator/pkg/apis/radix/v1"
	radixclient "github.com/equinor/radix-operator/pkg/client/clientset/versioned"
	informers "github.com/equinor/radix-operator/pkg/client/informers/externalversions"
	"github.com/equinor/radix-operator/radix-operator/common"
	log "github.com/sirupsen/logrus"
	corev1 "k8s.io/api/core/v1"
	"k8s.io/apimachinery/pkg/api/errors"
	metav1 "k8s.io/apimachinery/pkg/apis/meta/v1"
	utilruntime "k8s.io/apimachinery/pkg/util/runtime"
	kubeinformers "k8s.io/client-go/informers"
	"k8s.io/client-go/kubernetes"
	"k8s.io/client-go/tools/cache"
	"k8s.io/client-go/tools/record"
	"k8s.io/client-go/util/workqueue"
)

var logger *log.Entry

const (
	controllerAgentName = "registration-controller"
	crType              = "RadixRegistrations"
)

func init() {
	logger = log.WithFields(log.Fields{"radixOperatorComponent": "registration-controller"})
}

// NewController creates a new controller that handles RadixRegistrations
func NewController(client kubernetes.Interface,
	radixClient radixclient.Interface, handler common.Handler,
	kubeInformerFactory kubeinformers.SharedInformerFactory,
	radixInformerFactory informers.SharedInformerFactory,
	waitForChildrenToSync bool,
	recorder record.EventRecorder) *common.Controller {

	registrationInformer := radixInformerFactory.Radix().V1().RadixRegistrations()
	controller := &common.Controller{
		Name:                  controllerAgentName,
		HandlerOf:             crType,
		KubeClient:            client,
		RadixClient:           radixClient,
		Informer:              registrationInformer.Informer(),
		KubeInformerFactory:   kubeInformerFactory,
		WorkQueue:             workqueue.NewNamedRateLimitingQueue(workqueue.DefaultControllerRateLimiter(), crType),
		Handler:               handler,
		Log:                   logger,
		WaitForChildrenToSync: waitForChildrenToSync,
		Recorder:              recorder,
		LockKeyAndIdentifier:  common.NamePartitionKey,
	}

	logger.Info("Setting up event handlers")

	if _, err := registrationInformer.Informer().AddEventHandler(cache.ResourceEventHandlerFuncs{
		AddFunc: func(cur interface{}) {
			if _, err := controller.Enqueue(cur); err != nil {
				utilruntime.HandleError(err)
			}
			metrics.CustomResourceAdded(crType)
		},
		UpdateFunc: func(old, cur interface{}) {
			newRR := cur.(*v1.RadixRegistration)
			oldRR := old.(*v1.RadixRegistration)

			if deepEqual(oldRR, newRR) {
				logger.Debugf("Registration object is equal to old for %s. Do nothing", newRR.GetName())
				metrics.CustomResourceUpdatedButSkipped(crType)
				return
			}

			if _, err := controller.Enqueue(cur); err != nil {
				utilruntime.HandleError(err)
			}
			metrics.CustomResourceUpdated(crType)
		},
		DeleteFunc: func(obj interface{}) {
			radixRegistration, converted := obj.(*v1.RadixRegistration)
			if !converted || radixRegistration == nil {
				logger.Errorf("v1.RadixRegistration object cast failed during deleted event received.")
				return
			}
			key, err := cache.MetaNamespaceKeyFunc(radixRegistration)
			if err == nil {
				logger.Debugf("Registration object deleted event received for %s. Do nothing", key)
			}
			metrics.CustomResourceDeleted(crType)
		},
	}); err != nil {
<<<<<<< HEAD
		utilruntime.HandleError(err)
=======
		panic(err)
>>>>>>> 8c005550
	}

	namespaceInformer := kubeInformerFactory.Core().V1().Namespaces()
	if _, err := namespaceInformer.Informer().AddEventHandler(cache.ResourceEventHandlerFuncs{
		DeleteFunc: func(obj interface{}) {
			controller.HandleObject(obj, v1.KindRadixRegistration, getObject)
		},
	}); err != nil {
<<<<<<< HEAD
		utilruntime.HandleError(err)
=======
		panic(err)
>>>>>>> 8c005550
	}

	secretInformer := kubeInformerFactory.Core().V1().Secrets()
	if _, err := secretInformer.Informer().AddEventHandler(cache.ResourceEventHandlerFuncs{
		UpdateFunc: func(oldObj, newObj interface{}) {
			oldSecret := oldObj.(*corev1.Secret)
			newSecret := newObj.(*corev1.Secret)
			namespace, err := client.CoreV1().Namespaces().Get(context.TODO(), oldSecret.Namespace, metav1.GetOptions{})
			if err != nil {
				logger.Error(err)
				return
			}
			if oldSecret.ResourceVersion == newSecret.ResourceVersion {
				// Periodic resync will send update events for all known Secrets.
				// Two different versions of the same Secret will always have different RVs.
				return
			}
			if isGitDeployKey(newSecret) && newSecret.Namespace != "" {
				// Resync, as deploy key is updated. Resync is triggered on namespace, since RR not directly own the
				// secret
				controller.HandleObject(namespace, v1.KindRadixRegistration, getObject)
			}
		},
		DeleteFunc: func(obj interface{}) {
			secret, converted := obj.(*corev1.Secret)
			if !converted {
				logger.Errorf("corev1.Secret object cast failed during deleted event received.")
				return
			}
			namespace, err := client.CoreV1().Namespaces().Get(context.TODO(), secret.Namespace, metav1.GetOptions{})
			if err != nil {
				// Ignore error if namespace does not exist.
				// This is normal when a RR is deleted, resulting in deletion of namespaces and it's secrets
				if errors.IsNotFound(err) {
					return
				}
				logger.Error(err)
				return
			}
			if isGitDeployKey(secret) && namespace.Labels[kube.RadixAppLabel] != "" {
				// Resync, as deploy key is deleted. Resync is triggered on namespace, since RR not directly own the
				// secret
				controller.HandleObject(namespace, v1.KindRadixRegistration, getObject)
			}
		},
	}); err != nil {
		panic(err)
	}

	return controller
}

func isGitDeployKey(secret *corev1.Secret) bool {
	return secret.Name == defaults.GitPrivateKeySecretName
}

func deepEqual(old, new *v1.RadixRegistration) bool {
	if !reflect.DeepEqual(new.Spec, old.Spec) ||
		!reflect.DeepEqual(new.ObjectMeta.Labels, old.ObjectMeta.Labels) ||
		!reflect.DeepEqual(new.ObjectMeta.Annotations, old.ObjectMeta.Annotations) {
		return false
	}

	return true
}

func getObject(radixClient radixclient.Interface, namespace, name string) (interface{}, error) {
	return radixClient.RadixV1().RadixRegistrations().Get(context.TODO(), name, metav1.GetOptions{})
}<|MERGE_RESOLUTION|>--- conflicted
+++ resolved
@@ -95,11 +95,7 @@
 			metrics.CustomResourceDeleted(crType)
 		},
 	}); err != nil {
-<<<<<<< HEAD
-		utilruntime.HandleError(err)
-=======
 		panic(err)
->>>>>>> 8c005550
 	}
 
 	namespaceInformer := kubeInformerFactory.Core().V1().Namespaces()
@@ -108,11 +104,7 @@
 			controller.HandleObject(obj, v1.KindRadixRegistration, getObject)
 		},
 	}); err != nil {
-<<<<<<< HEAD
-		utilruntime.HandleError(err)
-=======
 		panic(err)
->>>>>>> 8c005550
 	}
 
 	secretInformer := kubeInformerFactory.Core().V1().Secrets()
