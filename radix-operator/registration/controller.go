package registration

import (
	"reflect"

	v1 "github.com/equinor/radix-operator/pkg/apis/radix/v1"
	radixclient "github.com/equinor/radix-operator/pkg/client/clientset/versioned"
	radixinformer "github.com/equinor/radix-operator/pkg/client/informers/externalversions/radix/v1"
	"github.com/equinor/radix-operator/radix-operator/common"
	log "github.com/sirupsen/logrus"
	corev1 "k8s.io/api/core/v1"
	metav1 "k8s.io/apimachinery/pkg/apis/meta/v1"
	coreinformers "k8s.io/client-go/informers/core/v1"
	"k8s.io/client-go/kubernetes"
	"k8s.io/client-go/tools/cache"
	"k8s.io/client-go/tools/record"
	"k8s.io/client-go/util/workqueue"
)

var logger *log.Entry

const (
	controllerAgentName = "registration-controller"
	crType              = "RadixRegistrations"
)

func init() {
	logger = log.WithFields(log.Fields{"radixOperatorComponent": "registration-controller"})
}

//NewController creates a new controller that handles RadixRegistrations
func NewController(client kubernetes.Interface,
	radixClient radixclient.Interface, handler common.Handler,
	registrationInformer radixinformer.RadixRegistrationInformer,
	namespaceInformer coreinformers.NamespaceInformer,
	recorder record.EventRecorder) *common.Controller {

	controller := &common.Controller{
		Name:        controllerAgentName,
		KubeClient:  client,
		RadixClient: radixClient,
		Informer:    registrationInformer.Informer(),
		WorkQueue:   workqueue.NewNamedRateLimitingQueue(workqueue.DefaultControllerRateLimiter(), crType),
		Handler:     handler,
		Log:         logger,
		Recorder:    recorder,
	}

	logger.Info("Setting up event handlers")

	registrationInformer.Informer().AddEventHandler(cache.ResourceEventHandlerFuncs{
		AddFunc: func(cur interface{}) {
			controller.Enqueue(cur)
			controller.CustomResourceAdded(crType)
		},
<<<<<<< HEAD
		UpdateFunc: func(old, new interface{}) {
			newRR := new.(*v1.RadixRegistration)
			oldRR := old.(*v1.RadixRegistration)

			if deepEqual(oldRR, newRR) {
				logger.Debugf("Registration object is equal to old for %s. Do nothing", newRR.GetName())
				return
			}

			controller.Enqueue(new)
=======
		UpdateFunc: func(old, cur interface{}) {
			controller.Enqueue(cur)
>>>>>>> 762f6cac
		},
		DeleteFunc: func(obj interface{}) {
			radixRegistration, _ := obj.(*v1.RadixRegistration)
			key, err := cache.MetaNamespaceKeyFunc(radixRegistration)
			if err == nil {
				logger.Debugf("Registration object deleted event received for %s. Do nothing", key)
			}
			controller.CustomResourceDeleted(crType)
		},
	})

	namespaceInformer.Informer().AddEventHandler(cache.ResourceEventHandlerFuncs{
		AddFunc: func(obj interface{}) {
			ns := obj.(*corev1.Namespace)

			// May need to sync ad-groups
			controller.HandleObject(ns, "RadixRegistration", getObject)
		},
		UpdateFunc: func(old, cur interface{}) {
			newNs := cur.(*corev1.Namespace)
			oldNs := old.(*corev1.Namespace)
			if newNs.ResourceVersion == oldNs.ResourceVersion {
				return
			}
			controller.HandleObject(cur, "RadixRegistration", getObject)
		},
		DeleteFunc: func(obj interface{}) {
			controller.HandleObject(obj, "RadixRegistration", getObject)
		},
	})

	return controller
}

func deepEqual(old, new *v1.RadixRegistration) bool {
	if !reflect.DeepEqual(new.Spec, old.Spec) ||
		!reflect.DeepEqual(new.ObjectMeta.Labels, old.ObjectMeta.Labels) ||
		!reflect.DeepEqual(new.ObjectMeta.Annotations, old.ObjectMeta.Annotations) {
		return false
	}

	return true
}

func getObject(radixClient radixclient.Interface, namespace, name string) (interface{}, error) {
	return radixClient.RadixV1().RadixRegistrations().Get(name, metav1.GetOptions{})
}<|MERGE_RESOLUTION|>--- conflicted
+++ resolved
@@ -53,9 +53,8 @@
 			controller.Enqueue(cur)
 			controller.CustomResourceAdded(crType)
 		},
-<<<<<<< HEAD
-		UpdateFunc: func(old, new interface{}) {
-			newRR := new.(*v1.RadixRegistration)
+		UpdateFunc: func(old, cur interface{}) {
+			newRR := cur.(*v1.RadixRegistration)
 			oldRR := old.(*v1.RadixRegistration)
 
 			if deepEqual(oldRR, newRR) {
@@ -63,11 +62,7 @@
 				return
 			}
 
-			controller.Enqueue(new)
-=======
-		UpdateFunc: func(old, cur interface{}) {
 			controller.Enqueue(cur)
->>>>>>> 762f6cac
 		},
 		DeleteFunc: func(obj interface{}) {
 			radixRegistration, _ := obj.(*v1.RadixRegistration)
