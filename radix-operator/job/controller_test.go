package job

import (
	"os"
	"testing"

	"github.com/equinor/radix-operator/pkg/apis/defaults"
	jobs "github.com/equinor/radix-operator/pkg/apis/job"
	"github.com/equinor/radix-operator/pkg/apis/kube"
	"github.com/equinor/radix-operator/pkg/apis/test"
	"github.com/equinor/radix-operator/pkg/apis/utils"
	radixclient "github.com/equinor/radix-operator/pkg/client/clientset/versioned"
	fakeradix "github.com/equinor/radix-operator/pkg/client/clientset/versioned/fake"
	informers "github.com/equinor/radix-operator/pkg/client/informers/externalversions"
	"github.com/stretchr/testify/assert"
	batchv1 "k8s.io/api/batch/v1"
	metav1 "k8s.io/apimachinery/pkg/apis/meta/v1"
	kubeinformers "k8s.io/client-go/informers"
	"k8s.io/client-go/kubernetes"
	"k8s.io/client-go/kubernetes/fake"
	"k8s.io/client-go/tools/record"
)

const (
	clusterName       = "AnyClusterName"
	containerRegistry = "any.container.registry"
)

var synced chan bool

func setupTest() (*test.Utils, kubernetes.Interface, *kube.Kube, radixclient.Interface) {
	client := fake.NewSimpleClientset()
	radixClient := fakeradix.NewSimpleClientset()
	kubeUtil, _ := kube.New(client)

	handlerTestUtils := test.NewTestUtils(client, radixClient)
	handlerTestUtils.CreateClusterPrerequisites(clusterName, containerRegistry)
	return &handlerTestUtils, client, kubeUtil, radixClient
}

func teardownTest() {
	os.Unsetenv(defaults.OperatorRollingUpdateMaxUnavailable)
	os.Unsetenv(defaults.OperatorRollingUpdateMaxSurge)
	os.Unsetenv(defaults.OperatorReadinessProbeInitialDelaySeconds)
	os.Unsetenv(defaults.OperatorReadinessProbePeriodSeconds)
}

func Test_Controller_Calls_Handler(t *testing.T) {
	anyAppName := "test-app"

	// Setup
	tu, client, kubeUtil, radixClient := setupTest()
	stop := make(chan struct{})
	synced := make(chan bool)

	defer close(stop)
	defer close(synced)

	jobHandler := NewHandler(
		client,
		kubeUtil,
		radixClient,
		func(syncedOk bool) {
			synced <- syncedOk
		},
	)
	go startJobController(client, radixClient, jobHandler, stop)

	// Test

	// Create job should sync
	rj, _ := tu.ApplyJob(
		utils.ARadixBuildDeployJob().
			WithAppName(anyAppName))

	op, ok := <-synced
	assert.True(t, ok)
	assert.True(t, op)

<<<<<<< HEAD
=======
	// Update  radix job should sync. Controller will skip if an update
	// changes nothing, except for spec or metadata, labels or annotations
	rj.Spec.Stop = true
	radixClient.RadixV1().RadixJobs(rj.ObjectMeta.Namespace).Update(rj)

	op, ok = <-synced
	assert.True(t, ok)
	assert.True(t, op)

>>>>>>> 762f6cac
	// Child job should sync
	childJob := batchv1.Job{
		ObjectMeta: metav1.ObjectMeta{
			OwnerReferences: jobs.GetOwnerReference(rj),
		},
	}

	// Only update of Kubernetes Job is something that the job-controller handles
	client.BatchV1().Jobs(rj.ObjectMeta.Namespace).Create(&childJob)
	childJob.ObjectMeta.ResourceVersion = "1234"
	client.BatchV1().Jobs(rj.ObjectMeta.Namespace).Update(&childJob)

<<<<<<< HEAD
	op, ok = <-synced
	assert.True(t, ok)
	assert.True(t, op)

	// Update  radix job should sync. Controller will skip if an update
	// changes nothing, except for spec or metadata, labels or annotations
	rj.Spec.Stop = true
	radixClient.RadixV1().RadixJobs(rj.ObjectMeta.Namespace).Update(rj)

=======
>>>>>>> 762f6cac
	op, ok = <-synced
	assert.True(t, ok)
	assert.True(t, op)

	teardownTest()
}

func startJobController(client kubernetes.Interface, radixClient radixclient.Interface, handler Handler, stop chan struct{}) {

	kubeInformerFactory := kubeinformers.NewSharedInformerFactory(client, 0)
	radixInformerFactory := informers.NewSharedInformerFactory(radixClient, 0)
	eventRecorder := &record.FakeRecorder{}

	controller := NewController(
		client, radixClient, &handler,
		radixInformerFactory.Radix().V1().RadixJobs(),
		kubeInformerFactory.Batch().V1().Jobs(),
		kubeInformerFactory.Core().V1().Pods(),
		eventRecorder)

	kubeInformerFactory.Start(stop)
	radixInformerFactory.Start(stop)
	controller.Run(1, stop)

}<|MERGE_RESOLUTION|>--- conflicted
+++ resolved
@@ -77,8 +77,6 @@
 	assert.True(t, ok)
 	assert.True(t, op)
 
-<<<<<<< HEAD
-=======
 	// Update  radix job should sync. Controller will skip if an update
 	// changes nothing, except for spec or metadata, labels or annotations
 	rj.Spec.Stop = true
@@ -88,7 +86,6 @@
 	assert.True(t, ok)
 	assert.True(t, op)
 
->>>>>>> 762f6cac
 	// Child job should sync
 	childJob := batchv1.Job{
 		ObjectMeta: metav1.ObjectMeta{
@@ -101,18 +98,6 @@
 	childJob.ObjectMeta.ResourceVersion = "1234"
 	client.BatchV1().Jobs(rj.ObjectMeta.Namespace).Update(&childJob)
 
-<<<<<<< HEAD
-	op, ok = <-synced
-	assert.True(t, ok)
-	assert.True(t, op)
-
-	// Update  radix job should sync. Controller will skip if an update
-	// changes nothing, except for spec or metadata, labels or annotations
-	rj.Spec.Stop = true
-	radixClient.RadixV1().RadixJobs(rj.ObjectMeta.Namespace).Update(rj)
-
-=======
->>>>>>> 762f6cac
 	op, ok = <-synced
 	assert.True(t, ok)
 	assert.True(t, op)
