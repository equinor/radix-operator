--- conflicted
+++ resolved
@@ -98,11 +98,7 @@
 			metrics.CustomResourceDeleted(crType)
 		},
 	}); err != nil {
-<<<<<<< HEAD
-		utilruntime.HandleError(err)
-=======
 		panic(err)
->>>>>>> 8c005550
 	}
 
 	if _, err := kubernetesJobInformer.Informer().AddEventHandler(cache.ResourceEventHandlerFuncs{
@@ -125,11 +121,7 @@
 			controller.HandleObject(radixJob, v1.KindRadixJob, getObject)
 		},
 	}); err != nil {
-<<<<<<< HEAD
-		utilruntime.HandleError(err)
-=======
 		panic(err)
->>>>>>> 8c005550
 	}
 
 	if _, err := podInformer.Informer().AddEventHandler(cache.ResourceEventHandlerFuncs{
@@ -156,11 +148,7 @@
 			}
 		},
 	}); err != nil {
-<<<<<<< HEAD
-		utilruntime.HandleError(err)
-=======
 		panic(err)
->>>>>>> 8c005550
 	}
 
 	return controller
