--- conflicted
+++ resolved
@@ -1,13 +1,12 @@
 package job
 
 import (
-<<<<<<< HEAD
 	"errors"
 	"fmt"
-=======
+
 	"reflect"
->>>>>>> bc1f7f16
 
+	"github.com/equinor/radix-operator/pkg/apis/job"
 	"github.com/equinor/radix-operator/pkg/apis/job"
 	"github.com/equinor/radix-operator/pkg/apis/kube"
 	v1 "github.com/equinor/radix-operator/pkg/apis/radix/v1"
@@ -70,11 +69,7 @@
 		AddFunc: func(new interface{}) {
 			radixJob, _ := new.(*v1.RadixJob)
 			if job.IsRadixJobDone(radixJob) {
-<<<<<<< HEAD
-				logger.Infof("#########Skip RJ: %s", radixJob.GetName())
-=======
 				logger.Debugf("Skip job object %s as it is complete", radixJob.GetName())
->>>>>>> bc1f7f16
 				return
 			}
 
@@ -82,11 +77,6 @@
 			controller.CustomResourceAdded(crType)
 		},
 		UpdateFunc: func(old, new interface{}) {
-<<<<<<< HEAD
-			radixJob, _ := new.(*v1.RadixJob)
-			if job.IsRadixJobDone(radixJob) {
-				logger.Infof("#########Skip RJ: %s", radixJob.GetName())
-=======
 			newRJ := new.(*v1.RadixJob)
 			oldRJ := old.(*v1.RadixJob)
 			if job.IsRadixJobDone(newRJ) {
@@ -96,7 +86,6 @@
 
 			if deepEqual(oldRJ, newRJ) {
 				logger.Infof("Job object is equal to old for %s. Do nothing", newRJ.GetName())
->>>>>>> bc1f7f16
 				return
 			}
 
