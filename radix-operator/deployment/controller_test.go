--- conflicted
+++ resolved
@@ -143,17 +143,10 @@
 
 	waitForChildrenToSync := false
 	controller := NewController(
-<<<<<<< HEAD
 		client, kubeutil, radixClient, &handler,
 		kubeInformerFactory,
 		radixInformerFactory,
 		waitForChildrenToSync,
-=======
-		client, radixClient, &handler,
-		radixInformerFactory.Radix().V1().RadixDeployments(),
-		kubeInformerFactory.Core().V1().Services(),
-		radixInformerFactory.Radix().V1().RadixRegistrations(),
->>>>>>> fb462e7b
 		eventRecorder)
 
 	kubeInformerFactory.Start(stop)
