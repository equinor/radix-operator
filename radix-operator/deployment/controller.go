--- conflicted
+++ resolved
@@ -1,11 +1,8 @@
 package deployment
 
 import (
-<<<<<<< HEAD
 	"errors"
 	"fmt"
-=======
->>>>>>> 762f6cac
 	"reflect"
 
 	"github.com/equinor/radix-operator/pkg/apis/deployment"
@@ -65,31 +62,18 @@
 
 	logger.Info("Setting up event handlers")
 	deploymentInformer.Informer().AddEventHandler(cache.ResourceEventHandlerFuncs{
-<<<<<<< HEAD
-		AddFunc: func(new interface{}) {
-			radixDeployment, _ := new.(*v1.RadixDeployment)
-=======
 		AddFunc: func(cur interface{}) {
 			radixDeployment, _ := cur.(*v1.RadixDeployment)
->>>>>>> 762f6cac
 			if deployment.IsRadixDeploymentInactive(radixDeployment) {
 				logger.Debugf("Skip deployment object %s as it is inactive", radixDeployment.GetName())
 				return
 			}
 
-<<<<<<< HEAD
-			controller.Enqueue(new)
-			controller.CustomResourceAdded(crType)
-		},
-		UpdateFunc: func(old, new interface{}) {
-			newRD := new.(*v1.RadixDeployment)
-=======
 			controller.Enqueue(cur)
 			controller.CustomResourceAdded(crType)
 		},
 		UpdateFunc: func(old, cur interface{}) {
 			newRD := cur.(*v1.RadixDeployment)
->>>>>>> 762f6cac
 			oldRD := old.(*v1.RadixDeployment)
 			if deployment.IsRadixDeploymentInactive(newRD) {
 				logger.Debugf("Skip deployment object %s as it is inactive", newRD.GetName())
@@ -101,11 +85,7 @@
 				return
 			}
 
-<<<<<<< HEAD
-			controller.Enqueue(new)
-=======
 			controller.Enqueue(cur)
->>>>>>> 762f6cac
 		},
 		DeleteFunc: func(obj interface{}) {
 			radixDeployment, _ := obj.(*v1.RadixDeployment)
