--- conflicted
+++ resolved
@@ -133,11 +133,7 @@
 			controller.HandleObject(obj, v1.KindRadixDeployment, getObject)
 		},
 	}); err != nil {
-<<<<<<< HEAD
-		utilruntime.HandleError(err)
-=======
 		panic(err)
->>>>>>> 8c005550
 	}
 
 	if _, err := registrationInformer.Informer().AddEventHandler(cache.ResourceEventHandlerFuncs{
@@ -175,11 +171,7 @@
 			}
 		},
 	}); err != nil {
-<<<<<<< HEAD
-		utilruntime.HandleError(err)
-=======
 		panic(err)
->>>>>>> 8c005550
 	}
 
 	return controller
