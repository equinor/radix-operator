--- conflicted
+++ resolved
@@ -95,11 +95,7 @@
 	}
 
 	syncRD := rd.DeepCopy()
-<<<<<<< HEAD
-	logger.Infof("#########YALLA##########Sync deployment %s", syncRD.Name)
-=======
 	logger.Debugf("Sync deployment %s", syncRD.Name)
->>>>>>> bc1f7f16
 
 	radixRegistration, err := t.radixclient.RadixV1().RadixRegistrations().Get(syncRD.Spec.AppName, metav1.GetOptions{})
 	if err != nil {
