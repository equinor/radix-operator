package environment

import (
	"context"
	"fmt"
	"reflect"

	radixutils "github.com/equinor/radix-common/utils"
	"github.com/equinor/radix-operator/pkg/apis/kube"
	"github.com/equinor/radix-operator/pkg/apis/metrics"
	v1 "github.com/equinor/radix-operator/pkg/apis/radix/v1"
	"github.com/equinor/radix-operator/pkg/apis/utils"
	radixclient "github.com/equinor/radix-operator/pkg/client/clientset/versioned"
	informers "github.com/equinor/radix-operator/pkg/client/informers/externalversions"
	"github.com/equinor/radix-operator/radix-operator/common"
	"github.com/sirupsen/logrus"
	metav1 "k8s.io/apimachinery/pkg/apis/meta/v1"
	utilruntime "k8s.io/apimachinery/pkg/util/runtime"
	kubeinformers "k8s.io/client-go/informers"
	"k8s.io/client-go/kubernetes"
	"k8s.io/client-go/tools/cache"
	"k8s.io/client-go/tools/record"
	"k8s.io/client-go/util/workqueue"
)

const (
	controllerAgentName = "environment-controller"
	crType              = "RadixEnvironments"
)

var logger *logrus.Entry

func init() {
	logger = logrus.WithFields(logrus.Fields{"radixOperatorComponent": "environment-controller"})
}

// NewController creates a new controller that handles RadixEnvironments
func NewController(client kubernetes.Interface,
	radixClient radixclient.Interface,
	handler common.Handler,
	kubeInformerFactory kubeinformers.SharedInformerFactory,
	radixInformerFactory informers.SharedInformerFactory,
	waitForChildrenToSync bool,
	recorder record.EventRecorder) *common.Controller {

	environmentInformer := radixInformerFactory.Radix().V1().RadixEnvironments()
	registrationInformer := radixInformerFactory.Radix().V1().RadixRegistrations()
	applicationInformer := radixInformerFactory.Radix().V1().RadixApplications()

	controller := &common.Controller{
		Name:                  controllerAgentName,
		HandlerOf:             crType,
		KubeClient:            client,
		RadixClient:           radixClient,
		Informer:              environmentInformer.Informer(),
		KubeInformerFactory:   kubeInformerFactory,
		WorkQueue:             workqueue.NewNamedRateLimitingQueue(workqueue.DefaultControllerRateLimiter(), crType),
		Handler:               handler,
		Log:                   logger,
		WaitForChildrenToSync: waitForChildrenToSync,
		Recorder:              recorder,
		LockKeyAndIdentifier:  common.NamePartitionKey,
	}

	logger.Info("Setting up event handlers")

	if _, err := environmentInformer.Informer().AddEventHandler(cache.ResourceEventHandlerFuncs{
		AddFunc: func(cur interface{}) {
			if _, err := controller.Enqueue(cur); err != nil {
				utilruntime.HandleError(err)
			}
			metrics.CustomResourceAdded(crType)
		},
		UpdateFunc: func(old, cur interface{}) {
			newRR := cur.(*v1.RadixEnvironment)
			oldRR := old.(*v1.RadixEnvironment)

			if deepEqual(oldRR, newRR) {
				logger.Debugf("Environment object is equal to old for %s. Do nothing", newRR.GetName())
				metrics.CustomResourceUpdatedButSkipped(crType)
				return
			}

			if _, err := controller.Enqueue(cur); err != nil {
				utilruntime.HandleError(err)
			}
			metrics.CustomResourceUpdated(crType)
		},
		DeleteFunc: func(obj interface{}) {
			radixEnvironment, converted := obj.(*v1.RadixEnvironment)
			if !converted {
				logger.Errorf("RadixEnvironment object cast failed during deleted event received.")
				return
			}
			key, err := cache.MetaNamespaceKeyFunc(radixEnvironment)
			if err == nil {
				logger.Debugf("Environment object deleted event received for %s. Do nothing", key)
			}
			metrics.CustomResourceDeleted(crType)
		},
	}); err != nil {
<<<<<<< HEAD
		utilruntime.HandleError(err)
=======
		panic(err)
>>>>>>> 8c005550
	}

	namespaceInformer := kubeInformerFactory.Core().V1().Namespaces()
	if _, err := namespaceInformer.Informer().AddEventHandler(cache.ResourceEventHandlerFuncs{
		DeleteFunc: func(obj interface{}) {
			// attempt to sync environment if it is the owner of this namespace
			controller.HandleObject(obj, v1.KindRadixEnvironment, getOwner)
		},
	}); err != nil {
<<<<<<< HEAD
		utilruntime.HandleError(err)
=======
		panic(err)
>>>>>>> 8c005550
	}

	rolebindingInformer := kubeInformerFactory.Rbac().V1().RoleBindings()
	if _, err := rolebindingInformer.Informer().AddEventHandler(cache.ResourceEventHandlerFuncs{
		DeleteFunc: func(obj interface{}) {
			// attempt to sync environment if it is the owner of this role-binding
			controller.HandleObject(obj, v1.KindRadixEnvironment, getOwner)
		},
	}); err != nil {
<<<<<<< HEAD
		utilruntime.HandleError(err)
=======
		panic(err)
>>>>>>> 8c005550
	}

	limitrangeInformer := kubeInformerFactory.Core().V1().LimitRanges()
	if _, err := limitrangeInformer.Informer().AddEventHandler(cache.ResourceEventHandlerFuncs{
		DeleteFunc: func(obj interface{}) {
			// attempt to sync environment if it is the owner of this limit-range
			controller.HandleObject(obj, v1.KindRadixEnvironment, getOwner)
		},
	}); err != nil {
<<<<<<< HEAD
		utilruntime.HandleError(err)
=======
		panic(err)
>>>>>>> 8c005550
	}

	if _, err := registrationInformer.Informer().AddEventHandler(cache.ResourceEventHandlerFuncs{
		UpdateFunc: func(old, cur interface{}) {
			newRr := cur.(*v1.RadixRegistration)
			oldRr := old.(*v1.RadixRegistration)
			if newRr.ResourceVersion == oldRr.ResourceVersion {
				return
			}

			// If neither admin or reader AD groups change, this
			// does not affect the deployment
			if radixutils.ArrayEqualElements(newRr.Spec.AdGroups, oldRr.Spec.AdGroups) &&
				radixutils.ArrayEqualElements(newRr.Spec.ReaderAdGroups, oldRr.Spec.ReaderAdGroups) {
				return
			}

			// Trigger sync of all REs, belonging to the registration
			environments, err := radixClient.RadixV1().RadixEnvironments().List(
				context.TODO(),
				metav1.ListOptions{
					LabelSelector: fmt.Sprintf("%s=%s", kube.RadixAppLabel, oldRr.Name),
				})

			if err == nil {
				for _, environment := range environments.Items {
					// Will sync the environment
					if _, err := controller.Enqueue(&environment); err != nil {
						utilruntime.HandleError(err)
					}
				}
			}
		},
	}); err != nil {
<<<<<<< HEAD
		utilruntime.HandleError(err)
=======
		panic(err)
>>>>>>> 8c005550
	}

	if _, err := applicationInformer.Informer().AddEventHandler(cache.ResourceEventHandlerFuncs{
		UpdateFunc: func(old, cur interface{}) {
			newRa := cur.(*v1.RadixApplication)
			oldRa := old.(*v1.RadixApplication)
			if newRa.ResourceVersion == oldRa.ResourceVersion {
				return
			}

			environmentsToResync := getAddedOrDroppedEnvironmentNames(oldRa, newRa)
			for _, envName := range environmentsToResync {
				uniqueName := utils.GetEnvironmentNamespace(oldRa.Name, envName)
				re, err := radixClient.RadixV1().RadixEnvironments().Get(context.TODO(), uniqueName, metav1.GetOptions{})
				if err == nil {
					if _, err := controller.Enqueue(re); err != nil {
						utilruntime.HandleError(err)
					}
				}
			}
		},
		DeleteFunc: func(cur interface{}) {
			radixApplication, converted := cur.(*v1.RadixApplication)
			if !converted {
				logger.Errorf("RadixApplication object cast failed during deleted event received.")
				return
			}
			for _, env := range radixApplication.Spec.Environments {
				uniqueName := utils.GetEnvironmentNamespace(radixApplication.Name, env.Name)
				re, err := radixClient.RadixV1().RadixEnvironments().Get(context.TODO(), uniqueName, metav1.GetOptions{})
				if err == nil {
					if _, err := controller.Enqueue(re); err != nil {
						utilruntime.HandleError(err)
					}
				}
			}
		},
	}); err != nil {
<<<<<<< HEAD
		utilruntime.HandleError(err)
=======
		panic(err)
>>>>>>> 8c005550
	}

	return controller
}

func deepEqual(old, new *v1.RadixEnvironment) bool {
	if !reflect.DeepEqual(new.Spec, old.Spec) ||
		!reflect.DeepEqual(new.ObjectMeta.Labels, old.ObjectMeta.Labels) ||
		!reflect.DeepEqual(new.ObjectMeta.Annotations, old.ObjectMeta.Annotations) ||
		!reflect.DeepEqual(new.ObjectMeta.DeletionTimestamp, old.ObjectMeta.DeletionTimestamp) ||
		!reflect.DeepEqual(new.ObjectMeta.Finalizers, old.ObjectMeta.Finalizers) {
		return false
	}

	return true
}

func getOwner(radixClient radixclient.Interface, namespace, name string) (interface{}, error) {
	return radixClient.RadixV1().RadixEnvironments().Get(context.TODO(), name, metav1.GetOptions{})
}

func getAddedOrDroppedEnvironmentNames(oldRa *v1.RadixApplication, newRa *v1.RadixApplication) []string {
	var environmentNames []string
	environmentNames = append(environmentNames, getMissingEnvironmentNames(oldRa.Spec.Environments, newRa.Spec.Environments)...)
	environmentNames = append(environmentNames, getMissingEnvironmentNames(newRa.Spec.Environments, oldRa.Spec.Environments)...)
	return environmentNames
}

// getMissingEnvironmentNames returns environment names that exists in source list but not in target list
func getMissingEnvironmentNames(source []v1.Environment, target []v1.Environment) []string {
	droppedNames := make([]string, 0)
	for _, oldEnvConfig := range source {
		dropped := true
		for _, newEnvConfig := range target {
			if oldEnvConfig.Name == newEnvConfig.Name {
				dropped = false
			}
		}
		if dropped {
			droppedNames = append(droppedNames, oldEnvConfig.Name)
		}
	}
	return droppedNames
}<|MERGE_RESOLUTION|>--- conflicted
+++ resolved
@@ -99,11 +99,7 @@
 			metrics.CustomResourceDeleted(crType)
 		},
 	}); err != nil {
-<<<<<<< HEAD
-		utilruntime.HandleError(err)
-=======
-		panic(err)
->>>>>>> 8c005550
+		panic(err)
 	}
 
 	namespaceInformer := kubeInformerFactory.Core().V1().Namespaces()
@@ -113,11 +109,7 @@
 			controller.HandleObject(obj, v1.KindRadixEnvironment, getOwner)
 		},
 	}); err != nil {
-<<<<<<< HEAD
-		utilruntime.HandleError(err)
-=======
-		panic(err)
->>>>>>> 8c005550
+		panic(err)
 	}
 
 	rolebindingInformer := kubeInformerFactory.Rbac().V1().RoleBindings()
@@ -127,11 +119,7 @@
 			controller.HandleObject(obj, v1.KindRadixEnvironment, getOwner)
 		},
 	}); err != nil {
-<<<<<<< HEAD
-		utilruntime.HandleError(err)
-=======
-		panic(err)
->>>>>>> 8c005550
+		panic(err)
 	}
 
 	limitrangeInformer := kubeInformerFactory.Core().V1().LimitRanges()
@@ -141,11 +129,7 @@
 			controller.HandleObject(obj, v1.KindRadixEnvironment, getOwner)
 		},
 	}); err != nil {
-<<<<<<< HEAD
-		utilruntime.HandleError(err)
-=======
-		panic(err)
->>>>>>> 8c005550
+		panic(err)
 	}
 
 	if _, err := registrationInformer.Informer().AddEventHandler(cache.ResourceEventHandlerFuncs{
@@ -180,11 +164,7 @@
 			}
 		},
 	}); err != nil {
-<<<<<<< HEAD
-		utilruntime.HandleError(err)
-=======
-		panic(err)
->>>>>>> 8c005550
+		panic(err)
 	}
 
 	if _, err := applicationInformer.Informer().AddEventHandler(cache.ResourceEventHandlerFuncs{
@@ -223,11 +203,7 @@
 			}
 		},
 	}); err != nil {
-<<<<<<< HEAD
-		utilruntime.HandleError(err)
-=======
-		panic(err)
->>>>>>> 8c005550
+		panic(err)
 	}
 
 	return controller
