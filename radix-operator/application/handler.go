--- conflicted
+++ resolved
@@ -78,16 +78,7 @@
 
 	syncApplication := radixApplication.DeepCopy()
 	logger.Debugf("Sync application %s", syncApplication.Name)
-<<<<<<< HEAD
-	applicationConfig, err := application.NewApplicationConfig(t.kubeclient, t.kubeutil, t.radixclient, radixRegistration, radixApplication, nil, nil)
-	if err != nil {
-		// Put back on queue
-		return err
-	}
-=======
-
-	applicationConfig := application.NewApplicationConfig(t.kubeclient, t.kubeutil, t.radixclient, radixRegistration, radixApplication)
->>>>>>> f4d00621
+	applicationConfig := application.NewApplicationConfig(t.kubeclient, t.kubeutil, t.radixclient, radixRegistration, radixApplication, nil, nil)
 	err = applicationConfig.OnSync()
 	if err != nil {
 		// Put back on queue
