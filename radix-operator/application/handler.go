--- conflicted
+++ resolved
@@ -58,23 +58,6 @@
 		return err
 	}
 
-<<<<<<< HEAD
-	syncApplication := radixApplication.DeepCopy()
-	logger.Debugf("Sync application %s", syncApplication.Name)
-	err = t.onSync(syncApplication)
-	if err != nil {
-		// Put back on queue
-		return err
-	}
-
-	eventRecorder.Event(syncApplication, corev1.EventTypeNormal, SuccessSynced, MessageResourceSynced)
-	return nil
-}
-
-// TODO: Move to application config domain
-func (t *RadixApplicationHandler) onSync(radixApplication *v1.RadixApplication) error {
-=======
->>>>>>> 8e2d958d
 	radixRegistration, err := t.radixclient.RadixV1().RadixRegistrations(corev1.NamespaceDefault).Get(radixApplication.Name, metav1.GetOptions{})
 	if err != nil {
 		log.Errorf("Failed to get RR for app %s. Error: %v", radixApplication.Name, err)
