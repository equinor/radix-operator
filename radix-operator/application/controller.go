package application

import (
	v1 "github.com/equinor/radix-operator/pkg/apis/radix/v1"
	"github.com/equinor/radix-operator/pkg/apis/utils"
	radixclient "github.com/equinor/radix-operator/pkg/client/clientset/versioned"
	informers "github.com/equinor/radix-operator/pkg/client/informers/externalversions"
	"github.com/equinor/radix-operator/radix-operator/common"
	"github.com/equinor/radix-operator/radix-operator/metrics"
	log "github.com/sirupsen/logrus"
	metav1 "k8s.io/apimachinery/pkg/apis/meta/v1"
<<<<<<< HEAD
	kubeinformers "k8s.io/client-go/informers"
=======
>>>>>>> fb462e7b
	"k8s.io/client-go/kubernetes"
	"k8s.io/client-go/tools/cache"
	"k8s.io/client-go/tools/record"
	"k8s.io/client-go/util/workqueue"
)

// Controller Instance variables
type Controller struct {
	clientset   kubernetes.Interface
	radixclient radixclient.Interface
	queue       workqueue.RateLimitingInterface
	informer    cache.SharedIndexInformer
	handler     common.Handler
}

var logger *log.Entry

const (
	controllerAgentName = "application-controller"
	crType              = "RadixApplications"
)

func init() {
	logger = log.WithFields(log.Fields{"radixOperatorComponent": controllerAgentName})
}

// NewController creates a new controller that handles RadixApplications
func NewController(client kubernetes.Interface,
	kubeutil *kube.Kube,
	radixClient radixclient.Interface, handler common.Handler,
<<<<<<< HEAD
	kubeInformerFactory kubeinformers.SharedInformerFactory,
	radixInformerFactory informers.SharedInformerFactory,
	waitForChildrenToSync bool,
=======
	applicationInformer radixinformer.RadixApplicationInformer,
	registrationInformer radixinformer.RadixRegistrationInformer,
>>>>>>> fb462e7b
	recorder record.EventRecorder) *common.Controller {

	applicationInformer := radixInformerFactory.Radix().V1().RadixApplications()
	namespaceInformer := kubeInformerFactory.Core().V1().Namespaces()

	controller := &common.Controller{
<<<<<<< HEAD
		Name:                  controllerAgentName,
		HandlerOf:             crType,
		KubeClient:            client,
		RadixClient:           radixClient,
		Informer:              applicationInformer.Informer(),
		KubeInformerFactory:   kubeInformerFactory,
		WorkQueue:             workqueue.NewNamedRateLimitingQueue(workqueue.DefaultControllerRateLimiter(), crType),
		Handler:               handler,
		Log:                   logger,
		WaitForChildrenToSync: waitForChildrenToSync,
		Recorder:              recorder,
=======
		Name:        controllerAgentName,
		HandlerOf:   crType,
		KubeClient:  client,
		RadixClient: radixClient,
		Informer:    applicationInformer.Informer(),
		WorkQueue:   workqueue.NewNamedRateLimitingQueue(workqueue.DefaultControllerRateLimiter(), crType),
		Handler:     handler,
		Log:         logger,
		Recorder:    recorder,
>>>>>>> fb462e7b
	}

	logger.Info("Setting up event handlers")
	applicationInformer.Informer().AddEventHandler(cache.ResourceEventHandlerFuncs{
		AddFunc: func(cur interface{}) {
			controller.Enqueue(cur)
			metrics.CustomResourceAdded(crType)
		},
		UpdateFunc: func(old, cur interface{}) {
			controller.Enqueue(cur)
		},
		DeleteFunc: func(obj interface{}) {
			radixApplication, _ := obj.(*v1.RadixApplication)
			key, err := cache.MetaNamespaceKeyFunc(radixApplication)
			if err == nil {
				logger.Debugf("Application object deleted event received for %s. Do nothing", key)
			}
			metrics.CustomResourceDeleted(crType)
		},
	})

	registrationInformer.Informer().AddEventHandler(cache.ResourceEventHandlerFuncs{
		UpdateFunc: func(old, cur interface{}) {
			newRr := cur.(*v1.RadixRegistration)
			oldRr := old.(*v1.RadixRegistration)
			if newRr.ResourceVersion == oldRr.ResourceVersion {
				return
			}

			if utils.ArrayEqualElements(newRr.Spec.AdGroups, oldRr.Spec.AdGroups) {
				return
			}

			// Trigger sync of RA, living in the namespace
			ra, err := radixClient.RadixV1().RadixApplications(utils.GetAppNamespace(newRr.Name)).List(metav1.ListOptions{})
			if err == nil && len(ra.Items) == 1 {
				// Will sync the RA (there can only be one)
				var obj metav1.Object
				obj = &ra.Items[0]
				controller.Enqueue(obj)
			}
		},
	})

	return controller
}<|MERGE_RESOLUTION|>--- conflicted
+++ resolved
@@ -1,6 +1,7 @@
 package application
 
 import (
+	"github.com/equinor/radix-operator/pkg/apis/kube"
 	v1 "github.com/equinor/radix-operator/pkg/apis/radix/v1"
 	"github.com/equinor/radix-operator/pkg/apis/utils"
 	radixclient "github.com/equinor/radix-operator/pkg/client/clientset/versioned"
@@ -9,10 +10,7 @@
 	"github.com/equinor/radix-operator/radix-operator/metrics"
 	log "github.com/sirupsen/logrus"
 	metav1 "k8s.io/apimachinery/pkg/apis/meta/v1"
-<<<<<<< HEAD
 	kubeinformers "k8s.io/client-go/informers"
-=======
->>>>>>> fb462e7b
 	"k8s.io/client-go/kubernetes"
 	"k8s.io/client-go/tools/cache"
 	"k8s.io/client-go/tools/record"
@@ -43,21 +41,15 @@
 func NewController(client kubernetes.Interface,
 	kubeutil *kube.Kube,
 	radixClient radixclient.Interface, handler common.Handler,
-<<<<<<< HEAD
 	kubeInformerFactory kubeinformers.SharedInformerFactory,
 	radixInformerFactory informers.SharedInformerFactory,
 	waitForChildrenToSync bool,
-=======
-	applicationInformer radixinformer.RadixApplicationInformer,
-	registrationInformer radixinformer.RadixRegistrationInformer,
->>>>>>> fb462e7b
 	recorder record.EventRecorder) *common.Controller {
 
 	applicationInformer := radixInformerFactory.Radix().V1().RadixApplications()
-	namespaceInformer := kubeInformerFactory.Core().V1().Namespaces()
+	registrationInformer := radixInformerFactory.Radix().V1().RadixRegistrations()
 
 	controller := &common.Controller{
-<<<<<<< HEAD
 		Name:                  controllerAgentName,
 		HandlerOf:             crType,
 		KubeClient:            client,
@@ -69,17 +61,6 @@
 		Log:                   logger,
 		WaitForChildrenToSync: waitForChildrenToSync,
 		Recorder:              recorder,
-=======
-		Name:        controllerAgentName,
-		HandlerOf:   crType,
-		KubeClient:  client,
-		RadixClient: radixClient,
-		Informer:    applicationInformer.Informer(),
-		WorkQueue:   workqueue.NewNamedRateLimitingQueue(workqueue.DefaultControllerRateLimiter(), crType),
-		Handler:     handler,
-		Log:         logger,
-		Recorder:    recorder,
->>>>>>> fb462e7b
 	}
 
 	logger.Info("Setting up event handlers")
