--- conflicted
+++ resolved
@@ -97,17 +97,8 @@
 			AppBuilderResourcesLimitsCPU:          defaults.GetResourcesLimitsCPUForAppBuilderNamespace(),
 			AppBuilderResourcesRequestsCPU:        defaults.GetResourcesRequestsCPUForAppBuilderNamespace(),
 			AppBuilderResourcesRequestsMemory:     defaults.GetResourcesRequestsMemoryForAppBuilderNamespace(),
-<<<<<<< HEAD
 			PipelineImage:                         viper.GetString(defaults.RadixPipelineImageEnvironmentVariable),
-			GitCloneConfig: &git.CloneConfig{
-				NSlookupImage: viper.GetString(defaults.RadixGitCloneNsLookupImageEnvironmentVariable),
-				GitImage:      viper.GetString(defaults.RadixGitCloneGitImageEnvironmentVariable),
-				BashImage:     viper.GetString(defaults.RadixGitCloneBashImageEnvironmentVariable),
-			},
-=======
-			PipelineImageTag:                      viper.GetString(defaults.RadixPipelineImageTagEnvironmentVariable),
 			GitCloneImage:                         viper.GetString(defaults.RadixGitCloneGitImageEnvironmentVariable),
->>>>>>> f7a6952b
 		},
 		CertificateAutomation: certificateconfig.AutomationConfig{
 			ClusterIssuer: viper.GetString(defaults.RadixCertificateAutomationClusterIssuerVariable),
