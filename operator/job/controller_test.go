package job

import (
	"context"
	"os"
	"testing"

	"github.com/equinor/radix-common/utils/pointers"
	"github.com/equinor/radix-operator/pkg/apis/config"
	"github.com/equinor/radix-operator/pkg/apis/config/dnsalias"
	"github.com/equinor/radix-operator/pkg/apis/config/pipelinejob"
	"github.com/equinor/radix-operator/pkg/apis/defaults"
	jobs "github.com/equinor/radix-operator/pkg/apis/job"
	"github.com/equinor/radix-operator/pkg/apis/kube"
	"github.com/equinor/radix-operator/pkg/apis/test"
	"github.com/equinor/radix-operator/pkg/apis/utils"
	fakeradix "github.com/equinor/radix-operator/pkg/client/clientset/versioned/fake"
	informers "github.com/equinor/radix-operator/pkg/client/informers/externalversions"
	"github.com/golang/mock/gomock"
	kedafake "github.com/kedacore/keda/v2/pkg/generated/clientset/versioned/fake"
	prometheusfake "github.com/prometheus-operator/prometheus-operator/pkg/client/versioned/fake"
	"github.com/stretchr/testify/suite"
	batchv1 "k8s.io/api/batch/v1"
	"k8s.io/apimachinery/pkg/api/resource"
	metav1 "k8s.io/apimachinery/pkg/apis/meta/v1"
	kubeinformers "k8s.io/client-go/informers"
	"k8s.io/client-go/kubernetes/fake"
	"k8s.io/client-go/tools/record"
	secretproviderfake "sigs.k8s.io/secrets-store-csi-driver/pkg/client/clientset/versioned/fake"
)

type jobTestSuite struct {
	suite.Suite
	promClient *prometheusfake.Clientset
	kubeUtil   *kube.Kube
	tu         test.Utils
}

func TestJobTestSuite(t *testing.T) {
	suite.Run(t, new(jobTestSuite))
}

func (s *jobTestSuite) SetupSuite() {
	test.SetRequiredEnvironmentVariables()
}

func (s *jobTestSuite) SetupTest() {
	secretProviderClient := secretproviderfake.NewSimpleClientset()
	kedaClient := kedafake.NewSimpleClientset()
	s.kubeUtil, _ = kube.New(fake.NewSimpleClientset(), fakeradix.NewSimpleClientset(), kedaClient, secretProviderClient)
	s.promClient = prometheusfake.NewSimpleClientset()
	s.tu = test.NewTestUtils(s.kubeUtil.KubeClient(), s.kubeUtil.RadixClient(), kedaClient, secretProviderClient)
	err := s.tu.CreateClusterPrerequisites("AnyClusterName", "0.0.0.0", "anysubid")
	s.Require().NoError(err)
}

func (s *jobTestSuite) TearDownTest() {
	os.Unsetenv(defaults.OperatorRollingUpdateMaxUnavailable)
	os.Unsetenv(defaults.OperatorRollingUpdateMaxSurge)
	os.Unsetenv(defaults.OperatorReadinessProbeInitialDelaySeconds)
	os.Unsetenv(defaults.OperatorReadinessProbePeriodSeconds)
}

func (s *jobTestSuite) Test_Controller_Calls_Handler() {
	anyAppName := "test-app"

	ctx, stop := context.WithCancel(context.Background())
	synced := make(chan bool)

	defer stop()
	defer close(synced)

	hasSynced := func(syncedOk bool) { synced <- syncedOk }
	ctrl := gomock.NewController(s.T())
	mockHistory := NewMockHistory(ctrl)
	withHistoryOption := func(h *handler) { h.jobHistory = mockHistory }
	jobHandler := s.createHandler(hasSynced, withHistoryOption)

	go func() {
		err := s.startJobController(ctx, jobHandler)
		s.Require().NoError(err)
	}()

	mockHistory.EXPECT().Cleanup(gomock.Any(), anyAppName).Times(1)

	// Create job should sync
	rj, _ := s.tu.ApplyJob(
		utils.ARadixBuildDeployJob().
			WithAppName(anyAppName))

	op, ok := <-synced
	s.True(ok)
	s.True(op)

	// Update  radix job should sync. Controller will skip if an update
	// changes nothing, except for spec or metadata, labels or annotations
	rj.Spec.Stop = true
	_, err := s.kubeUtil.RadixClient().RadixV1().RadixJobs(rj.ObjectMeta.Namespace).Update(context.Background(), rj, metav1.UpdateOptions{})
	s.Require().NoError(err)

	op, ok = <-synced
	s.True(ok)
	s.True(op)

	// Child job should sync
	childJob := batchv1.Job{
		ObjectMeta: metav1.ObjectMeta{
			OwnerReferences: jobs.GetOwnerReference(rj),
		},
	}

	// Only update of Kubernetes Job is something that the job-controller handles
	_, err = s.kubeUtil.KubeClient().BatchV1().Jobs(rj.ObjectMeta.Namespace).Create(context.Background(), &childJob, metav1.CreateOptions{})
	s.Require().NoError(err)

	childJob.ObjectMeta.ResourceVersion = "1234"
	_, err = s.kubeUtil.KubeClient().BatchV1().Jobs(rj.ObjectMeta.Namespace).Update(context.Background(), &childJob, metav1.UpdateOptions{})
	s.Require().NoError(err)

	op, ok = <-synced
	s.True(ok)
	s.True(op)
}

func (s *jobTestSuite) createHandler(hasSynced func(syncedOk bool), opts ...handlerOpts) Handler {
	return NewHandler(
		s.kubeUtil.KubeClient(),
		s.kubeUtil,
		s.kubeUtil.RadixClient(),
		createConfig(),
		hasSynced,
		opts...,
	)
}

func createConfig() *config.Config {
	return &config.Config{
		DNSConfig: &dnsalias.DNSConfig{
			DNSZone:               "dev.radix.equinor.com",
			ReservedAppDNSAliases: map[string]string{"api": "radix-api"},
			ReservedDNSAliases:    []string{"grafana"},
		},
		PipelineJobConfig: &pipelinejob.Config{
			PipelineJobsHistoryLimit:          3,
			AppBuilderResourcesRequestsCPU:    pointers.Ptr(resource.MustParse("100m")),
			AppBuilderResourcesLimitsCPU:      pointers.Ptr(resource.MustParse("200m")),
			AppBuilderResourcesRequestsMemory: pointers.Ptr(resource.MustParse("1000Mi")),
			AppBuilderResourcesLimitsMemory:   pointers.Ptr(resource.MustParse("2000Mi")),
<<<<<<< HEAD
			GitCloneConfig: &git.CloneConfig{
				NSlookupImage: "nslookup:any",
				GitImage:      "git:any",
				BashImage:     "bash:any",
			},
			PipelineImage: "docker.io/anypipeline:tag",
=======
			GitCloneImage:                     "git:any",
			PipelineImageTag:                  "anypipelinetag",
>>>>>>> f7a6952b
		},
	}
}

func (s *jobTestSuite) startJobController(ctx context.Context, handler Handler) error {
	kubeInformerFactory := kubeinformers.NewSharedInformerFactory(s.kubeUtil.KubeClient(), 0)
	radixInformerFactory := informers.NewSharedInformerFactory(s.kubeUtil.RadixClient(), 0)
	eventRecorder := &record.FakeRecorder{}
	controller := NewController(ctx, s.kubeUtil.KubeClient(), s.kubeUtil.RadixClient(), handler, kubeInformerFactory, radixInformerFactory, eventRecorder)
	kubeInformerFactory.Start(ctx.Done())
	radixInformerFactory.Start(ctx.Done())
	return controller.Run(ctx, 4)
}<|MERGE_RESOLUTION|>--- conflicted
+++ resolved
@@ -146,17 +146,8 @@
 			AppBuilderResourcesLimitsCPU:      pointers.Ptr(resource.MustParse("200m")),
 			AppBuilderResourcesRequestsMemory: pointers.Ptr(resource.MustParse("1000Mi")),
 			AppBuilderResourcesLimitsMemory:   pointers.Ptr(resource.MustParse("2000Mi")),
-<<<<<<< HEAD
-			GitCloneConfig: &git.CloneConfig{
-				NSlookupImage: "nslookup:any",
-				GitImage:      "git:any",
-				BashImage:     "bash:any",
-			},
-			PipelineImage: "docker.io/anypipeline:tag",
-=======
 			GitCloneImage:                     "git:any",
-			PipelineImageTag:                  "anypipelinetag",
->>>>>>> f7a6952b
+			PipelineImage:                     "docker.io/anypipeline:tag",
 		},
 	}
 }
