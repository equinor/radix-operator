--- conflicted
+++ resolved
@@ -19,15 +19,7 @@
 	kubeclient  kubernetes.Interface
 	radixclient radixclient.Interface
 	kubeutil    *kube.Kube
-<<<<<<< HEAD
-	hasSynced   common.HasSynced
 	dnsZone     string
-}
-
-// NewHandler Constructor
-func NewHandler(kubeclient kubernetes.Interface, kubeutil *kube.Kube, radixclient radixclient.Interface, dnsZone string, hasSynced common.HasSynced) Handler {
-=======
-	dnsConfig   *dnsalias.DNSConfig
 	events      common.SyncEventRecorder
 }
 
@@ -36,20 +28,14 @@
 	kubeutil *kube.Kube,
 	radixclient radixclient.Interface,
 	eventRecorder record.EventRecorder,
-	dnsConfig *dnsalias.DNSConfig) common.Handler {
->>>>>>> 473537b8
+	dnsZone string) common.Handler {
 
 	handler := &handler{
 		kubeclient:  kubeclient,
 		radixclient: radixclient,
 		kubeutil:    kubeutil,
-<<<<<<< HEAD
-		hasSynced:   hasSynced,
+		events:      common.NewSyncEventRecorder(eventRecorder),
 		dnsZone:     dnsZone,
-=======
-		events:      common.NewSyncEventRecorder(eventRecorder),
-		dnsConfig:   dnsConfig,
->>>>>>> 473537b8
 	}
 
 	return handler
