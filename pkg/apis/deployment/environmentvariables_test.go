package deployment

import (
	"testing"

	"github.com/equinor/radix-operator/pkg/apis/kube"
	v1 "github.com/equinor/radix-operator/pkg/apis/radix/v1"
	"github.com/equinor/radix-operator/pkg/apis/test"
	"github.com/equinor/radix-operator/pkg/apis/utils"
	radixclient "github.com/equinor/radix-operator/pkg/client/clientset/versioned"
	prometheusclient "github.com/prometheus-operator/prometheus-operator/pkg/client/versioned"
	"github.com/stretchr/testify/assert"
	corev1 "k8s.io/api/core/v1"
	metav1 "k8s.io/apimachinery/pkg/apis/meta/v1"
	"k8s.io/client-go/kubernetes"
<<<<<<< HEAD
	secretProviderClient "sigs.k8s.io/secrets-store-csi-driver/pkg/client/clientset/versioned"
	"strings"
	"testing"
=======
>>>>>>> 0e613f8e
)

type testEnvProps struct {
	kubeclient           kubernetes.Interface
	radixclient          radixclient.Interface
	secretproviderclient secretProviderClient.Interface
	prometheusclient     prometheusclient.Interface
	kubeUtil             *kube.Kube
	testUtil             *test.Utils
}

func Test_order_of_env_variables(t *testing.T) {
	data := map[string]string{
		"d_key": "4",
		"a_key": "1",
		"c_key": "3",
		"g_key": "6",
		"b_key": "2",
		"q_key": "7",
		"e_key": "5",
	}
	envVarsConfigMap := &corev1.ConfigMap{Data: data}

	envVars := getEnvVars(envVarsConfigMap, nil)
	assert.Len(t, envVars, len(data))
	assert.Equal(t, "a_key", envVars[0].Name)
	assert.Equal(t, "b_key", envVars[1].Name)
	assert.Equal(t, "c_key", envVars[2].Name)
	assert.Equal(t, "d_key", envVars[3].Name)
	assert.Equal(t, "e_key", envVars[4].Name)
	assert.Equal(t, "g_key", envVars[5].Name)
	assert.Equal(t, "q_key", envVars[6].Name)
	for _, envVar := range envVars {
		assert.Equal(t, data[envVar.Name], envVarsConfigMap.Data[envVar.Name])
	}
}

func Test_GetEnvironmentVariables(t *testing.T) {
	appName := "any-app"
	envName := "dev"
	componentName := "any-component"
<<<<<<< HEAD
	testEnv := setupTextEnv()

	t.Run("Get env vars", func(t *testing.T) {
		t.Parallel()

		rd := testEnv.applyRd(t, appName, envName, componentName, func(componentBuilder *utils.DeployComponentBuilder) {
			(*componentBuilder).WithEnvironmentVariables(map[string]string{
				"VAR1": "val1",
				"VAR2": "val2",
				"VAR3": "val3",
			})
		})
=======
	tu, client, kubeUtil, radixclient, prometheusclient := setupTest()
	defer teardownTest()

	t.Run("Get env vars", func(t *testing.T) {
		envVarsMap := map[string]string{
			"VAR1": "val1",
			"VAR2": "val2",
			"VAR3": "val3",
		}
		rd := applyRd(t, appName, envName, componentName, envVarsMap, tu, client, kubeUtil, radixclient, prometheusclient)
>>>>>>> 0e613f8e

		envVars, err := GetEnvironmentVariables(testEnv.kubeUtil, appName, rd, &rd.Spec.Components[0])

		assert.NoError(t, err)
		assert.Len(t, envVars, 3)
		envVarsConfigMap, envVarsConfigMapMetadata, err := testEnv.kubeUtil.GetOrCreateEnvVarsConfigMapAndMetadataMap(utils.GetEnvironmentNamespace(appName, env), appName, componentName)
		assert.NoError(t, err)
		assert.NotNil(t, envVarsConfigMap)
		assert.NotNil(t, envVarsConfigMap.Data)
		assert.Equal(t, "val1", envVarsConfigMap.Data["VAR1"])
		assert.Equal(t, "val2", envVarsConfigMap.Data["VAR2"])
		assert.Equal(t, "val3", envVarsConfigMap.Data["VAR3"])
		assert.NotNil(t, envVarsConfigMapMetadata)
	})
}

func Test_getEnvironmentVariablesForRadixOperator(t *testing.T) {
	appName := "any-app"
	envName := "dev"
	componentName := "any-component"
<<<<<<< HEAD
	testEnv := setupTextEnv()

	t.Run("Get env vars", func(t *testing.T) {
		t.Parallel()

		rd := testEnv.applyRd(t, appName, envName, componentName, func(componentBuilder *utils.DeployComponentBuilder) {
			(*componentBuilder).WithEnvironmentVariables(map[string]string{
				"VAR1": "val1",
				"VAR2": "val2",
				"VAR3": "val3",
			})
		})
		//goland:noinspection GoUnhandledErrorResult
		testEnv.kubeUtil.CreateConfigMap(corev1.NamespaceDefault, &corev1.ConfigMap{ObjectMeta: metav1.ObjectMeta{Name: "radix-config"}, Data: map[string]string{
=======
	tu, client, kubeUtil, radixclient, prometheusclient := setupTest()
	defer teardownTest()

	t.Run("Get env vars", func(t *testing.T) {
		envVarsMap := map[string]string{
			"VAR1": "val1",
			"VAR2": "val2",
			"VAR3": "val3",
		}
		rd := applyRd(t, appName, envName, componentName, envVarsMap, tu, client, kubeUtil, radixclient, prometheusclient)
		kubeUtil.CreateConfigMap(corev1.NamespaceDefault, &corev1.ConfigMap{ObjectMeta: metav1.ObjectMeta{Name: "radix-config"}, Data: map[string]string{
>>>>>>> 0e613f8e
			"clustername":       clusterName,
			"containerRegistry": anyContainerRegistry,
		}})

		envVars, err := getEnvironmentVariablesForRadixOperator(testEnv.kubeUtil, appName, rd, &rd.Spec.Components[0])

		assert.NoError(t, err)
		assert.True(t, len(envVars) > 3)
		envVarsConfigMap, envVarsConfigMapMetadata, err := testEnv.kubeUtil.GetOrCreateEnvVarsConfigMapAndMetadataMap(utils.GetEnvironmentNamespace(appName, env), appName, componentName)
		assert.NoError(t, err)
		assert.NotNil(t, envVarsConfigMap)
		assert.NotNil(t, envVarsConfigMap.Data)
		assert.Equal(t, "val1", envVarsConfigMap.Data["VAR1"])
		assert.Equal(t, "val2", envVarsConfigMap.Data["VAR2"])
		assert.Equal(t, "val3", envVarsConfigMap.Data["VAR3"])
		resultEnvVarsMap := map[string]corev1.EnvVar{}
		for _, envVar := range envVars {
			envVar := envVar
			resultEnvVarsMap[envVar.Name] = envVar
		}
		assert.Equal(t, anyContainerRegistry, resultEnvVarsMap["RADIX_CONTAINER_REGISTRY"].Value)
		assert.Equal(t, clusterName, resultEnvVarsMap["RADIX_CLUSTERNAME"].Value)
		assert.NotNil(t, envVarsConfigMapMetadata)
	})
}

func Test_RemoveFromConfigMapEnvVarsNotExistingInRadixDeployment(t *testing.T) {
	appName := "any-app"
	envName := "dev"
	namespace := utils.GetEnvironmentNamespace(appName, env)
	componentName := "any-component"
<<<<<<< HEAD
	testEnv := setupTextEnv()
	t.Run("Remove obsolete env-vars from config-maps", func(t *testing.T) {
		t.Parallel()

		//goland:noinspection GoUnhandledErrorResult
		testEnv.kubeUtil.CreateConfigMap(namespace, &corev1.ConfigMap{ObjectMeta: metav1.ObjectMeta{Name: kube.GetEnvVarsConfigMapName(componentName)}, Data: map[string]string{
=======
	tu, client, kubeUtil, radixclient, prometheusclient := setupTest()
	defer teardownTest()
	t.Run("Remove obsolete env-vars from config-maps", func(t *testing.T) {
		kubeUtil.CreateConfigMap(namespace, &corev1.ConfigMap{ObjectMeta: metav1.ObjectMeta{Name: kube.GetEnvVarsConfigMapName(componentName)}, Data: map[string]string{
>>>>>>> 0e613f8e
			"VAR1":          "val1",
			"OUTDATED_VAR1": "val1z",
		}})
		existingEnvVarsMetadataConfigMap := corev1.ConfigMap{ObjectMeta: metav1.ObjectMeta{Name: kube.GetEnvVarsMetadataConfigMapName(componentName)}}
		//goland:noinspection GoUnhandledErrorResult
		kube.SetEnvVarsMetadataMapToConfigMap(&existingEnvVarsMetadataConfigMap,
			map[string]kube.EnvVarMetadata{
				"VAR1":          {RadixConfigValue: "orig-val1"},
				"OUTDATED_VAR1": {RadixConfigValue: "orig-val1a"},
				"OUTDATED_VAR2": {RadixConfigValue: "orig-val2a"},
			})
		//goland:noinspection GoUnhandledErrorResult
		testEnv.kubeUtil.CreateConfigMap(namespace, &existingEnvVarsMetadataConfigMap)

		rd := testEnv.applyRd(t, appName, envName, componentName, func(componentBuilder *utils.DeployComponentBuilder) {
			(*componentBuilder).WithEnvironmentVariables(map[string]string{
				"VAR1": "new-val1",
				"VAR2": "val2",
				"VAR3": "val3",
			})
		})
		envVars, err := GetEnvironmentVariables(testEnv.kubeUtil, appName, rd, &rd.Spec.Components[0])

		assert.NoError(t, err)
		assert.Len(t, envVars, 3)
		envVarsConfigMap, envVarsMetadataConfigMap, err := testEnv.kubeUtil.GetOrCreateEnvVarsConfigMapAndMetadataMap(utils.GetEnvironmentNamespace(appName, env), appName, componentName)
		assert.NoError(t, err)
		assert.NotNil(t, envVarsConfigMap)
		assert.NotNil(t, envVarsConfigMap.Data)
		assert.Len(t, envVarsConfigMap.Data, 3)
		assert.Equal(t, "new-val1", envVarsConfigMap.Data["VAR1"])
		assert.Equal(t, "val2", envVarsConfigMap.Data["VAR2"])
		assert.Equal(t, "val3", envVarsConfigMap.Data["VAR3"])
		assert.Equal(t, "", envVarsConfigMap.Data["OUTDATED_VAR1"])
		assert.NotNil(t, envVarsMetadataConfigMap)
		assert.NotNil(t, envVarsMetadataConfigMap.Data)
		resultEnvVarsMetadataMap, err := kube.GetEnvVarsMetadataFromConfigMap(envVarsMetadataConfigMap)
		assert.NoError(t, err)
		assert.NotNil(t, resultEnvVarsMetadataMap)
		assert.Len(t, resultEnvVarsMetadataMap, 1)
		assert.NotEmpty(t, resultEnvVarsMetadataMap["VAR1"])
		assert.Equal(t, "new-val1", resultEnvVarsMetadataMap["VAR1"].RadixConfigValue)
		assert.Empty(t, resultEnvVarsMetadataMap["OUTDATED_VAR1"])
		assert.Empty(t, resultEnvVarsMetadataMap["OUTDATED_VAR2"])
	})
}

func Test_GetRadixSecretRefsAsEnvironmentVariables(t *testing.T) {
	appName := "any-app"
	envName := "dev"
	componentName := "any-component"
	scenarios := []struct {
		name                      string
		secrets                   []string
		envVars                   map[string]string
		azureKeyVaults            []v1.RadixAzureKeyVault
		expectedEnvVars           map[string]string
		expectedSecrets           []string
		expectedSecretRefsEnvVars []string
	}{{
		name: "Env vars with one Azure Key Vault of different types",
		envVars: map[string]string{
			"VAR1": "val1",
			"VAR2": "val2",
		},
		secrets: []string{"SECRET1", "SECRET2"},
		azureKeyVaults: []v1.RadixAzureKeyVault{
			{
				Name: "kv1",
				Items: []v1.RadixAzureKeyVaultItem{
					{Name: "secret1", EnvVar: "SECRET_REF_1"},
					{Name: "secret1", EnvVar: "SECRET_REF_2"},
					{Name: "secret3", EnvVar: "SECRET_REF_3", Type: utils.GetRadixAzureKeyVaultObjectTypePtr(v1.RadixAzureKeyVaultObjectTypeSecret)},
					{Name: "key1", EnvVar: "KEY_REF_1", Type: utils.GetRadixAzureKeyVaultObjectTypePtr(v1.RadixAzureKeyVaultObjectTypeKey)},
					{Name: "cert1", EnvVar: "CERT_REF_1", Type: utils.GetRadixAzureKeyVaultObjectTypePtr(v1.RadixAzureKeyVaultObjectTypeCert)},
				},
			},
		},
		expectedEnvVars: map[string]string{
			"VAR1": "val1",
			"VAR2": "val2",
		},
		expectedSecrets: []string{"SECRET1", "SECRET2"},
		expectedSecretRefsEnvVars: []string{
			"SECRET_REF_1",
			"SECRET_REF_2",
			"SECRET_REF_3",
			"KEY_REF_1",
			"CERT_REF_1",
		},
	},
		{
			name: "Multiple Azure Key Vault of different types",
			azureKeyVaults: []v1.RadixAzureKeyVault{
				{
					Name: "kv1",
					Items: []v1.RadixAzureKeyVaultItem{
						{Name: "secret1", EnvVar: "SECRET_REF_1"},
						{Name: "secret1", EnvVar: "SECRET_REF_2"},
						{Name: "secret3", EnvVar: "SECRET_REF_3", Type: utils.GetRadixAzureKeyVaultObjectTypePtr(v1.RadixAzureKeyVaultObjectTypeSecret)},
						{Name: "key1", EnvVar: "KEY_REF_1", Type: utils.GetRadixAzureKeyVaultObjectTypePtr(v1.RadixAzureKeyVaultObjectTypeKey)},
						{Name: "cert1", EnvVar: "CERT_REF_1", Type: utils.GetRadixAzureKeyVaultObjectTypePtr(v1.RadixAzureKeyVaultObjectTypeCert)},
					},
				},
				{
					Name: "kv2",
					Items: []v1.RadixAzureKeyVaultItem{
						{Name: "secret1", EnvVar: "SECRET_REF_21"},
						{Name: "secret1", EnvVar: "SECRET_REF_22"},
						{Name: "secret3", EnvVar: "SECRET_REF_23", Type: utils.GetRadixAzureKeyVaultObjectTypePtr(v1.RadixAzureKeyVaultObjectTypeSecret)},
						{Name: "key1", EnvVar: "KEY_REF_21", Type: utils.GetRadixAzureKeyVaultObjectTypePtr(v1.RadixAzureKeyVaultObjectTypeKey)},
						{Name: "cert1", EnvVar: "CERT_REF_21", Type: utils.GetRadixAzureKeyVaultObjectTypePtr(v1.RadixAzureKeyVaultObjectTypeCert)},
					},
				},
			},
			expectedSecretRefsEnvVars: []string{
				"SECRET_REF_1",
				"SECRET_REF_2",
				"SECRET_REF_3",
				"KEY_REF_1",
				"CERT_REF_1",
				"SECRET_REF_21",
				"SECRET_REF_22",
				"SECRET_REF_23",
				"KEY_REF_21",
				"CERT_REF_21",
			},
		},
	}

	t.Run("Get env vars, secrets and secret-refs", func(t *testing.T) {
		t.Parallel()
		for _, testCase := range scenarios {
			t.Logf("Test case: %s", testCase.name)
			testEnv := setupTextEnv()
			rd := testEnv.applyRd(t, appName, envName, componentName, func(componentBuilder *utils.DeployComponentBuilder) {
				(*componentBuilder).
					WithEnvironmentVariables(testCase.envVars).
					WithSecrets(testCase.secrets).
					WithSecretRefs(v1.RadixSecretRefs{AzureKeyVaults: testCase.azureKeyVaults})
			})

			envVars, err := GetEnvironmentVariables(testEnv.kubeUtil, appName, rd, &rd.Spec.Components[0])

			resultEnvVarMap := make(map[string]corev1.EnvVar)
			for _, envVar := range envVars {
				resultEnvVarMap[envVar.Name] = envVar
			}

			assert.NoError(t, err)
			assert.Len(t, envVars, len(testCase.expectedEnvVars)+len(testCase.expectedSecrets)+len(testCase.expectedSecretRefsEnvVars))
			envVarsConfigMap, envVarsConfigMapMetadata, err := testEnv.kubeUtil.GetOrCreateEnvVarsConfigMapAndMetadataMap(utils.GetEnvironmentNamespace(appName, env), appName, componentName)
			assert.NoError(t, err)
			assert.NotNil(t, envVarsConfigMap)
			assert.NotNil(t, envVarsConfigMapMetadata)
			assert.NotNil(t, envVarsConfigMap.Data)
			testedResultEnvVars := make(map[string]bool)
			for envVarName, envVarVal := range testCase.expectedEnvVars {
				assert.Equal(t, envVarVal, envVarsConfigMap.Data[envVarName])
				envVar, ok := resultEnvVarMap[envVarName]
				assert.True(t, ok)
				assert.NotNil(t, envVar.ValueFrom)
				assert.NotNil(t, envVar.ValueFrom.ConfigMapKeyRef)
				assert.Equal(t, envVarName, envVar.ValueFrom.ConfigMapKeyRef.Key)
				assert.True(t, strings.HasPrefix(envVar.ValueFrom.ConfigMapKeyRef.LocalObjectReference.Name, "env-vars-"))
				assert.True(t, strings.HasSuffix(envVar.ValueFrom.ConfigMapKeyRef.LocalObjectReference.Name, componentName))
				testedResultEnvVars[envVarName] = true
			}
			for _, secretName := range testCase.expectedSecrets {
				envVar, ok := resultEnvVarMap[secretName]
				assert.True(t, ok)
				assert.NotNil(t, envVar.ValueFrom)
				assert.NotNil(t, envVar.ValueFrom.SecretKeyRef)
				assert.Equal(t, secretName, envVar.ValueFrom.SecretKeyRef.Key)
				assert.True(t, strings.HasPrefix(envVar.ValueFrom.SecretKeyRef.LocalObjectReference.Name, componentName))
				testedResultEnvVars[secretName] = true
			}
			for _, secretRefsEnvVar := range testCase.expectedSecretRefsEnvVars {
				envVar, ok := resultEnvVarMap[secretRefsEnvVar]
				assert.True(t, ok)
				assert.NotNil(t, envVar.ValueFrom)
				assert.NotNil(t, envVar.ValueFrom.SecretKeyRef)
				assert.Equal(t, secretRefsEnvVar, envVar.ValueFrom.SecretKeyRef.Key)
				assert.True(t, strings.HasPrefix(envVar.ValueFrom.SecretKeyRef.LocalObjectReference.Name, componentName))
				assert.True(t, strings.Contains(envVar.ValueFrom.SecretKeyRef.LocalObjectReference.Name, "-az-keyvault-"))
				testedResultEnvVars[secretRefsEnvVar] = true
			}
			var notTestedEnvVars []string
			for envVarName := range resultEnvVarMap {
				if _, tested := testedResultEnvVars[envVarName]; !tested {
					notTestedEnvVars = append(notTestedEnvVars, envVarName)
				}
			}
			if len(notTestedEnvVars) > 0 {
				assert.Fail(t, "Not expected env-vars and/or secrets:", strings.Join(notTestedEnvVars, ", "))
			}
		}
	})
}

func (testEnv *testEnvProps) applyRd(t *testing.T, appName string, envName string, componentName string, modify func(componentBuilder *utils.DeployComponentBuilder)) *v1.RadixDeployment {
	componentBuilder := utils.NewDeployComponentBuilder().
		WithName(componentName).
		WithPort("http", 8080).
		WithPublicPort("http")
	modify(&componentBuilder)
	radixDeployBuilder := utils.ARadixDeployment().
		WithAppName(appName).
		WithEnvironment(envName).
		WithEmptyStatus().
		WithComponents(componentBuilder)

	rd, err := applyDeploymentWithSync(testEnv.testUtil, testEnv.kubeclient, testEnv.kubeUtil, testEnv.radixclient, testEnv.prometheusclient, radixDeployBuilder)
	assert.NoError(t, err)
	return rd
}

func setupTextEnv() *testEnvProps {
	testEnv := testEnvProps{}
	testEnv.testUtil, testEnv.kubeclient, testEnv.kubeUtil, testEnv.radixclient, testEnv.prometheusclient, testEnv.secretproviderclient = setupTest()
	return &testEnv
}<|MERGE_RESOLUTION|>--- conflicted
+++ resolved
@@ -1,6 +1,7 @@
 package deployment
 
 import (
+	"strings"
 	"testing"
 
 	"github.com/equinor/radix-operator/pkg/apis/kube"
@@ -13,12 +14,7 @@
 	corev1 "k8s.io/api/core/v1"
 	metav1 "k8s.io/apimachinery/pkg/apis/meta/v1"
 	"k8s.io/client-go/kubernetes"
-<<<<<<< HEAD
 	secretProviderClient "sigs.k8s.io/secrets-store-csi-driver/pkg/client/clientset/versioned"
-	"strings"
-	"testing"
-=======
->>>>>>> 0e613f8e
 )
 
 type testEnvProps struct {
@@ -60,12 +56,10 @@
 	appName := "any-app"
 	envName := "dev"
 	componentName := "any-component"
-<<<<<<< HEAD
-	testEnv := setupTextEnv()
+	tu, client, kubeUtil, radixclient, prometheusclient := setupTest()
+	defer teardownTest()
 
 	t.Run("Get env vars", func(t *testing.T) {
-		t.Parallel()
-
 		rd := testEnv.applyRd(t, appName, envName, componentName, func(componentBuilder *utils.DeployComponentBuilder) {
 			(*componentBuilder).WithEnvironmentVariables(map[string]string{
 				"VAR1": "val1",
@@ -73,18 +67,6 @@
 				"VAR3": "val3",
 			})
 		})
-=======
-	tu, client, kubeUtil, radixclient, prometheusclient := setupTest()
-	defer teardownTest()
-
-	t.Run("Get env vars", func(t *testing.T) {
-		envVarsMap := map[string]string{
-			"VAR1": "val1",
-			"VAR2": "val2",
-			"VAR3": "val3",
-		}
-		rd := applyRd(t, appName, envName, componentName, envVarsMap, tu, client, kubeUtil, radixclient, prometheusclient)
->>>>>>> 0e613f8e
 
 		envVars, err := GetEnvironmentVariables(testEnv.kubeUtil, appName, rd, &rd.Spec.Components[0])
 
@@ -105,12 +87,10 @@
 	appName := "any-app"
 	envName := "dev"
 	componentName := "any-component"
-<<<<<<< HEAD
 	testEnv := setupTextEnv()
+	defer teardownTest()
 
 	t.Run("Get env vars", func(t *testing.T) {
-		t.Parallel()
-
 		rd := testEnv.applyRd(t, appName, envName, componentName, func(componentBuilder *utils.DeployComponentBuilder) {
 			(*componentBuilder).WithEnvironmentVariables(map[string]string{
 				"VAR1": "val1",
@@ -120,19 +100,6 @@
 		})
 		//goland:noinspection GoUnhandledErrorResult
 		testEnv.kubeUtil.CreateConfigMap(corev1.NamespaceDefault, &corev1.ConfigMap{ObjectMeta: metav1.ObjectMeta{Name: "radix-config"}, Data: map[string]string{
-=======
-	tu, client, kubeUtil, radixclient, prometheusclient := setupTest()
-	defer teardownTest()
-
-	t.Run("Get env vars", func(t *testing.T) {
-		envVarsMap := map[string]string{
-			"VAR1": "val1",
-			"VAR2": "val2",
-			"VAR3": "val3",
-		}
-		rd := applyRd(t, appName, envName, componentName, envVarsMap, tu, client, kubeUtil, radixclient, prometheusclient)
-		kubeUtil.CreateConfigMap(corev1.NamespaceDefault, &corev1.ConfigMap{ObjectMeta: metav1.ObjectMeta{Name: "radix-config"}, Data: map[string]string{
->>>>>>> 0e613f8e
 			"clustername":       clusterName,
 			"containerRegistry": anyContainerRegistry,
 		}})
@@ -164,19 +131,11 @@
 	envName := "dev"
 	namespace := utils.GetEnvironmentNamespace(appName, env)
 	componentName := "any-component"
-<<<<<<< HEAD
 	testEnv := setupTextEnv()
+	defer teardownTest()
 	t.Run("Remove obsolete env-vars from config-maps", func(t *testing.T) {
-		t.Parallel()
-
 		//goland:noinspection GoUnhandledErrorResult
 		testEnv.kubeUtil.CreateConfigMap(namespace, &corev1.ConfigMap{ObjectMeta: metav1.ObjectMeta{Name: kube.GetEnvVarsConfigMapName(componentName)}, Data: map[string]string{
-=======
-	tu, client, kubeUtil, radixclient, prometheusclient := setupTest()
-	defer teardownTest()
-	t.Run("Remove obsolete env-vars from config-maps", func(t *testing.T) {
-		kubeUtil.CreateConfigMap(namespace, &corev1.ConfigMap{ObjectMeta: metav1.ObjectMeta{Name: kube.GetEnvVarsConfigMapName(componentName)}, Data: map[string]string{
->>>>>>> 0e613f8e
 			"VAR1":          "val1",
 			"OUTDATED_VAR1": "val1z",
 		}})
