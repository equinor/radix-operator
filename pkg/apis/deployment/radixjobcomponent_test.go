package deployment

import (
	"github.com/equinor/radix-common/utils/pointers"
	"testing"

	"github.com/equinor/radix-operator/pkg/apis/defaults"

	"github.com/equinor/radix-operator/pkg/apis/utils/numbers"

	"github.com/equinor/radix-operator/pkg/apis/pipeline"
	v1 "github.com/equinor/radix-operator/pkg/apis/radix/v1"
	"github.com/equinor/radix-operator/pkg/apis/utils"
	"github.com/stretchr/testify/assert"
	"github.com/stretchr/testify/require"
)

func Test_GetRadixJobComponents_BuildAllJobComponents(t *testing.T) {
	ra := utils.ARadixApplication().
		WithJobComponents(
			utils.AnApplicationJobComponent().
				WithName("job1").
				WithSchedulerPort(int32Ptr(8888)).
				WithPayloadPath(utils.StringPtr("/path/to/payload")),
			utils.AnApplicationJobComponent().
				WithName("job2"),
		).BuildRA()

	cfg := jobComponentsBuilder{
		ra:              ra,
		env:             "any",
		componentImages: make(map[string]pipeline.ComponentImage),
	}
	jobs, err := cfg.JobComponents()
	require.NoError(t, err)
	assert.Len(t, jobs, 2)
	assert.Equal(t, "job1", jobs[0].Name)
	assert.Equal(t, int32Ptr(8888), jobs[0].SchedulerPort)
	assert.Equal(t, "/path/to/payload", jobs[0].Payload.Path)
	assert.Equal(t, "job2", jobs[1].Name)
	assert.Nil(t, jobs[1].SchedulerPort)
	assert.Nil(t, jobs[1].Payload)
}

func Test_GetRadixJobComponentsWithNode_BuildAllJobComponents(t *testing.T) {
	gpu := "any-gpu"
	gpuCount := "12"
	ra := utils.ARadixApplication().
		WithJobComponents(
			utils.AnApplicationJobComponent().
				WithName("job1").
				WithSchedulerPort(int32Ptr(8888)).
				WithPayloadPath(utils.StringPtr("/path/to/payload")).
				WithNode(v1.RadixNode{Gpu: gpu, GpuCount: gpuCount}),
			utils.AnApplicationJobComponent().
				WithName("job2"),
		).BuildRA()

	cfg := jobComponentsBuilder{
		ra:              ra,
		env:             "any",
		componentImages: make(map[string]pipeline.ComponentImage),
	}
	jobs, err := cfg.JobComponents()
	require.NoError(t, err)
	assert.Len(t, jobs, 2)
	assert.Equal(t, gpu, jobs[0].Node.Gpu)
	assert.Equal(t, gpuCount, jobs[0].Node.GpuCount)
	assert.Empty(t, jobs[1].Node.Gpu)
	assert.Empty(t, jobs[1].Node.GpuCount)
}

func Test_GetRadixJobComponents_EnvironmentVariables(t *testing.T) {
	ra := utils.ARadixApplication().
		WithJobComponents(
			utils.AnApplicationJobComponent().
				WithName("job").
				WithCommonEnvironmentVariable("COMMON1", "common1").
				WithCommonEnvironmentVariable("COMMON2", "common2").
				WithEnvironmentConfigs(
					utils.NewJobComponentEnvironmentBuilder().
						WithEnvironment("env1").
						WithEnvironmentVariable("JOB1", "job1").WithEnvironmentVariable("COMMON1", "override1"),
					utils.NewJobComponentEnvironmentBuilder().
						WithEnvironment("env2").
						WithEnvironmentVariable("COMMON2", "override2"),
				),
		).BuildRA()

	envVarsMap := make(v1.EnvVarsMap)
	envVarsMap[defaults.RadixCommitHashEnvironmentVariable] = "anycommit"
	envVarsMap[defaults.RadixGitTagsEnvironmentVariable] = "anytag"

	cfg := jobComponentsBuilder{
		ra:              ra,
		env:             "env1",
		componentImages: make(map[string]pipeline.ComponentImage),
		defaultEnvVars:  envVarsMap,
	}
	jobComponents, err := cfg.JobComponents()
	require.NoError(t, err)
	jobComponent := jobComponents[0]
	assert.Len(t, jobComponent.EnvironmentVariables, 5)
	assert.Equal(t, "override1", jobComponent.EnvironmentVariables["COMMON1"])
	assert.Equal(t, "common2", jobComponent.EnvironmentVariables["COMMON2"])
	assert.Equal(t, "job1", jobComponent.EnvironmentVariables["JOB1"])
	assert.Equal(t, "anycommit", jobComponent.EnvironmentVariables[defaults.RadixCommitHashEnvironmentVariable])
	assert.Equal(t, "anytag", jobComponent.EnvironmentVariables[defaults.RadixGitTagsEnvironmentVariable])
}

func Test_GetRadixJobComponents_Monitoring(t *testing.T) {
	monitoringConfig := v1.MonitoringConfig{
		PortName: "monitor",
		Path:     "/api/monitor",
	}

	ra := utils.ARadixApplication().
		WithJobComponents(
			utils.AnApplicationJobComponent().
				WithName("job_1").
				WithEnvironmentConfigs(
					utils.NewJobComponentEnvironmentBuilder().
						WithEnvironment("env1").
						WithMonitoring(true),
					utils.NewJobComponentEnvironmentBuilder().
						WithEnvironment("env2"),
				),
			utils.AnApplicationJobComponent().
				WithName("job_2").
				WithMonitoringConfig(monitoringConfig).
				WithEnvironmentConfigs(
					utils.NewJobComponentEnvironmentBuilder().
						WithEnvironment("env1").
						WithMonitoring(true),
					utils.NewJobComponentEnvironmentBuilder().
						WithEnvironment("env2"),
				),
		).BuildRA()

	cfg := jobComponentsBuilder{ra: ra, env: "env1", componentImages: make(map[string]pipeline.ComponentImage)}
	jobComponents, err := cfg.JobComponents()
	require.NoError(t, err)
	job := jobComponents[0]
	assert.True(t, job.Monitoring)
	assert.Empty(t, job.MonitoringConfig.PortName)
	assert.Empty(t, job.MonitoringConfig.Path)

	cfg = jobComponentsBuilder{ra: ra, env: "env2", componentImages: make(map[string]pipeline.ComponentImage)}
	jobComponents, err = cfg.JobComponents()
	require.NoError(t, err)
	job = jobComponents[0]
	assert.False(t, job.Monitoring)
	assert.Empty(t, job.MonitoringConfig.PortName)
	assert.Empty(t, job.MonitoringConfig.Path)

	cfg = jobComponentsBuilder{ra: ra, env: "env1", componentImages: make(map[string]pipeline.ComponentImage)}
	jobComponents, err = cfg.JobComponents()
	require.NoError(t, err)
	job = jobComponents[1]
	assert.True(t, job.Monitoring)
	assert.Equal(t, monitoringConfig.PortName, job.MonitoringConfig.PortName)
	assert.Equal(t, monitoringConfig.Path, job.MonitoringConfig.Path)

	cfg = jobComponentsBuilder{ra: ra, env: "env2", componentImages: make(map[string]pipeline.ComponentImage)}
	jobComponents, err = cfg.JobComponents()
	require.NoError(t, err)
	job = jobComponents[1]
	assert.False(t, job.Monitoring)
	assert.Equal(t, monitoringConfig.PortName, job.MonitoringConfig.PortName)
	assert.Equal(t, monitoringConfig.Path, job.MonitoringConfig.Path)
}

func Test_GetRadixJobComponents_Identity(t *testing.T) {
	type scenarioSpec struct {
		name                 string
		commonConfig         *v1.Identity
		configureEnvironment bool
		environmentConfig    *v1.Identity
		expected             *v1.Identity
	}

	scenarios := []scenarioSpec{
		{name: "nil when commonConfig and environmentConfig is empty", commonConfig: &v1.Identity{}, configureEnvironment: true, environmentConfig: &v1.Identity{}, expected: nil},
		{name: "nil when commonConfig is nil and environmentConfig is empty", commonConfig: nil, configureEnvironment: true, environmentConfig: &v1.Identity{}, expected: nil},
		{name: "nil when commonConfig is empty and environmentConfig is nil", commonConfig: &v1.Identity{}, configureEnvironment: true, environmentConfig: nil, expected: nil},
		{name: "nil when commonConfig is nil and environmentConfig is not set", commonConfig: nil, configureEnvironment: false, environmentConfig: nil, expected: nil},
		{name: "nil when commonConfig is empty and environmentConfig is not set", commonConfig: &v1.Identity{}, configureEnvironment: false, environmentConfig: nil, expected: nil},
		{name: "use commonConfig when environmentConfig is empty", commonConfig: &v1.Identity{Azure: &v1.AzureIdentity{ClientId: "11111111-2222-3333-4444-555555555555"}}, configureEnvironment: true, environmentConfig: &v1.Identity{}, expected: &v1.Identity{Azure: &v1.AzureIdentity{ClientId: "11111111-2222-3333-4444-555555555555"}}},
		{name: "use commonConfig when environmentConfig.Azure is empty", commonConfig: &v1.Identity{Azure: &v1.AzureIdentity{ClientId: "11111111-2222-3333-4444-555555555555"}}, configureEnvironment: true, environmentConfig: &v1.Identity{Azure: &v1.AzureIdentity{}}, expected: &v1.Identity{Azure: &v1.AzureIdentity{ClientId: "11111111-2222-3333-4444-555555555555"}}},
		{name: "override non-empty commonConfig with environmentConfig.Azure", commonConfig: &v1.Identity{Azure: &v1.AzureIdentity{ClientId: "11111111-2222-3333-4444-555555555555"}}, configureEnvironment: true, environmentConfig: &v1.Identity{Azure: &v1.AzureIdentity{ClientId: "66666666-7777-8888-9999-aaaaaaaaaaaa"}}, expected: &v1.Identity{Azure: &v1.AzureIdentity{ClientId: "66666666-7777-8888-9999-aaaaaaaaaaaa"}}},
		{name: "override empty commonConfig with environmentConfig", commonConfig: &v1.Identity{}, configureEnvironment: true, environmentConfig: &v1.Identity{Azure: &v1.AzureIdentity{ClientId: "66666666-7777-8888-9999-aaaaaaaaaaaa"}}, expected: &v1.Identity{Azure: &v1.AzureIdentity{ClientId: "66666666-7777-8888-9999-aaaaaaaaaaaa"}}},
		{name: "override empty commonConfig.Azure with environmentConfig", commonConfig: &v1.Identity{Azure: &v1.AzureIdentity{}}, configureEnvironment: true, environmentConfig: &v1.Identity{Azure: &v1.AzureIdentity{ClientId: "66666666-7777-8888-9999-aaaaaaaaaaaa"}}, expected: &v1.Identity{Azure: &v1.AzureIdentity{ClientId: "66666666-7777-8888-9999-aaaaaaaaaaaa"}}},
		{name: "transform clientId with curly to standard format", commonConfig: &v1.Identity{Azure: &v1.AzureIdentity{ClientId: "{11111111-2222-3333-4444-555555555555}"}}, configureEnvironment: false, environmentConfig: nil, expected: &v1.Identity{Azure: &v1.AzureIdentity{ClientId: "11111111-2222-3333-4444-555555555555"}}},
		{name: "transform clientId with urn:uuid to standard format", commonConfig: &v1.Identity{Azure: &v1.AzureIdentity{ClientId: "urn:uuid:11111111-2222-3333-4444-555555555555"}}, configureEnvironment: false, environmentConfig: nil, expected: &v1.Identity{Azure: &v1.AzureIdentity{ClientId: "11111111-2222-3333-4444-555555555555"}}},
		{name: "transform clientId without dashes to standard format", commonConfig: &v1.Identity{Azure: &v1.AzureIdentity{ClientId: "11111111222233334444555555555555"}}, configureEnvironment: false, environmentConfig: nil, expected: &v1.Identity{Azure: &v1.AzureIdentity{ClientId: "11111111-2222-3333-4444-555555555555"}}},
	}

	for _, scenario := range scenarios {
		t.Run(scenario.name, func(t *testing.T) {
			const envName = "anyenv"
			jobComponent := utils.AnApplicationJobComponent().WithName("anyjob").WithIdentity(scenario.commonConfig)
			if scenario.configureEnvironment {
				jobComponent = jobComponent.WithEnvironmentConfigs(
					utils.AJobComponentEnvironmentConfig().WithEnvironment(envName).WithIdentity(scenario.environmentConfig),
				)
			}
			ra := utils.ARadixApplication().WithJobComponents(jobComponent).BuildRA()
			sut := jobComponentsBuilder{ra: ra, env: envName, componentImages: make(map[string]pipeline.ComponentImage)}
			jobs, err := sut.JobComponents()
			require.NoError(t, err)
			assert.Equal(t, scenario.expected, jobs[0].Identity)
		})
	}
}

func Test_GetRadixJobComponents_ImageTagName(t *testing.T) {
	componentImages := make(map[string]pipeline.ComponentImage)
	componentImages["job"] = pipeline.ComponentImage{Build: false, ImagePath: "img:{imageTagName}"}
	componentImages["job2"] = pipeline.ComponentImage{ImagePath: "job2:tag"}

	ra := utils.ARadixApplication().
		WithJobComponents(
			utils.AnApplicationJobComponent().
				WithName("job").
				WithEnvironmentConfigs(
					utils.NewJobComponentEnvironmentBuilder().
						WithEnvironment("env1").
						WithImageTagName("master"),
					utils.NewJobComponentEnvironmentBuilder().
						WithEnvironment("env2").
						WithImageTagName("release"),
				),
			utils.AnApplicationJobComponent().
				WithName("job2"),
		).BuildRA()

	cfg := jobComponentsBuilder{ra: ra, env: "env2", componentImages: componentImages}
	jobs, err := cfg.JobComponents()
	require.NoError(t, err)
	assert.Equal(t, "img:release", jobs[0].Image)
	assert.Equal(t, "job2:tag", jobs[1].Image)
}

func Test_GetRadixJobComponents_NodeName(t *testing.T) {
	compGpu := "comp gpu"
	compGpuCount := "10"
	envGpu1 := "env1 gpu"
	envGpuCount1 := "20"
	envGpuCount2 := "30"
	envGpu3 := "env3 gpu"
	ra := utils.ARadixApplication().
		WithJobComponents(
			utils.AnApplicationJobComponent().
				WithName("job").
				WithNode(v1.RadixNode{Gpu: compGpu, GpuCount: compGpuCount}).
				WithEnvironmentConfigs(
					utils.NewJobComponentEnvironmentBuilder().
						WithEnvironment("env1").
						WithNode(v1.RadixNode{Gpu: envGpu1, GpuCount: envGpuCount1}),
					utils.NewJobComponentEnvironmentBuilder().
						WithEnvironment("env2").
						WithNode(v1.RadixNode{GpuCount: envGpuCount2}),
					utils.NewJobComponentEnvironmentBuilder().
						WithEnvironment("env3").
						WithNode(v1.RadixNode{Gpu: envGpu3}),
					utils.NewJobComponentEnvironmentBuilder().
						WithEnvironment("env4"),
				),
		).BuildRA()

	t.Run("override job gpu and gpu-count with environment gpu and gpu-count", func(t *testing.T) {
		t.Parallel()
		cfg := jobComponentsBuilder{ra: ra, env: "env1"}
		jobs, err := cfg.JobComponents()
		require.NoError(t, err)
		assert.Equal(t, envGpu1, jobs[0].Node.Gpu)
		assert.Equal(t, envGpuCount1, jobs[0].Node.GpuCount)
	})
	t.Run("override job gpu-count with environment gpu-count", func(t *testing.T) {
		t.Parallel()
		cfg := jobComponentsBuilder{ra: ra, env: "env2"}
		jobs, err := cfg.JobComponents()
		require.NoError(t, err)
		assert.Equal(t, compGpu, jobs[0].Node.Gpu)
		assert.Equal(t, envGpuCount2, jobs[0].Node.GpuCount)
	})
	t.Run("override job gpu with environment gpu", func(t *testing.T) {
		t.Parallel()
		cfg := jobComponentsBuilder{ra: ra, env: "env3"}
		jobs, err := cfg.JobComponents()
		require.NoError(t, err)
		assert.Equal(t, envGpu3, jobs[0].Node.Gpu)
		assert.Equal(t, compGpuCount, jobs[0].Node.GpuCount)
	})
	t.Run("do not override job gpu or gpu-count with environment gpu or gpu-count", func(t *testing.T) {
		t.Parallel()
		cfg := jobComponentsBuilder{ra: ra, env: "env4"}
		jobs, err := cfg.JobComponents()
		require.NoError(t, err)
		assert.Equal(t, compGpu, jobs[0].Node.Gpu)
		assert.Equal(t, compGpuCount, jobs[0].Node.GpuCount)
	})
}

func Test_GetRadixJobComponents_Resources(t *testing.T) {
	ra := utils.ARadixApplication().
		WithJobComponents(
			utils.AnApplicationJobComponent().
				WithName("job").
				WithCommonResource(map[string]string{
					"memory": "100Mi",
					"cpu":    "150m",
				}, map[string]string{
					"memory": "200Mi",
					"cpu":    "250m",
				}).
				WithEnvironmentConfigs(
					utils.NewJobComponentEnvironmentBuilder().
						WithEnvironment("env1").
						WithResource(map[string]string{
							"memory": "1100Mi",
							"cpu":    "1150m",
						}, map[string]string{
							"memory": "1200Mi",
							"cpu":    "1250m",
						}),
				),
			utils.AnApplicationJobComponent().
				WithName("job2"),
		).BuildRA()

	cfg := jobComponentsBuilder{ra: ra, env: "env1", componentImages: make(map[string]pipeline.ComponentImage)}
	jobs, err := cfg.JobComponents()
	require.NoError(t, err)
	assert.Equal(t, "1100Mi", jobs[0].Resources.Requests["memory"])
	assert.Equal(t, "1150m", jobs[0].Resources.Requests["cpu"])
	assert.Equal(t, "1200Mi", jobs[0].Resources.Limits["memory"])
	assert.Equal(t, "1250m", jobs[0].Resources.Limits["cpu"])
	assert.Empty(t, jobs[1].Resources)

	cfg = jobComponentsBuilder{ra: ra, env: "env2", componentImages: make(map[string]pipeline.ComponentImage)}
	jobs, err = cfg.JobComponents()
	require.NoError(t, err)
	assert.Equal(t, "100Mi", jobs[0].Resources.Requests["memory"])
	assert.Equal(t, "150m", jobs[0].Resources.Requests["cpu"])
	assert.Equal(t, "200Mi", jobs[0].Resources.Limits["memory"])
	assert.Equal(t, "250m", jobs[0].Resources.Limits["cpu"])
}

func Test_GetRadixJobComponents_Ports(t *testing.T) {
	ra := utils.ARadixApplication().
		WithJobComponents(
			utils.AnApplicationJobComponent().
				WithName("job").
				WithPort("http", 8080).
				WithPort("metrics", 9000),
			utils.AnApplicationJobComponent().
				WithName("job2"),
		).BuildRA()

	cfg := jobComponentsBuilder{ra: ra, env: "env1", componentImages: make(map[string]pipeline.ComponentImage)}
	jobs, err := cfg.JobComponents()
	require.NoError(t, err)
	assert.Len(t, jobs[0].Ports, 2)
	portMap := make(map[string]v1.ComponentPort)
	for _, p := range jobs[0].Ports {
		portMap[p.Name] = p
	}
	assert.Equal(t, int32(8080), portMap["http"].Port)
	assert.Equal(t, int32(9000), portMap["metrics"].Port)
	assert.Empty(t, jobs[1].Ports)
}

func Test_GetRadixJobComponents_Secrets(t *testing.T) {
	ra := utils.ARadixApplication().
		WithJobComponents(
			utils.AnApplicationJobComponent().
				WithName("job").
				WithSecrets("SECRET1", "SECRET2"),
			utils.AnApplicationJobComponent().
				WithName("job2"),
		).BuildRA()

	cfg := jobComponentsBuilder{ra: ra, env: "env1", componentImages: make(map[string]pipeline.ComponentImage)}
	jobs, err := cfg.JobComponents()
	require.NoError(t, err)
	assert.Len(t, jobs[0].Secrets, 2)
	assert.ElementsMatch(t, []string{"SECRET1", "SECRET2"}, jobs[0].Secrets)

	assert.Empty(t, jobs[1].Secrets)
}

func Test_GetRadixJobComponents_TimeLimitSeconds(t *testing.T) {
	ra := utils.ARadixApplication().
		WithJobComponents(
			utils.AnApplicationJobComponent().
				WithName("this job name does get set").
				WithSchedulerPort(numbers.Int32Ptr(8888)).
				WithTimeLimitSeconds(numbers.Int64Ptr(200)).
				WithEnvironmentConfigs(
					utils.NewJobComponentEnvironmentBuilder().
						WithEnvironment("env1").
						WithTimeLimitSeconds(numbers.Int64Ptr(100)),
					utils.NewJobComponentEnvironmentBuilder().
						WithEnvironment("env2").
						WithEnvironmentVariable("COMMON2", "override2"),
				),
		).BuildRA()

	cfgEnv1 := jobComponentsBuilder{ra: ra, env: "env1", componentImages: make(map[string]pipeline.ComponentImage)}
	cfgEnv2 := jobComponentsBuilder{ra: ra, env: "env2", componentImages: make(map[string]pipeline.ComponentImage)}
	env1Job, err := cfgEnv1.JobComponents()
	require.NoError(t, err)
	env2Job, err := cfgEnv2.JobComponents()
	require.NoError(t, err)
	assert.Equal(t, numbers.Int64Ptr(100), env1Job[0].TimeLimitSeconds)
	assert.Equal(t, numbers.Int64Ptr(200), env2Job[0].TimeLimitSeconds)
}

<<<<<<< HEAD
func Test_GetRadixJobComponents_BackoffLimit(t *testing.T) {
	devEnvName, prodEnvName := "dev", "prod"
	scenarios := []struct {
		name                        string
		defaultBackoffLimit         *int32
		envDevBackoffLimit          *int32
		expectedEnvDevBackoffLimit  *int32
		expectedEnvProdBackoffLimit *int32
	}{
		{name: "expect dev and prod nil", defaultBackoffLimit: nil, envDevBackoffLimit: nil, expectedEnvDevBackoffLimit: nil, expectedEnvProdBackoffLimit: nil},
		{name: "expect dev and prod from default", defaultBackoffLimit: numbers.Int32Ptr(5), envDevBackoffLimit: nil, expectedEnvDevBackoffLimit: numbers.Int32Ptr(5), expectedEnvProdBackoffLimit: numbers.Int32Ptr(5)},
		{name: "expect dev from envconfig and prod nil", defaultBackoffLimit: nil, envDevBackoffLimit: numbers.Int32Ptr(5), expectedEnvDevBackoffLimit: numbers.Int32Ptr(5), expectedEnvProdBackoffLimit: nil},
		{name: "expect dev from envconfig and prod from default", defaultBackoffLimit: numbers.Int32Ptr(5), envDevBackoffLimit: numbers.Int32Ptr(10), expectedEnvDevBackoffLimit: numbers.Int32Ptr(10), expectedEnvProdBackoffLimit: numbers.Int32Ptr(5)},
	}

	for _, scenario := range scenarios {
		scenario := scenario
		t.Run(scenario.name, func(t *testing.T) {
			t.Parallel()
			ra := utils.NewRadixApplicationBuilder().
				WithJobComponents(
					utils.NewApplicationJobComponentBuilder().
						WithName("anyjob").
						WithBackoffLimit(scenario.defaultBackoffLimit).
						WithEnvironmentConfigs(
							utils.NewJobComponentEnvironmentBuilder().
								WithEnvironment(devEnvName).
								WithBackoffLimit(scenario.envDevBackoffLimit),
						),
				).
				BuildRA()

			devBuilder := jobComponentsBuilder{ra: ra, env: devEnvName, componentImages: map[string]pipeline.ComponentImage{}}
			devJobs, err := devBuilder.JobComponents()
			require.NoError(t, err, "devJobs build error")
			require.Len(t, devJobs, 1, "devJobs length")
			assert.Equal(t, scenario.expectedEnvDevBackoffLimit, devJobs[0].BackoffLimit, "devJobs backoffLimit")

			prodBuilder := jobComponentsBuilder{ra: ra, env: prodEnvName, componentImages: map[string]pipeline.ComponentImage{}}
			prodJobs, err := prodBuilder.JobComponents()
			require.NoError(t, err, "prodJobs build error")
			require.Len(t, prodJobs, 1, "prodJobs length")
			assert.Equal(t, scenario.expectedEnvProdBackoffLimit, prodJobs[0].BackoffLimit, "prodJobs bacoffLimit")
=======
func Test_GetRadixJobComponents_Notifications(t *testing.T) {
	type scenarioSpec struct {
		name                 string
		commonConfig         *v1.Notifications
		configureEnvironment bool
		environmentConfig    *v1.Notifications
		expected             *v1.Notifications
	}

	scenarios := []scenarioSpec{
		{name: "nil when commonConfig and environmentConfig is empty", commonConfig: &v1.Notifications{}, configureEnvironment: true, environmentConfig: &v1.Notifications{}, expected: nil},
		{name: "nil when commonConfig is nil and environmentConfig is empty", commonConfig: nil, configureEnvironment: true, environmentConfig: &v1.Notifications{}, expected: nil},
		{name: "nil when commonConfig is empty and environmentConfig is nil", commonConfig: &v1.Notifications{}, configureEnvironment: true, environmentConfig: nil, expected: nil},
		{name: "nil when commonConfig is nil and environmentConfig is not set", commonConfig: nil, configureEnvironment: false, environmentConfig: nil, expected: nil},
		{name: "nil when commonConfig is empty and environmentConfig is not set", commonConfig: &v1.Notifications{}, configureEnvironment: false, environmentConfig: nil, expected: nil},
		{name: "use commonConfig when environmentConfig is empty", commonConfig: &v1.Notifications{Webhook: pointers.Ptr("http://api:8080")}, configureEnvironment: true, environmentConfig: &v1.Notifications{}, expected: &v1.Notifications{Webhook: pointers.Ptr("http://api:8080")}},
		{name: "use commonConfig when environmentConfig.Webhook is empty", commonConfig: &v1.Notifications{Webhook: pointers.Ptr("http://api:8080")}, configureEnvironment: true, environmentConfig: &v1.Notifications{Webhook: nil}, expected: &v1.Notifications{Webhook: pointers.Ptr("http://api:8080")}},
		{name: "override non-empty commonConfig with environmentConfig.Webhook", commonConfig: &v1.Notifications{Webhook: pointers.Ptr("http://api:8080")}, configureEnvironment: true, environmentConfig: &v1.Notifications{Webhook: pointers.Ptr("http://comp1:8099")}, expected: &v1.Notifications{Webhook: pointers.Ptr("http://comp1:8099")}},
		{name: "override empty commonConfig with environmentConfig", commonConfig: &v1.Notifications{}, configureEnvironment: true, environmentConfig: &v1.Notifications{Webhook: pointers.Ptr("http://comp1:8099")}, expected: &v1.Notifications{Webhook: pointers.Ptr("http://comp1:8099")}},
		{name: "override empty commonConfig.Webhook with environmentConfig", commonConfig: &v1.Notifications{Webhook: nil}, configureEnvironment: true, environmentConfig: &v1.Notifications{Webhook: pointers.Ptr("http://comp1:8099")}, expected: &v1.Notifications{Webhook: pointers.Ptr("http://comp1:8099")}},
	}

	for _, scenario := range scenarios {
		t.Run(scenario.name, func(t *testing.T) {
			const envName = "anyenv"
			jobComponent := utils.AnApplicationJobComponent().WithName("anyjob").WithNotifications(scenario.commonConfig)
			if scenario.configureEnvironment {
				jobComponent = jobComponent.WithEnvironmentConfigs(
					utils.AJobComponentEnvironmentConfig().WithEnvironment(envName).WithNotifications(scenario.environmentConfig),
				)
			}
			ra := utils.ARadixApplication().WithJobComponents(jobComponent).BuildRA()
			sut := jobComponentsBuilder{ra: ra, env: envName, componentImages: make(map[string]pipeline.ComponentImage)}
			jobs, err := sut.JobComponents()
			require.NoError(t, err)
			assert.Equal(t, scenario.expected, jobs[0].Notifications)
>>>>>>> 247368d7
		})
	}
}<|MERGE_RESOLUTION|>--- conflicted
+++ resolved
@@ -417,7 +417,6 @@
 	assert.Equal(t, numbers.Int64Ptr(200), env2Job[0].TimeLimitSeconds)
 }
 
-<<<<<<< HEAD
 func Test_GetRadixJobComponents_BackoffLimit(t *testing.T) {
 	devEnvName, prodEnvName := "dev", "prod"
 	scenarios := []struct {
@@ -461,7 +460,10 @@
 			require.NoError(t, err, "prodJobs build error")
 			require.Len(t, prodJobs, 1, "prodJobs length")
 			assert.Equal(t, scenario.expectedEnvProdBackoffLimit, prodJobs[0].BackoffLimit, "prodJobs bacoffLimit")
-=======
+		})
+	}
+}
+
 func Test_GetRadixJobComponents_Notifications(t *testing.T) {
 	type scenarioSpec struct {
 		name                 string
@@ -498,7 +500,6 @@
 			jobs, err := sut.JobComponents()
 			require.NoError(t, err)
 			assert.Equal(t, scenario.expected, jobs[0].Notifications)
->>>>>>> 247368d7
 		})
 	}
 }