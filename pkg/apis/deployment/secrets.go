--- conflicted
+++ resolved
@@ -111,9 +111,7 @@
 		return err
 	}
 
-<<<<<<< HEAD
 	err = deploy.grantAppAdminAccessToRuntimeSecrets(deployment.Namespace, registration, component, secretsToManage)
-=======
 	clientCertificateSecretName := utils.GetComponentClientCertificateSecretName(component.GetName())
 	if auth := component.GetAuthentication(); auth != nil && component.GetPublicPort() != "" && IsSecretRequiredForClientCertificate(auth.ClientCertificate) {
 		if !deploy.kubeutil.SecretExists(ns, clientCertificateSecretName) {
@@ -127,7 +125,6 @@
 	}
 
 	err := deploy.grantAppAdminAccessToRuntimeSecrets(deployment.Namespace, registration, component, secretsToManage)
->>>>>>> 3e558a77
 	if err != nil {
 		return fmt.Errorf("failed to grant app admin access to own secrets. %v", err)
 	}
@@ -339,9 +336,6 @@
 	return nil
 }
 
-<<<<<<< HEAD
-func (deploy *Deployment) removeOrphanedSecrets(ns, secretName string, secrets []string) error {
-=======
 func (deploy *Deployment) createClientCertificateSecret(ns, app, component, secretName string) error {
 	secret := v1.Secret{
 		Type: v1.SecretType("Opaque"),
@@ -365,8 +359,7 @@
 	return err
 }
 
-func (deploy *Deployment) removeOrphanedSecrets(ns, app, component, secretName string, secrets []string) error {
->>>>>>> 3e558a77
+func (deploy *Deployment) removeOrphanedSecrets(ns, secretName string, secrets []string) error {
 	secret, err := deploy.kubeutil.GetSecret(ns, secretName)
 	if err != nil {
 		return err
