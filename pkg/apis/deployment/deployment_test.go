--- conflicted
+++ resolved
@@ -2407,36 +2407,6 @@
 	portTestFunc("scheduler-port", 9090, job.Spec.Template.Spec.Containers[0].Ports)
 }
 
-<<<<<<< HEAD
-func Test_GetDeploymentCommonComponent(t *testing.T) {
-	rd := utils.NewDeploymentBuilder().
-		WithComponents(
-			utils.NewDeployComponentBuilder().WithName("app1"),
-			utils.NewDeployComponentBuilder().WithName("app2"),
-		).
-		WithJobComponents(
-			utils.NewDeployJobComponentBuilder().WithName("job1"),
-			utils.NewDeployJobComponentBuilder().WithName("job2"),
-		).
-		BuildRD()
-
-	index, comp := GetDeploymentCommonComponent(rd, "app1")
-	assert.Equal(t, 0, index)
-	assert.Equal(t, "app1", comp.GetName())
-
-	index, comp = GetDeploymentCommonComponent(rd, "app2")
-	assert.Equal(t, 1, index)
-	assert.Equal(t, "app2", comp.GetName())
-
-	index, comp = GetDeploymentCommonComponent(rd, "job1")
-	assert.Equal(t, 0, index)
-	assert.Equal(t, "job1", comp.GetName())
-
-	index, comp = GetDeploymentCommonComponent(rd, "job2")
-	assert.Equal(t, 1, index)
-	assert.Equal(t, "job2", comp.GetName())
-}
-
 func TestUseGpuNode(t *testing.T) {
 	tu, client, kubeUtil, radixclient, prometheusclient := setupTest()
 
@@ -2955,8 +2925,6 @@
 	})
 }
 
-=======
->>>>>>> b2e7fbd2
 func parseQuantity(value string) resource.Quantity {
 	q, _ := resource.ParseQuantity(value)
 	return q
