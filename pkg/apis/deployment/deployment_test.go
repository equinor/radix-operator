// file deepcode ignore HardcodedPassword/test: unit tests
package deployment

import (
	"context"
	"errors"
	"fmt"
	"os"
	"strconv"
	"strings"
	"testing"
	"time"

	autoscalingv2 "k8s.io/api/autoscaling/v2"

	radixutils "github.com/equinor/radix-common/utils"
	radixmaps "github.com/equinor/radix-common/utils/maps"
	"github.com/equinor/radix-common/utils/pointers"
	"github.com/equinor/radix-common/utils/slice"
	"github.com/equinor/radix-operator/pkg/apis/defaults"
	"github.com/equinor/radix-operator/pkg/apis/kube"
	"github.com/equinor/radix-operator/pkg/apis/pipeline"
	v1 "github.com/equinor/radix-operator/pkg/apis/radix/v1"
	"github.com/equinor/radix-operator/pkg/apis/test"
	"github.com/equinor/radix-operator/pkg/apis/utils"
	radixlabels "github.com/equinor/radix-operator/pkg/apis/utils/labels"
	"github.com/equinor/radix-operator/pkg/apis/utils/numbers"
	radixclient "github.com/equinor/radix-operator/pkg/client/clientset/versioned"
	radix "github.com/equinor/radix-operator/pkg/client/clientset/versioned/fake"
	"github.com/golang/mock/gomock"
	monitoringv1 "github.com/prometheus-operator/prometheus-operator/pkg/apis/monitoring/v1"
	prometheusclient "github.com/prometheus-operator/prometheus-operator/pkg/client/versioned"
	prometheusfake "github.com/prometheus-operator/prometheus-operator/pkg/client/versioned/fake"
	"github.com/stretchr/testify/assert"
	"github.com/stretchr/testify/require"
	appsv1 "k8s.io/api/apps/v1"
	batchv1 "k8s.io/api/batch/v1"
	corev1 "k8s.io/api/core/v1"
	networkingv1 "k8s.io/api/networking/v1"
	rbacv1 "k8s.io/api/rbac/v1"
	"k8s.io/apimachinery/pkg/api/resource"
	metav1 "k8s.io/apimachinery/pkg/apis/meta/v1"
	"k8s.io/apimachinery/pkg/labels"
	"k8s.io/apimachinery/pkg/types"
	"k8s.io/apimachinery/pkg/util/intstr"
	"k8s.io/client-go/kubernetes"
	kubefake "k8s.io/client-go/kubernetes/fake"
	secretProvider "sigs.k8s.io/secrets-store-csi-driver/pkg/client/clientset/versioned"
	secretproviderfake "sigs.k8s.io/secrets-store-csi-driver/pkg/client/clientset/versioned/fake"
)

const clusterName = "AnyClusterName"
const dnsZone = "dev.radix.equinor.com"
const anyContainerRegistry = "any.container.registry"
const egressIps = "0.0.0.0"
const testTenantId = "123456789"
const testKubernetesApiPort = 543

func setupTest() (*test.Utils, kubernetes.Interface, *kube.Kube, radixclient.Interface, prometheusclient.Interface, secretProvider.Interface) {
	// Setup
	kubeclient := kubefake.NewSimpleClientset()
	radixClient := radix.NewSimpleClientset()
	prometheusClient := prometheusfake.NewSimpleClientset()
	secretProviderClient := secretproviderfake.NewSimpleClientset()
	kubeUtil, _ := kube.New(kubeclient, radixClient, secretProviderClient)
	handlerTestUtils := test.NewTestUtils(kubeclient, radixClient, secretProviderClient)
	handlerTestUtils.CreateClusterPrerequisites(clusterName, egressIps)
	return &handlerTestUtils, kubeclient, kubeUtil, radixClient, prometheusClient, secretProviderClient
}

func teardownTest() {
	// Cleanup setup
	os.Unsetenv(defaults.OperatorRollingUpdateMaxUnavailable)
	os.Unsetenv(defaults.OperatorRollingUpdateMaxSurge)
	os.Unsetenv(defaults.OperatorReadinessProbeInitialDelaySeconds)
	os.Unsetenv(defaults.OperatorReadinessProbePeriodSeconds)
	os.Unsetenv(defaults.ActiveClusternameEnvironmentVariable)
	os.Unsetenv(defaults.DeploymentsHistoryLimitEnvironmentVariable)
	os.Unsetenv(defaults.OperatorRadixJobSchedulerEnvironmentVariable)
	os.Unsetenv(defaults.OperatorClusterTypeEnvironmentVariable)
	os.Unsetenv(defaults.OperatorTenantIdEnvironmentVariable)
}

func TestObjectSynced_MultiComponent_ContainsAllElements(t *testing.T) {
	defer teardownTest()
	for _, componentsExist := range []bool{true, false} {
		testScenario := utils.TernaryString(componentsExist, "Updating deployment", "Creating deployment")

		tu, kubeclient, kubeUtil, radixclient, prometheusclient, _ := setupTest()
		defer teardownTest()
		os.Setenv(defaults.ActiveClusternameEnvironmentVariable, "AnotherClusterName")

		t.Run("Test Suite", func(t *testing.T) {
			aRadixRegistrationBuilder := utils.ARadixRegistration()
			aRadixApplicationBuilder := utils.ARadixApplication().
				WithRadixRegistration(aRadixRegistrationBuilder)
			environment := "test"
			appName := "edcradix"
			componentNameApp := "app"
			componentNameRedis := "redis"
			componentNameRadixQuote := "radixquote"
			outdatedSecret := "outdatedSecret"
			remainingSecret := "remainingSecret"
			addingSecret := "addingSecret"
			blobVolumeName := "blob_volume_1"
			blobCsiAzureVolumeName := "blobCsiAzure_volume_1"

			if componentsExist {
				// Update component
				existingRadixDeploymentBuilder := utils.ARadixDeployment().
					WithRadixApplication(aRadixApplicationBuilder).
					WithAppName(appName).
					WithImageTag("old_axmz8").
					WithEnvironment(environment).
					WithJobComponents().
					WithComponents(
						utils.NewDeployComponentBuilder().
							WithImage("old_radixdev.azurecr.io/radix-loadbalancer-html-app:1igdh").
							WithName(componentNameApp).
							WithPort("http", 8081).
							WithPublicPort("http").
							WithDNSAppAlias(true).
							WithDNSExternalAlias("updated_some.alias.com").
							WithDNSExternalAlias("updated_another.alias.com").
							WithResource(map[string]string{
								"memory": "65Mi",
								"cpu":    "251m",
							}, map[string]string{
								"memory": "129Mi",
								"cpu":    "501m",
							}).
							WithReplicas(test.IntPtr(2)),
						utils.NewDeployComponentBuilder().
							WithImage("old_radixdev.azurecr.io/radix-loadbalancer-html-redis:1igdh").
							WithName(componentNameRedis).
							WithEnvironmentVariable("a_variable", "3002").
							WithPort("http", 6378).
							WithPublicPort("").
							WithReplicas(test.IntPtr(1)),
						utils.NewDeployComponentBuilder().
							WithImage("old_radixdev.azurecr.io/edcradix-radixquote:axmz8").
							WithName(componentNameRadixQuote).
							WithPort("http", 3001).
							WithPublicPort("http").
							WithSecrets([]string{remainingSecret, addingSecret}))
				_, err := applyDeploymentWithSync(tu, kubeclient, kubeUtil, radixclient, prometheusclient, existingRadixDeploymentBuilder)
				assert.NoError(t, err)

			} else {
				aRadixDeploymentBuilder := utils.ARadixDeployment().
					WithRadixApplication(aRadixApplicationBuilder).
					WithAppName(appName).
					WithImageTag("axmz8").
					WithEnvironment(environment).
					WithJobComponents().
					WithComponents(
						utils.NewDeployComponentBuilder().
							WithImage("radixdev.azurecr.io/radix-loadbalancer-html-app:1igdh").
							WithName(componentNameApp).
							WithPort("http", 8080).
							WithPublicPort("http").
							WithDNSAppAlias(true).
							WithDNSExternalAlias("some.alias.com").
							WithDNSExternalAlias("another.alias.com").
							WithResource(map[string]string{
								"memory": "64Mi",
								"cpu":    "250m",
							}, map[string]string{
								"memory": "128Mi",
								"cpu":    "500m",
							}).
							WithReplicas(test.IntPtr(4)),
						utils.NewDeployComponentBuilder().
							WithImage("radixdev.azurecr.io/radix-loadbalancer-html-redis:1igdh").
							WithName(componentNameRedis).
							WithEnvironmentVariable("a_variable", "3001").
							WithPort("http", 6379).
							WithPublicPort("").
							WithReplicas(test.IntPtr(0)),
						utils.NewDeployComponentBuilder().
							WithImage("radixdev.azurecr.io/edcradix-radixquote:axmz8").
							WithName(componentNameRadixQuote).
							WithPort("http", 3000).
							WithPublicPort("http").
							WithVolumeMounts(
								v1.RadixVolumeMount{
									Type:      v1.MountTypeBlob,
									Name:      blobVolumeName,
									Container: "some-container",
									Path:      "some-path",
								},
								v1.RadixVolumeMount{
									Type:    v1.MountTypeBlobFuse2FuseCsiAzure,
									Name:    blobCsiAzureVolumeName,
									Storage: "some-storage",
									Path:    "some-path2",
									GID:     "1000",
								},
							).
							WithSecrets([]string{outdatedSecret, remainingSecret}))

				// Test
				_, err := applyDeploymentWithSync(tu, kubeclient, kubeUtil, radixclient, prometheusclient, aRadixDeploymentBuilder)
				assert.NoError(t, err)
			}

			envNamespace := utils.GetEnvironmentNamespace(appName, environment)

			t.Run(fmt.Sprintf("%s: validate deploy", testScenario), func(t *testing.T) {
				t.Parallel()
				allDeployments, _ := kubeclient.AppsV1().Deployments(envNamespace).List(context.TODO(), metav1.ListOptions{})
				deployments := getDeploymentsForRadixComponents(allDeployments.Items)
				assert.Equal(t, 3, len(deployments), "Number of deployments wasn't as expected")
				assert.Equal(t, componentNameApp, getDeploymentByName(componentNameApp, deployments).Name, "app deployment not there")

				if !componentsExist {
					assert.Equal(t, int32(4), *getDeploymentByName(componentNameApp, deployments).Spec.Replicas, "number of replicas was unexpected")

				} else {
					assert.Equal(t, int32(2), *getDeploymentByName(componentNameApp, deployments).Spec.Replicas, "number of replicas was unexpected")

				}

				pdbs, _ := kubeclient.PolicyV1().PodDisruptionBudgets(envNamespace).List(context.TODO(), metav1.ListOptions{})
				assert.Equal(t, 1, len(pdbs.Items))
				assert.Equal(t, "app", pdbs.Items[0].Spec.Selector.MatchLabels[kube.RadixComponentLabel])
				assert.Equal(t, int32(1), pdbs.Items[0].Spec.MinAvailable.IntVal)

				assert.Equal(t, 13, len(getContainerByName(componentNameApp, getDeploymentByName(componentNameApp, deployments).Spec.Template.Spec.Containers).Env), "number of environment variables was unexpected for component. It should contain default and custom")
				assert.Equal(t, anyContainerRegistry, getEnvVariableByNameOnDeployment(kubeclient, defaults.ContainerRegistryEnvironmentVariable, componentNameApp, deployments))
				assert.Equal(t, dnsZone, getEnvVariableByNameOnDeployment(kubeclient, defaults.RadixDNSZoneEnvironmentVariable, componentNameApp, deployments))
				assert.Equal(t, "AnyClusterName", getEnvVariableByNameOnDeployment(kubeclient, defaults.ClusternameEnvironmentVariable, componentNameApp, deployments))
				assert.Equal(t, environment, getEnvVariableByNameOnDeployment(kubeclient, defaults.EnvironmentnameEnvironmentVariable, componentNameApp, deployments))
				assert.Equal(t, "app-edcradix-test.AnyClusterName.dev.radix.equinor.com", getEnvVariableByNameOnDeployment(kubeclient, defaults.PublicEndpointEnvironmentVariable, componentNameApp, deployments))
				assert.Equal(t, "app-edcradix-test.AnyClusterName.dev.radix.equinor.com", getEnvVariableByNameOnDeployment(kubeclient, defaults.CanonicalEndpointEnvironmentVariable, componentNameApp, deployments))
				assert.Equal(t, appName, getEnvVariableByNameOnDeployment(kubeclient, defaults.RadixAppEnvironmentVariable, componentNameApp, deployments))
				assert.Equal(t, componentNameApp, getEnvVariableByNameOnDeployment(kubeclient, defaults.RadixComponentEnvironmentVariable, componentNameApp, deployments))
				assert.Equal(t, egressIps, getEnvVariableByNameOnDeployment(kubeclient, defaults.RadixActiveClusterEgressIpsEnvironmentVariable, componentNameApp, deployments))

				if !componentsExist {
					assert.Equal(t, "(8080)", getEnvVariableByNameOnDeployment(kubeclient, defaults.RadixPortsEnvironmentVariable, componentNameApp, deployments))
				} else {
					assert.Equal(t, "(8081)", getEnvVariableByNameOnDeployment(kubeclient, defaults.RadixPortsEnvironmentVariable, componentNameApp, deployments))
				}

				assert.Equal(t, "(http)", getEnvVariableByNameOnDeployment(kubeclient, defaults.RadixPortNamesEnvironmentVariable, componentNameApp, deployments))
				assert.True(t, envVariableByNameExistOnDeployment(defaults.RadixCommitHashEnvironmentVariable, componentNameApp, deployments))

				if !componentsExist {
					assert.Equal(t, parseQuantity("128Mi"), getContainerByName(componentNameApp, getDeploymentByName(componentNameApp, deployments).Spec.Template.Spec.Containers).Resources.Limits["memory"])
					assert.Equal(t, parseQuantity("500m"), getContainerByName(componentNameApp, getDeploymentByName(componentNameApp, deployments).Spec.Template.Spec.Containers).Resources.Limits["cpu"])
					assert.Equal(t, parseQuantity("64Mi"), getContainerByName(componentNameApp, getDeploymentByName(componentNameApp, deployments).Spec.Template.Spec.Containers).Resources.Requests["memory"])
					assert.Equal(t, parseQuantity("250m"), getContainerByName(componentNameApp, getDeploymentByName(componentNameApp, deployments).Spec.Template.Spec.Containers).Resources.Requests["cpu"])
				} else {
					assert.Equal(t, parseQuantity("129Mi"), getContainerByName(componentNameApp, getDeploymentByName(componentNameApp, deployments).Spec.Template.Spec.Containers).Resources.Limits["memory"])
					assert.Equal(t, parseQuantity("501m"), getContainerByName(componentNameApp, getDeploymentByName(componentNameApp, deployments).Spec.Template.Spec.Containers).Resources.Limits["cpu"])
					assert.Equal(t, parseQuantity("65Mi"), getContainerByName(componentNameApp, getDeploymentByName(componentNameApp, deployments).Spec.Template.Spec.Containers).Resources.Requests["memory"])
					assert.Equal(t, parseQuantity("251m"), getContainerByName(componentNameApp, getDeploymentByName(componentNameApp, deployments).Spec.Template.Spec.Containers).Resources.Requests["cpu"])
				}

				assert.Equal(t, componentNameRedis, getDeploymentByName(componentNameRedis, deployments).Name, "redis deployment not there")

				if !componentsExist {
					assert.Equal(t, int32(0), *getDeploymentByName(componentNameRedis, deployments).Spec.Replicas, "number of replicas was unexpected")
				} else {
					assert.Equal(t, int32(1), *getDeploymentByName(componentNameRedis, deployments).Spec.Replicas, "number of replicas was unexpected")
				}

				assert.Equal(t, 12, len(getContainerByName(componentNameRedis, getDeploymentByName(componentNameRedis, deployments).Spec.Template.Spec.Containers).Env), "number of environment variables was unexpected for component. It should contain default and custom")
				assert.True(t, envVariableByNameExistOnDeployment("a_variable", componentNameRedis, deployments))
				assert.True(t, envVariableByNameExistOnDeployment(defaults.ContainerRegistryEnvironmentVariable, componentNameRedis, deployments))
				assert.True(t, envVariableByNameExistOnDeployment(defaults.RadixDNSZoneEnvironmentVariable, componentNameRedis, deployments))
				assert.True(t, envVariableByNameExistOnDeployment(defaults.ClusternameEnvironmentVariable, componentNameRedis, deployments))
				assert.True(t, envVariableByNameExistOnDeployment(defaults.EnvironmentnameEnvironmentVariable, componentNameRedis, deployments))
				assert.True(t, envVariableByNameExistOnDeployment(defaults.RadixClusterTypeEnvironmentVariable, componentNameRedis, deployments))

				if !componentsExist {
					assert.Equal(t, "3001", getEnvVariableByNameOnDeployment(kubeclient, "a_variable", componentNameRedis, deployments))
				} else {
					assert.Equal(t, "3002", getEnvVariableByNameOnDeployment(kubeclient, "a_variable", componentNameRedis, deployments))
				}

				assert.True(t, deploymentByNameExists(componentNameRadixQuote, deployments), "radixquote deployment not there")
				spec := getDeploymentByName(componentNameRadixQuote, deployments).Spec
				assert.Equal(t, int32(DefaultReplicas), *spec.Replicas, "number of replicas was unexpected")
				assert.True(t, envVariableByNameExistOnDeployment(defaults.ContainerRegistryEnvironmentVariable, componentNameRadixQuote, deployments))
				assert.True(t, envVariableByNameExistOnDeployment(defaults.RadixDNSZoneEnvironmentVariable, componentNameRadixQuote, deployments))
				assert.True(t, envVariableByNameExistOnDeployment(defaults.ClusternameEnvironmentVariable, componentNameRadixQuote, deployments))
				assert.True(t, envVariableByNameExistOnDeployment(defaults.EnvironmentnameEnvironmentVariable, componentNameRadixQuote, deployments))

				if !componentsExist {
					assert.True(t, envVariableByNameExistOnDeployment(outdatedSecret, componentNameRadixQuote, deployments))
				} else {
					assert.False(t, envVariableByNameExistOnDeployment(outdatedSecret, componentNameRadixQuote, deployments))
				}

				assert.True(t, envVariableByNameExistOnDeployment(remainingSecret, componentNameRadixQuote, deployments))

				if !componentsExist {
					assert.False(t, envVariableByNameExistOnDeployment(addingSecret, componentNameRadixQuote, deployments))
				} else {
					assert.True(t, envVariableByNameExistOnDeployment(addingSecret, componentNameRadixQuote, deployments))
				}

				volumesExist := len(spec.Template.Spec.Volumes) > 1
				volumeMountsExist := len(spec.Template.Spec.Containers[0].VolumeMounts) > 1
				if !componentsExist {
					assert.True(t, volumesExist, "expected existing volumes")
					assert.True(t, volumeMountsExist, "expected existing volume mounts")
				} else {
					assert.False(t, volumesExist, "unexpected existing volumes")
					assert.False(t, volumeMountsExist, "unexpected existing volume mounts")
				}

				for _, componentName := range []string{componentNameApp, componentNameRedis, componentNameRadixQuote} {
					deploy := getDeploymentByName(componentName, deployments)
					assert.Equal(t, componentName, deploy.Spec.Template.Labels[kube.RadixComponentLabel], "invalid/missing value for label component-name")
				}

				expectedStartegy := appsv1.DeploymentStrategy{
					Type: appsv1.RollingUpdateDeploymentStrategyType,
					RollingUpdate: &appsv1.RollingUpdateDeployment{
						MaxUnavailable: &intstr.IntOrString{Type: intstr.String, StrVal: "25%"},
						MaxSurge:       &intstr.IntOrString{Type: intstr.String, StrVal: "25%"},
					},
				}
				for _, deployment := range deployments {
					assert.Equal(t, expectedStartegy, deployment.Spec.Strategy)
				}
			})

			t.Run(fmt.Sprintf("%s: validate hpa", testScenario), func(t *testing.T) {
				t.Parallel()
				hpas, _ := kubeclient.AutoscalingV2().HorizontalPodAutoscalers(envNamespace).List(context.TODO(), metav1.ListOptions{})
				assert.Equal(t, 0, len(hpas.Items), "Number of horizontal pod autoscaler wasn't as expected")
			})

			t.Run(fmt.Sprintf("%s: validate service", testScenario), func(t *testing.T) {
				t.Parallel()
				services, _ := kubeclient.CoreV1().Services(envNamespace).List(context.TODO(), metav1.ListOptions{})
				expectedServices := getServicesForRadixComponents(&services.Items)
				assert.Equal(t, 3, len(expectedServices), "Number of services wasn't as expected")

				for _, component := range []string{componentNameApp, componentNameRedis, componentNameRadixQuote} {
					svc := getServiceByName(component, services)
					assert.NotNil(t, svc, "component service does not exist")
					assert.Equal(t, map[string]string{kube.RadixComponentLabel: component}, svc.Spec.Selector)
				}
			})

			t.Run(fmt.Sprintf("%s: validate secrets", testScenario), func(t *testing.T) {
				t.Parallel()
				secrets, _ := kubeclient.CoreV1().Secrets(envNamespace).List(context.TODO(), metav1.ListOptions{})

				if !componentsExist {
					assert.Equal(t, 5, len(secrets.Items), "Number of secrets was not according to spec")
				} else {
					assert.Equal(t, 3, len(secrets.Items), "Number of secrets was not according to spec")
				}

				componentSecretName := utils.GetComponentSecretName(componentNameRadixQuote)
				assert.True(t, secretByNameExists(componentSecretName, secrets), "Component secret is not as expected")

				// Exists due to external DNS, even though this is not active cluster
				if !componentsExist {
					assert.True(t, secretByNameExists("some.alias.com", secrets), "TLS certificate for external alias is not properly defined")
					assert.True(t, secretByNameExists("another.alias.com", secrets), "TLS certificate for second external alias is not properly defined")
				} else {
					assert.True(t, secretByNameExists("updated_some.alias.com", secrets), "TLS certificate for external alias is not properly defined")
					assert.True(t, secretByNameExists("updated_another.alias.com", secrets), "TLS certificate for second external alias is not properly defined")
				}

				blobFuseSecretExists := secretByNameExists(defaults.GetBlobFuseCredsSecretName(componentNameRadixQuote, blobVolumeName), secrets)
				blobCsiAzureFuseSecretExists := secretByNameExists(defaults.GetCsiAzureVolumeMountCredsSecretName(componentNameRadixQuote, blobCsiAzureVolumeName), secrets)
				if !componentsExist {
					assert.True(t, blobFuseSecretExists, "expected Blobfuse volume mount secret")
					assert.True(t, blobCsiAzureFuseSecretExists, "expected blob CSI Azure volume mount secret")
				} else {
					assert.False(t, blobFuseSecretExists, "unexpected volume mount secrets")
				}
			})

			t.Run(fmt.Sprintf("%s: validate service accounts", testScenario), func(t *testing.T) {
				t.Parallel()
				serviceAccounts, _ := kubeclient.CoreV1().ServiceAccounts(envNamespace).List(context.TODO(), metav1.ListOptions{})
				assert.Equal(t, 0, len(serviceAccounts.Items), "Number of service accounts was not expected")
			})

			t.Run(fmt.Sprintf("%s: validate roles", testScenario), func(t *testing.T) {
				t.Parallel()
				roles, _ := kubeclient.RbacV1().Roles(envNamespace).List(context.TODO(), metav1.ListOptions{})
				assert.ElementsMatch(t, []string{"radix-app-adm-radixquote", "radix-app-adm-app", "radix-app-reader-radixquote", "radix-app-reader-app"}, getRoleNames(roles))
			})

			t.Run(fmt.Sprintf("%s validate rolebindings", testScenario), func(t *testing.T) {
				t.Parallel()
				rolebindings, _ := kubeclient.RbacV1().RoleBindings(envNamespace).List(context.TODO(), metav1.ListOptions{})

<<<<<<< HEAD
				assert.ElementsMatch(t, []string{"radix-app-adm-radixquote", "radix-app-adm-app", "radix-app-reader-radixquote", "radix-app-reader-app"}, getRoleBindingNames(rolebindings))
				assert.Equal(t, 2, len(getRoleBindingByName("radix-app-adm-radixquote", rolebindings).Subjects), "Number of rolebinding subjects was not as expected")
				assert.Equal(t, "edcradix-machine-user", getRoleBindingByName("radix-app-adm-radixquote", rolebindings).Subjects[1].Name)
=======
				assert.True(t, roleBindingByNameExists("radix-app-adm-radixquote", rolebindings), "Expected rolebinding radix-app-adm-radixquote to be there to access secret")
				assert.Equal(t, 1, len(getRoleBindingByName("radix-app-adm-radixquote", rolebindings).Subjects), "Number of rolebinding subjects was not as expected")

				// Exists due to external DNS, even though this is not acive cluster
				assert.True(t, roleBindingByNameExists("radix-app-adm-app", rolebindings), "Expected rolebinding radix-app-adm-app to be there to access secrets for TLS certificates")
>>>>>>> 89f446fa
			})

			t.Run(fmt.Sprintf("%s: validate networkpolicy", testScenario), func(t *testing.T) {
				t.Parallel()
				np, _ := kubeclient.NetworkingV1().NetworkPolicies(envNamespace).List(context.TODO(), metav1.ListOptions{})
				assert.Equal(t, 4, len(np.Items), "Number of networkpolicy was not expected")
			})
		})
	}
}

func TestObjectSynced_MultiJob_ContainsAllElements(t *testing.T) {
	const jobSchedulerImage = "radix-job-scheduler:latest"
	defer teardownTest()

	for _, jobsExist := range []bool{false, true} {
		testScenario := utils.TernaryString(jobsExist, "Updating deployment", "Creating deployment")

		tu, kubeclient, kubeUtil, radixclient, prometheusclient, _ := setupTest()
		os.Setenv(defaults.ActiveClusternameEnvironmentVariable, "AnotherClusterName")
		os.Setenv(defaults.OperatorRadixJobSchedulerEnvironmentVariable, jobSchedulerImage)

		t.Run("Test Suite", func(t *testing.T) {
			aRadixRegistrationBuilder := utils.ARadixRegistration()
			aRadixApplicationBuilder := utils.ARadixApplication().
				WithRadixRegistration(aRadixRegistrationBuilder)
			environment := "test"
			appName := "edcradix"
			jobName := "job"
			jobName2 := "job2"
			schedulerPortCreate := int32(8000)
			schedulerPortUpdate := int32(9000)
			outdatedSecret := "outdatedSecret"
			remainingSecret := "remainingSecret"
			addingSecret := "addingSecret"
			blobVolumeName := "blob_volume_1"
			blobCsiAzureVolumeName := "blobCsiAzure_volume_1"
			payloadPath := "payloadpath"
			if jobsExist {
				// Update component
				existingRadixDeploymentBuilder := utils.ARadixDeployment().
					WithDeploymentName("deploy-update").
					WithRadixApplication(aRadixApplicationBuilder).
					WithAppName(appName).
					WithImageTag("old_axmz8").
					WithEnvironment(environment).
					WithJobComponents(
						utils.NewDeployJobComponentBuilder().
							WithName(jobName).
							WithImage("job:latest").
							WithPort("http", 3002).
							WithEnvironmentVariable("a_variable", "a_value").
							WithMonitoring(true).
							WithResource(map[string]string{
								"memory": "65Mi",
								"cpu":    "251m",
							}, map[string]string{
								"memory": "129Mi",
								"cpu":    "501m",
							}).
							WithSchedulerPort(&schedulerPortUpdate).
							WithPayloadPath(&payloadPath).
							WithSecrets([]string{remainingSecret, addingSecret}).
							WithAlwaysPullImageOnDeploy(false),
					).
					WithComponents()
				_, err := applyDeploymentWithSync(tu, kubeclient, kubeUtil, radixclient, prometheusclient, existingRadixDeploymentBuilder)
				assert.NoError(t, err)

			} else {
				aRadixDeploymentBuilder := utils.ARadixDeployment().
					WithDeploymentName("deploy-create").
					WithRadixApplication(aRadixApplicationBuilder).
					WithAppName(appName).
					WithImageTag("axmz8").
					WithEnvironment(environment).
					WithJobComponents(
						utils.NewDeployJobComponentBuilder().
							WithName(jobName).
							WithImage("job:latest").
							WithPort("http", 3002).
							WithEnvironmentVariable("a_variable", "a_value").
							WithMonitoring(true).
							WithResource(map[string]string{
								"memory": "65Mi",
								"cpu":    "251m",
							}, map[string]string{
								"memory": "129Mi",
								"cpu":    "501m",
							}).
							WithVolumeMounts(
								v1.RadixVolumeMount{
									Type:      v1.MountTypeBlob,
									Name:      blobVolumeName,
									Container: "some-container",
									Path:      "some-path",
								},
								v1.RadixVolumeMount{
									Type:    v1.MountTypeBlobFuse2FuseCsiAzure,
									Name:    blobCsiAzureVolumeName,
									Storage: "some-storage",
									Path:    "some-path",
								}).
							WithSchedulerPort(&schedulerPortCreate).
							WithPayloadPath(&payloadPath).
							WithSecrets([]string{outdatedSecret, remainingSecret}).
							WithAlwaysPullImageOnDeploy(false),
						utils.NewDeployJobComponentBuilder().
							WithName(jobName2),
					).
					WithComponents()

				// Test
				_, err := applyDeploymentWithSync(tu, kubeclient, kubeUtil, radixclient, prometheusclient, aRadixDeploymentBuilder)
				assert.NoError(t, err)
			}

			envNamespace := utils.GetEnvironmentNamespace(appName, environment)

			t.Run(fmt.Sprintf("%s: validate deploy", testScenario), func(t *testing.T) {
				allDeployments, _ := kubeclient.AppsV1().Deployments(envNamespace).List(context.TODO(), metav1.ListOptions{})
				deployments := getDeploymentsForRadixComponents(allDeployments.Items)
				jobAuxDeployments := getDeploymentsForRadixJobAux(allDeployments.Items)
				if jobsExist {
					assert.Equal(t, 1, len(deployments), "Number of deployments wasn't as expected")
					assert.Equal(t, 1, len(jobAuxDeployments), "Unexpected job aux deployments component amount")

				} else {
					assert.Equal(t, 2, len(deployments), "Number of deployments wasn't as expected")
					assert.Equal(t, 2, len(jobAuxDeployments), "Unexpected job aux deployments component amount")
				}

				assert.Equal(t, jobName, getDeploymentByName(jobName, deployments).Name, "app deployment not there")
				assert.Equal(t, int32(1), *getDeploymentByName(jobName, deployments).Spec.Replicas, "number of replicas was unexpected")

				envVars := getContainerByName(jobName, getDeploymentByName(jobName, deployments).Spec.Template.Spec.Containers).Env
				assert.Equal(t, 14, len(envVars), "number of environment variables was unexpected for component. It should contain default and custom")
				assert.Equal(t, "a_value", getEnvVariableByNameOnDeployment(kubeclient, "a_variable", jobName, deployments))
				assert.Equal(t, anyContainerRegistry, getEnvVariableByNameOnDeployment(kubeclient, defaults.ContainerRegistryEnvironmentVariable, jobName, deployments))
				assert.Equal(t, dnsZone, getEnvVariableByNameOnDeployment(kubeclient, defaults.RadixDNSZoneEnvironmentVariable, jobName, deployments))
				assert.Equal(t, "AnyClusterName", getEnvVariableByNameOnDeployment(kubeclient, defaults.ClusternameEnvironmentVariable, jobName, deployments))
				assert.Equal(t, environment, getEnvVariableByNameOnDeployment(kubeclient, defaults.EnvironmentnameEnvironmentVariable, jobName, deployments))
				assert.Equal(t, appName, getEnvVariableByNameOnDeployment(kubeclient, defaults.RadixAppEnvironmentVariable, jobName, deployments))
				assert.Equal(t, jobName, getEnvVariableByNameOnDeployment(kubeclient, defaults.RadixComponentEnvironmentVariable, jobName, deployments))
				assert.Equal(t, "300M", getEnvVariableByNameOnDeployment(kubeclient, defaults.OperatorEnvLimitDefaultMemoryEnvironmentVariable, jobName, deployments))
				assert.Equal(t, "("+defaults.RadixJobSchedulerPortName+")", getEnvVariableByNameOnDeployment(kubeclient, defaults.RadixPortNamesEnvironmentVariable, jobName, deployments))
				assert.True(t, envVariableByNameExistOnDeployment(defaults.RadixCommitHashEnvironmentVariable, jobName, deployments))
				assert.Equal(t, egressIps, getEnvVariableByNameOnDeployment(kubeclient, defaults.RadixActiveClusterEgressIpsEnvironmentVariable, jobName, deployments))

				if jobsExist {
					assert.Equal(t, "("+fmt.Sprint(schedulerPortUpdate)+")", getEnvVariableByNameOnDeployment(kubeclient, defaults.RadixPortsEnvironmentVariable, jobName, deployments))
				} else {
					assert.Equal(t, "("+fmt.Sprint(schedulerPortCreate)+")", getEnvVariableByNameOnDeployment(kubeclient, defaults.RadixPortsEnvironmentVariable, jobName, deployments))
				}

				if jobsExist {
					assert.Equal(t, "deploy-update", getEnvVariableByNameOnDeployment(kubeclient, defaults.RadixDeploymentEnvironmentVariable, jobName, deployments))
				} else {
					assert.Equal(t, "deploy-create", getEnvVariableByNameOnDeployment(kubeclient, defaults.RadixDeploymentEnvironmentVariable, jobName, deployments))
				}

				var jobNames []string
				if jobsExist {
					jobNames = []string{jobName}
				} else {
					jobNames = []string{jobName, jobName2}
				}

				for _, job := range jobNames {
					deploy := getDeploymentByName(job, deployments)
					assert.Equal(t, job, deploy.Spec.Template.Labels[kube.RadixComponentLabel], "invalid/missing value for label component-name")
					assert.Equal(t, "true", deploy.Spec.Template.Labels[kube.RadixPodIsJobSchedulerLabel], "invalid/missing value for label is-job-scheduler-pod")
				}
			})

			t.Run(fmt.Sprintf("%s: validate hpa", testScenario), func(t *testing.T) {
				hpas, _ := kubeclient.AutoscalingV2().HorizontalPodAutoscalers(envNamespace).List(context.TODO(), metav1.ListOptions{})
				assert.Equal(t, 0, len(hpas.Items), "Number of horizontal pod autoscaler wasn't as expected")
			})

			t.Run(fmt.Sprintf("%s: validate service", testScenario), func(t *testing.T) {
				services, _ := kubeclient.CoreV1().Services(envNamespace).List(context.TODO(), metav1.ListOptions{})
				expectedServices := getServicesForRadixComponents(&services.Items)
				var jobNames []string

				if jobsExist {
					jobNames = []string{jobName}
					assert.Equal(t, 1, len(expectedServices), "Number of services wasn't as expected")
				} else {
					jobNames = []string{jobName, jobName2}
					assert.Equal(t, 2, len(expectedServices), "Number of services wasn't as expected")
				}

				for _, job := range jobNames {
					svc := getServiceByName(job, services)
					assert.NotNil(t, svc, "job service does not exist")
					assert.Equal(t, map[string]string{kube.RadixComponentLabel: job, kube.RadixPodIsJobSchedulerLabel: "true"}, svc.Spec.Selector)
				}
			})

			t.Run(fmt.Sprintf("%s: validate secrets", testScenario), func(t *testing.T) {
				secrets, _ := kubeclient.CoreV1().Secrets(envNamespace).List(context.TODO(), metav1.ListOptions{})

				if !jobsExist {
					assert.Equal(t, 3, len(secrets.Items), "Number of secrets was not according to spec")
				} else {
					assert.Equal(t, 1, len(secrets.Items), "Number of secrets was not according to spec")
				}

				jobSecretName := utils.GetComponentSecretName(jobName)
				assert.True(t, secretByNameExists(jobSecretName, secrets), "Job secret is not as expected")

				blobFuseSecretExists := secretByNameExists(defaults.GetBlobFuseCredsSecretName(jobName, blobVolumeName), secrets)
				blobCsiAzureFuseSecretExists := secretByNameExists(defaults.GetCsiAzureVolumeMountCredsSecretName(jobName, blobCsiAzureVolumeName), secrets)
				if !jobsExist {
					assert.True(t, blobFuseSecretExists, "expected Blobfuse volume mount secret")
					assert.True(t, blobCsiAzureFuseSecretExists, "expected blob CSI Azure volume mount secret")
				} else {
					assert.False(t, blobFuseSecretExists, "unexpected volume mount secrets")
				}
			})

			t.Run(fmt.Sprintf("%s: validate service accounts", testScenario), func(t *testing.T) {
				serviceAccounts, _ := kubeclient.CoreV1().ServiceAccounts(envNamespace).List(context.TODO(), metav1.ListOptions{})
				assert.Equal(t, 1, len(serviceAccounts.Items), "Number of service accounts was not expected")
			})

			t.Run(fmt.Sprintf("%s: validate roles", testScenario), func(t *testing.T) {
				t.Parallel()
				roles, _ := kubeclient.RbacV1().Roles(envNamespace).List(context.TODO(), metav1.ListOptions{})
				assert.ElementsMatch(t, []string{"radix-app-adm-job", "radix-app-reader-job"}, getRoleNames(roles))
			})

			t.Run(fmt.Sprintf("%s validate rolebindings", testScenario), func(t *testing.T) {
				rolebindings, _ := kubeclient.RbacV1().RoleBindings(envNamespace).List(context.TODO(), metav1.ListOptions{})
<<<<<<< HEAD
				assert.ElementsMatch(t, []string{"radix-app-adm-job", "radix-app-reader-job", defaults.RadixJobSchedulerRoleName}, getRoleBindingNames(rolebindings))
				assert.Equal(t, 2, len(getRoleBindingByName("radix-app-adm-job", rolebindings).Subjects), "Number of rolebinding subjects was not as expected")
				assert.Equal(t, "edcradix-machine-user", getRoleBindingByName("radix-app-adm-job", rolebindings).Subjects[1].Name)
=======
				assert.Equal(t, 2, len(rolebindings.Items), "Number of rolebindings was not expected")

				assert.True(t, roleBindingByNameExists("radix-app-adm-job", rolebindings), "Expected rolebinding radix-app-adm-radixquote to be there to access secret")
				assert.Equal(t, 1, len(getRoleBindingByName("radix-app-adm-job", rolebindings).Subjects), "Number of rolebinding subjects was not as expected")

				// Exists due to being job-scheduler
				assert.True(t, roleBindingByNameExists(defaults.RadixJobSchedulerRoleName, rolebindings), "Expected rolebinding radix-job-scheduler to be there to access secrets, RadixBatches, etc")
>>>>>>> 89f446fa
			})

			t.Run(fmt.Sprintf("%s: validate networkpolicy", testScenario), func(t *testing.T) {
				np, _ := kubeclient.NetworkingV1().NetworkPolicies(envNamespace).List(context.TODO(), metav1.ListOptions{})
				assert.Equal(t, 4, len(np.Items), "Number of networkpolicy was not expected")
			})
		})
	}
}

func getServicesForRadixComponents(services *[]corev1.Service) []corev1.Service {
	var result []corev1.Service
	for _, svc := range *services {
		if _, ok := svc.Labels[kube.RadixComponentLabel]; ok {
			result = append(result, svc)
		}
	}
	return result
}

func getDeploymentsForRadixComponents(deployments []appsv1.Deployment) []appsv1.Deployment {
	var result []appsv1.Deployment
	for _, depl := range deployments {
		if _, ok := depl.Labels[kube.RadixComponentLabel]; ok {
			if _, ok := depl.Labels[kube.RadixPodIsJobAuxObjectLabel]; ok {
				continue
			}
			result = append(result, depl)
		}
	}
	return result
}

func getDeploymentsForRadixJobAux(deployments []appsv1.Deployment) []appsv1.Deployment {
	var result []appsv1.Deployment
	for _, depl := range deployments {
		if _, ok := depl.Labels[kube.RadixComponentLabel]; ok {
			if _, ok := depl.Labels[kube.RadixPodIsJobAuxObjectLabel]; ok {
				result = append(result, depl)
			}
		}
	}
	return result
}

func TestObjectSynced_MultiComponent_NonActiveCluster_ContainsOnlyClusterSpecificIngresses(t *testing.T) {
	tu, client, kubeUtil, radixclient, prometheusclient, _ := setupTest()
	defer teardownTest()
	os.Setenv(defaults.ActiveClusternameEnvironmentVariable, "AnotherClusterName")

	// Test
	_, err := applyDeploymentWithSync(tu, client, kubeUtil, radixclient, prometheusclient, utils.ARadixDeployment().
		WithAppName("edcradix").
		WithEnvironment("test").
		WithComponents(
			utils.NewDeployComponentBuilder().
				WithName("app").
				WithPort("http", 8080).
				WithPublicPort("http").
				WithDNSAppAlias(true).
				WithDNSExternalAlias("some.alias.com").
				WithDNSExternalAlias("another.alias.com"),
			utils.NewDeployComponentBuilder().
				WithName("redis").
				WithPort("http", 6379).
				WithPublicPort(""),
			utils.NewDeployComponentBuilder().
				WithName("radixquote").
				WithPort("http", 3000).
				WithPublicPort("http")))

	assert.NoError(t, err)
	envNamespace := utils.GetEnvironmentNamespace("edcradix", "test")

	ingresses, _ := client.NetworkingV1().Ingresses(envNamespace).List(context.TODO(), metav1.ListOptions{})
	assert.Equal(t, 2, len(ingresses.Items), "Only cluster specific ingresses for the two public components should appear")
	assert.Truef(t, ingressByNameExists("app", ingresses), "Cluster specific ingress for public component should exist")
	assert.Truef(t, ingressByNameExists("radixquote", ingresses), "Cluster specific ingress for public component should exist")

	appIngress := getIngressByName("app", ingresses)
	assert.Equal(t, int32(8080), appIngress.Spec.Rules[0].IngressRuleValue.HTTP.Paths[0].Backend.Service.Port.Number, "Port was unexpected")
	assert.Equal(t, "false", appIngress.Labels[kube.RadixAppAliasLabel], "Ingress should not be an app alias")
	assert.Equal(t, "false", appIngress.Labels[kube.RadixExternalAliasLabel], "Ingress should not be an external app alias")
	assert.Equal(t, "false", appIngress.Labels[kube.RadixActiveClusterAliasLabel], "Ingress should not be an active cluster alias")
	assert.Equal(t, "app", appIngress.Labels[kube.RadixComponentLabel], "Ingress should have the corresponding component")

	quoteIngress := getIngressByName("radixquote", ingresses)
	assert.Equal(t, int32(3000), quoteIngress.Spec.Rules[0].IngressRuleValue.HTTP.Paths[0].Backend.Service.Port.Number, "Port was unexpected")
	assert.Equal(t, "false", quoteIngress.Labels[kube.RadixAppAliasLabel], "Ingress should not be an app alias")
	assert.Equal(t, "false", quoteIngress.Labels[kube.RadixExternalAliasLabel], "Ingress should not be an external app alias")
	assert.Equal(t, "false", quoteIngress.Labels[kube.RadixActiveClusterAliasLabel], "Ingress should not be an active cluster alias")
	assert.Equal(t, "radixquote", quoteIngress.Labels[kube.RadixComponentLabel], "Ingress should have the corresponding component")
}

func TestObjectSynced_MultiComponent_ActiveCluster_ContainsAllAliasesAndSupportingObjects(t *testing.T) {
	tu, client, kubeUtil, radixclient, prometheusclient, _ := setupTest()
	defer teardownTest()
	os.Setenv(defaults.ActiveClusternameEnvironmentVariable, clusterName)

	// Test
	_, err := applyDeploymentWithSync(tu, client, kubeUtil, radixclient, prometheusclient, utils.ARadixDeployment().
		WithAppName("edcradix").
		WithEnvironment("test").
		WithJobComponents().
		WithComponents(
			utils.NewDeployComponentBuilder().
				WithName("app").
				WithPort("http", 8080).
				WithPublicPort("http").
				WithDNSAppAlias(true).
				WithDNSExternalAlias("some.alias.com").
				WithDNSExternalAlias("another.alias.com"),
			utils.NewDeployComponentBuilder().
				WithName("redis").
				WithPort("http", 6379).
				WithPublicPort(""),
			utils.NewDeployComponentBuilder().
				WithName("radixquote").
				WithPort("http", 3000).
				WithPublicPort("http")))

	assert.NoError(t, err)
	envNamespace := utils.GetEnvironmentNamespace("edcradix", "test")

	ingresses, _ := client.NetworkingV1().Ingresses(envNamespace).List(context.TODO(), metav1.ListOptions{})
	assert.Equal(t, 7, len(ingresses.Items), "Number of ingresses was not according to public components, app alias and number of external aliases")
	assert.Truef(t, ingressByNameExists("app", ingresses), "Cluster specific ingress for public component should exist")
	assert.Truef(t, ingressByNameExists("radixquote", ingresses), "Cluster specific ingress for public component should exist")
	assert.Truef(t, ingressByNameExists("edcradix-url-alias", ingresses), "Cluster specific ingress for public component should exist")
	assert.Truef(t, ingressByNameExists("some.alias.com", ingresses), "App should have an external alias")
	assert.Truef(t, ingressByNameExists("another.alias.com", ingresses), "App should have another external alias")
	assert.Truef(t, ingressByNameExists("app-active-cluster-url-alias", ingresses), "App should have another external alias")
	assert.Truef(t, ingressByNameExists("radixquote-active-cluster-url-alias", ingresses), "Radixquote should have had an ingress")

	appAlias := getIngressByName("edcradix-url-alias", ingresses)
	assert.Equal(t, int32(8080), appAlias.Spec.Rules[0].IngressRuleValue.HTTP.Paths[0].Backend.Service.Port.Number, "Port was unexpected")
	assert.Equal(t, "true", appAlias.Labels[kube.RadixAppAliasLabel], "Ingress should not be an app alias")
	assert.Equal(t, "false", appAlias.Labels[kube.RadixExternalAliasLabel], "Ingress should not be an external app alias")
	assert.Equal(t, "false", appAlias.Labels[kube.RadixActiveClusterAliasLabel], "Ingress should not be an active cluster alias")
	assert.Equal(t, "app", appAlias.Labels[kube.RadixComponentLabel], "Ingress should have the corresponding component")
	assert.Equal(t, "edcradix.app.dev.radix.equinor.com", appAlias.Spec.Rules[0].Host, "App should have an external alias")

	externalAlias := getIngressByName("some.alias.com", ingresses)
	assert.Equal(t, int32(8080), externalAlias.Spec.Rules[0].IngressRuleValue.HTTP.Paths[0].Backend.Service.Port.Number, "Port was unexpected")
	assert.Equal(t, "false", externalAlias.Labels[kube.RadixAppAliasLabel], "Ingress should not be an app alias")
	assert.Equal(t, "true", externalAlias.Labels[kube.RadixExternalAliasLabel], "Ingress should not be an external app alias")
	assert.Equal(t, "false", externalAlias.Labels[kube.RadixActiveClusterAliasLabel], "Ingress should not be an active cluster alias")
	assert.Equal(t, "app", externalAlias.Labels[kube.RadixComponentLabel], "Ingress should have the corresponding component")
	assert.Equal(t, "some.alias.com", externalAlias.Spec.Rules[0].Host, "App should have an external alias")

	anotherExternalAlias := getIngressByName("another.alias.com", ingresses)
	assert.Equal(t, int32(8080), anotherExternalAlias.Spec.Rules[0].IngressRuleValue.HTTP.Paths[0].Backend.Service.Port.Number, "Port was unexpected")
	assert.Equal(t, "false", anotherExternalAlias.Labels[kube.RadixAppAliasLabel], "Ingress should not be an app alias")
	assert.Equal(t, "true", anotherExternalAlias.Labels[kube.RadixExternalAliasLabel], "Ingress should not be an external app alias")
	assert.Equal(t, "false", anotherExternalAlias.Labels[kube.RadixActiveClusterAliasLabel], "Ingress should not be an active cluster alias")
	assert.Equal(t, "app", anotherExternalAlias.Labels[kube.RadixComponentLabel], "Ingress should have the corresponding component")
	assert.Equal(t, "another.alias.com", anotherExternalAlias.Spec.Rules[0].Host, "App should have an external alias")

	appActiveClusterIngress := getIngressByName("app-active-cluster-url-alias", ingresses)
	assert.Equal(t, int32(8080), appActiveClusterIngress.Spec.Rules[0].IngressRuleValue.HTTP.Paths[0].Backend.Service.Port.Number, "Port was unexpected")
	assert.Equal(t, "false", appActiveClusterIngress.Labels[kube.RadixAppAliasLabel], "Ingress should not be an app alias")
	assert.Equal(t, "false", appActiveClusterIngress.Labels[kube.RadixExternalAliasLabel], "Ingress should not be an external app alias")
	assert.Equal(t, "true", appActiveClusterIngress.Labels[kube.RadixActiveClusterAliasLabel], "Ingress should not be an active cluster alias")
	assert.Equal(t, "app", appActiveClusterIngress.Labels[kube.RadixComponentLabel], "Ingress should have the corresponding component")

	quoteActiveClusterIngress := getIngressByName("radixquote-active-cluster-url-alias", ingresses)
	assert.Equal(t, int32(3000), quoteActiveClusterIngress.Spec.Rules[0].IngressRuleValue.HTTP.Paths[0].Backend.Service.Port.Number, "Port was unexpected")
	assert.Equal(t, "false", quoteActiveClusterIngress.Labels[kube.RadixAppAliasLabel], "Ingress should not be an app alias")
	assert.Equal(t, "false", quoteActiveClusterIngress.Labels[kube.RadixExternalAliasLabel], "Ingress should not be an external app alias")
	assert.Equal(t, "true", quoteActiveClusterIngress.Labels[kube.RadixActiveClusterAliasLabel], "Ingress should not be an active cluster alias")
	assert.Equal(t, "radixquote", quoteActiveClusterIngress.Labels[kube.RadixComponentLabel], "Ingress should have the corresponding component")

	roles, _ := client.RbacV1().Roles(envNamespace).List(context.TODO(), metav1.ListOptions{})
	assert.ElementsMatch(t, []string{"radix-app-adm-app", "radix-app-reader-app"}, getRoleNames(roles))

	appAdmAppRole := getRoleByName("radix-app-adm-app", roles)
	assert.Equal(t, "secrets", appAdmAppRole.Rules[0].Resources[0], "Expected role radix-app-adm-app should be able to access secrets")
	assert.Equal(t, "some.alias.com", appAdmAppRole.Rules[0].ResourceNames[0], "Expected role should be able to access TLS certificate for external alias")
	assert.Equal(t, "another.alias.com", appAdmAppRole.Rules[0].ResourceNames[1], "Expected role should be able to access TLS certificate for second external alias")

	secrets, _ := client.CoreV1().Secrets(envNamespace).List(context.TODO(), metav1.ListOptions{})
	assert.True(t, secretByNameExists("some.alias.com", secrets), "TLS certificate for external alias is not properly defined")
	assert.True(t, secretByNameExists("another.alias.com", secrets), "TLS certificate for second external alias is not properly defined")

	assert.Equal(t, corev1.SecretType(corev1.SecretTypeTLS), getSecretByName("some.alias.com", secrets).Type, "TLS certificate for external alias is not properly defined type")
	assert.Equal(t, corev1.SecretType(corev1.SecretTypeTLS), getSecretByName("another.alias.com", secrets).Type, "TLS certificate for external alias is not properly defined type")

	rolebindings, _ := client.RbacV1().RoleBindings(envNamespace).List(context.TODO(), metav1.ListOptions{})
	assert.ElementsMatch(t, []string{"radix-app-adm-app", "radix-app-reader-app"}, getRoleBindingNames(rolebindings))
}

func TestObjectSynced_ServiceAccountSettingsAndRbac(t *testing.T) {
	defer teardownTest()
	// Test
	t.Run("app with component use default SA", func(t *testing.T) {
		tu, client, kubeUtil, radixclient, prometheusclient, _ := setupTest()
		applyDeploymentWithSync(tu, client, kubeUtil, radixclient, prometheusclient, utils.ARadixDeployment().
			WithJobComponents().
			WithAppName("any-other-app").
			WithEnvironment("test"))

		serviceAccounts, _ := client.CoreV1().ServiceAccounts(utils.GetEnvironmentNamespace("any-other-app", "test")).List(context.TODO(), metav1.ListOptions{})
		assert.Equal(t, 0, len(serviceAccounts.Items), "Number of service accounts was not expected")
		deployments, _ := client.AppsV1().Deployments(utils.GetEnvironmentNamespace("any-other-app", "test")).List(context.TODO(), metav1.ListOptions{})
		expectedDeployments := getDeploymentsForRadixComponents(deployments.Items)
		assert.Equal(t, utils.BoolPtr(false), expectedDeployments[0].Spec.Template.Spec.AutomountServiceAccountToken)
		assert.Equal(t, defaultServiceAccountName, expectedDeployments[0].Spec.Template.Spec.ServiceAccountName)
	})

	t.Run("app with component using identity use custom SA", func(t *testing.T) {
		tu, client, kubeUtil, radixclient, prometheusclient, _ := setupTest()
		appName, envName, componentName, clientId, newClientId := "any-app", "any-env", "any-component", "any-client-id", "new-client-id"

		// Deploy component with Azure identity must create custom SA
		applyDeploymentWithSync(tu, client, kubeUtil, radixclient, prometheusclient, utils.ARadixDeployment().
			WithComponents(
				utils.NewDeployComponentBuilder().
					WithName(componentName).
					WithIdentity(&v1.Identity{Azure: &v1.AzureIdentity{ClientId: clientId}}),
			).
			WithJobComponents().
			WithAppName(appName).
			WithEnvironment(envName))

		serviceAccounts, _ := client.CoreV1().ServiceAccounts(utils.GetEnvironmentNamespace(appName, envName)).List(context.TODO(), metav1.ListOptions{})
		assert.Equal(t, 1, len(serviceAccounts.Items), "Number of service accounts was not expected")
		sa := serviceAccounts.Items[0]
		assert.Equal(t, utils.GetComponentServiceAccountName(componentName), sa.Name)
		assert.Equal(t, map[string]string{"azure.workload.identity/client-id": clientId}, sa.Annotations)
		assert.Equal(t, map[string]string{kube.RadixComponentLabel: componentName, kube.IsServiceAccountForComponent: "true", "azure.workload.identity/use": "true"}, sa.Labels)

		deployments, _ := client.AppsV1().Deployments(utils.GetEnvironmentNamespace(appName, envName)).List(context.TODO(), metav1.ListOptions{})
		expectedDeployments := getDeploymentsForRadixComponents(deployments.Items)
		assert.Equal(t, utils.BoolPtr(false), expectedDeployments[0].Spec.Template.Spec.AutomountServiceAccountToken)
		assert.Equal(t, utils.GetComponentServiceAccountName(componentName), expectedDeployments[0].Spec.Template.Spec.ServiceAccountName)
		assert.Equal(t, "true", expectedDeployments[0].Spec.Template.Labels["azure.workload.identity/use"])

		// Deploy component with new Azure identity must update SA
		applyDeploymentWithSync(tu, client, kubeUtil, radixclient, prometheusclient, utils.ARadixDeployment().
			WithComponents(
				utils.NewDeployComponentBuilder().
					WithName(componentName).
					WithIdentity(&v1.Identity{Azure: &v1.AzureIdentity{ClientId: newClientId}}),
			).
			WithJobComponents().
			WithAppName(appName).
			WithEnvironment(envName))

		serviceAccounts, _ = client.CoreV1().ServiceAccounts(utils.GetEnvironmentNamespace(appName, envName)).List(context.TODO(), metav1.ListOptions{})
		assert.Equal(t, 1, len(serviceAccounts.Items), "Number of service accounts was not expected")
		sa = serviceAccounts.Items[0]
		assert.Equal(t, utils.GetComponentServiceAccountName(componentName), sa.Name)
		assert.Equal(t, map[string]string{"azure.workload.identity/client-id": newClientId}, sa.Annotations)
		assert.Equal(t, map[string]string{kube.RadixComponentLabel: componentName, kube.IsServiceAccountForComponent: "true", "azure.workload.identity/use": "true"}, sa.Labels)

		deployments, _ = client.AppsV1().Deployments(utils.GetEnvironmentNamespace(appName, envName)).List(context.TODO(), metav1.ListOptions{})
		expectedDeployments = getDeploymentsForRadixComponents(deployments.Items)
		assert.Equal(t, utils.BoolPtr(false), expectedDeployments[0].Spec.Template.Spec.AutomountServiceAccountToken)
		assert.Equal(t, utils.GetComponentServiceAccountName(componentName), expectedDeployments[0].Spec.Template.Spec.ServiceAccountName)
		assert.Equal(t, "true", expectedDeployments[0].Spec.Template.Labels["azure.workload.identity/use"])

		// Redploy component without Azure identity should delete custom SA
		applyDeploymentWithSync(tu, client, kubeUtil, radixclient, prometheusclient, utils.ARadixDeployment().
			WithComponents(utils.NewDeployComponentBuilder().WithName(componentName)).
			WithJobComponents().
			WithAppName(appName).
			WithEnvironment(envName))

		serviceAccounts, _ = client.CoreV1().ServiceAccounts(utils.GetEnvironmentNamespace(appName, envName)).List(context.TODO(), metav1.ListOptions{})
		assert.Equal(t, 0, len(serviceAccounts.Items), "Number of service accounts was not expected")

		deployments, _ = client.AppsV1().Deployments(utils.GetEnvironmentNamespace(appName, envName)).List(context.TODO(), metav1.ListOptions{})
		expectedDeployments = getDeploymentsForRadixComponents(deployments.Items)
		assert.Equal(t, utils.BoolPtr(false), expectedDeployments[0].Spec.Template.Spec.AutomountServiceAccountToken)
		assert.Equal(t, defaultServiceAccountName, expectedDeployments[0].Spec.Template.Spec.ServiceAccountName)
		_, hasLabel := expectedDeployments[0].Spec.Template.Labels["azure.workload.identity/use"]
		assert.False(t, hasLabel)
	})

	t.Run("app with component using identity fails if SA exist with missing is-service-account-for-component label", func(t *testing.T) {
		tu, client, kubeUtil, radixclient, prometheusclient, _ := setupTest()
		appName, envName, componentName, clientId := "any-app", "any-env", "any-component", "any-client-id"
		client.CoreV1().ServiceAccounts("any-app-any-env").Create(
			context.Background(),
			&corev1.ServiceAccount{ObjectMeta: metav1.ObjectMeta{Name: utils.GetComponentServiceAccountName(componentName), Labels: map[string]string{kube.RadixComponentLabel: componentName}}},
			metav1.CreateOptions{})

		_, err := applyDeploymentWithSync(tu, client, kubeUtil, radixclient, prometheusclient, utils.ARadixDeployment().
			WithComponents(
				utils.NewDeployComponentBuilder().
					WithName(componentName).
					WithIdentity(&v1.Identity{Azure: &v1.AzureIdentity{ClientId: clientId}}),
			).
			WithJobComponents().
			WithAppName(appName).
			WithEnvironment(envName))

		assert.Error(t, err)
	})

	t.Run("app with component using identity success if SA exist with correct labels", func(t *testing.T) {
		tu, client, kubeUtil, radixclient, prometheusclient, _ := setupTest()
		appName, envName, componentName, clientId := "any-app", "any-env", "any-component", "any-client-id"
		client.CoreV1().ServiceAccounts("any-app-any-env").Create(
			context.Background(),
			&corev1.ServiceAccount{ObjectMeta: metav1.ObjectMeta{Name: utils.GetComponentServiceAccountName(componentName), Labels: map[string]string{kube.RadixComponentLabel: componentName, kube.IsServiceAccountForComponent: "true", "any-other-label": "any-value"}}},
			metav1.CreateOptions{})

		_, err := applyDeploymentWithSync(tu, client, kubeUtil, radixclient, prometheusclient, utils.ARadixDeployment().
			WithComponents(
				utils.NewDeployComponentBuilder().
					WithName(componentName).
					WithIdentity(&v1.Identity{Azure: &v1.AzureIdentity{ClientId: clientId}}),
			).
			WithJobComponents().
			WithAppName(appName).
			WithEnvironment(envName))

		require.NoError(t, err)
		serviceAccounts, _ := client.CoreV1().ServiceAccounts(utils.GetEnvironmentNamespace(appName, envName)).List(context.TODO(), metav1.ListOptions{})
		assert.Equal(t, 1, len(serviceAccounts.Items), "Number of service accounts was not expected")
		sa := serviceAccounts.Items[0]
		assert.Equal(t, utils.GetComponentServiceAccountName(componentName), sa.Name)
		assert.Equal(t, map[string]string{"azure.workload.identity/client-id": clientId}, sa.Annotations)
		assert.Equal(t, map[string]string{kube.RadixComponentLabel: componentName, kube.IsServiceAccountForComponent: "true", "azure.workload.identity/use": "true"}, sa.Labels)
	})

	t.Run("component removed, custom SA is garbage collected", func(t *testing.T) {
		tu, client, kubeUtil, radixclient, prometheusclient, _ := setupTest()
		appName, envName, componentName, clientId, anyOtherServiceAccountName := "any-app", "any-env", "any-component", "any-client-id", "any-other-serviceaccount"

		// A service account that must not be deleted
		client.CoreV1().ServiceAccounts(utils.GetEnvironmentNamespace(appName, envName)).Create(
			context.Background(),
			&corev1.ServiceAccount{ObjectMeta: metav1.ObjectMeta{Name: anyOtherServiceAccountName, Labels: map[string]string{kube.RadixComponentLabel: "anything"}}},
			metav1.CreateOptions{})

		// Deploy component with Azure identity must create custom SA
		applyDeploymentWithSync(tu, client, kubeUtil, radixclient, prometheusclient, utils.ARadixDeployment().
			WithComponents(
				utils.NewDeployComponentBuilder().
					WithName(componentName).
					WithIdentity(&v1.Identity{Azure: &v1.AzureIdentity{ClientId: clientId}}),
				utils.NewDeployComponentBuilder().
					WithName("any-other-component").
					WithIdentity(&v1.Identity{Azure: &v1.AzureIdentity{ClientId: clientId}}),
			).
			WithJobComponents().
			WithAppName(appName).
			WithEnvironment(envName))

		serviceAccounts, _ := client.CoreV1().ServiceAccounts(utils.GetEnvironmentNamespace(appName, envName)).List(context.TODO(), metav1.ListOptions{})
		assert.Equal(t, 3, len(serviceAccounts.Items), "Number of service accounts was not expected")

		// Redploy component without Azure identity should delete custom SA
		applyDeploymentWithSync(tu, client, kubeUtil, radixclient, prometheusclient, utils.ARadixDeployment().
			WithComponents(
				utils.NewDeployComponentBuilder().
					WithName(componentName).
					WithIdentity(&v1.Identity{Azure: &v1.AzureIdentity{ClientId: clientId}}),
			).
			WithJobComponents().
			WithAppName(appName).
			WithEnvironment(envName))

		serviceAccounts, _ = client.CoreV1().ServiceAccounts(utils.GetEnvironmentNamespace(appName, envName)).List(context.TODO(), metav1.ListOptions{})
		assert.Equal(t, 2, len(serviceAccounts.Items), "Number of service accounts was not expected")
		assert.NotNil(t, getServiceAccountByName(utils.GetComponentServiceAccountName(componentName), serviceAccounts))
		assert.NotNil(t, getServiceAccountByName(anyOtherServiceAccountName, serviceAccounts))
	})

	t.Run("app with job use radix-job-scheduler SA", func(t *testing.T) {
		tu, client, kubeUtil, radixclient, prometheusclient, _ := setupTest()
		applyDeploymentWithSync(tu, client, kubeUtil, radixclient, prometheusclient, utils.ARadixDeployment().
			WithComponents().
			WithAppName("any-other-app").
			WithEnvironment("test"))

		serviceAccounts, _ := client.CoreV1().ServiceAccounts(utils.GetEnvironmentNamespace("any-other-app", "test")).List(context.TODO(), metav1.ListOptions{})
		assert.Equal(t, 1, len(serviceAccounts.Items), "Number of service accounts was not expected")
		deployments, _ := client.AppsV1().Deployments(utils.GetEnvironmentNamespace("any-other-app", "test")).List(context.TODO(), metav1.ListOptions{})
		expectedDeployments := getDeploymentsForRadixComponents(deployments.Items)
		assert.Equal(t, utils.BoolPtr(true), expectedDeployments[0].Spec.Template.Spec.AutomountServiceAccountToken)
		assert.Equal(t, defaults.RadixJobSchedulerServiceName, expectedDeployments[0].Spec.Template.Spec.ServiceAccountName)

	})

	// Test
	t.Run("app from component to job and back to component", func(t *testing.T) {
		tu, client, kubeUtil, radixclient, prometheusclient, _ := setupTest()

		// Initial deployment, app is a component
		applyDeploymentWithSync(tu, client, kubeUtil, radixclient, prometheusclient, utils.ARadixDeployment().
			WithComponents(
				utils.NewDeployComponentBuilder().WithName("comp1")).
			WithJobComponents().
			WithAppName("any-other-app").
			WithEnvironment("test"))

		serviceAccounts, _ := client.CoreV1().ServiceAccounts(utils.GetEnvironmentNamespace("any-other-app", "test")).List(context.TODO(), metav1.ListOptions{})
		assert.Equal(t, 0, len(serviceAccounts.Items), "Number of service accounts was not expected")
		allDeployments, _ := client.AppsV1().Deployments(utils.GetEnvironmentNamespace("any-other-app", "test")).List(context.TODO(), metav1.ListOptions{})
		expectedDeployments := getDeploymentsForRadixComponents(allDeployments.Items)
		assert.Equal(t, utils.BoolPtr(false), expectedDeployments[0].Spec.Template.Spec.AutomountServiceAccountToken)
		assert.Equal(t, defaultServiceAccountName, expectedDeployments[0].Spec.Template.Spec.ServiceAccountName)

		// Change app to be a job
		applyDeploymentWithSync(tu, client, kubeUtil, radixclient, prometheusclient, utils.ARadixDeployment().
			WithComponents().
			WithJobComponents(
				utils.NewDeployJobComponentBuilder().WithName("job1")).
			WithAppName("any-other-app").
			WithEnvironment("test"))

		serviceAccounts, _ = client.CoreV1().ServiceAccounts(utils.GetEnvironmentNamespace("any-other-app", "test")).List(context.TODO(), metav1.ListOptions{})
		assert.Equal(t, 1, len(serviceAccounts.Items), "Number of service accounts was not expected")
		allDeployments, _ = client.AppsV1().Deployments(utils.GetEnvironmentNamespace("any-other-app", "test")).List(context.TODO(),
			metav1.ListOptions{})
		expectedJobDeployments := getDeploymentsForRadixComponents(allDeployments.Items)
		assert.Equal(t, 1, len(expectedJobDeployments))
		assert.Equal(t, utils.BoolPtr(true), expectedJobDeployments[0].Spec.Template.Spec.AutomountServiceAccountToken)
		assert.Equal(t, defaults.RadixJobSchedulerServiceName, expectedJobDeployments[0].Spec.Template.Spec.ServiceAccountName)
		expectedJobAuxDeployments := getDeploymentsForRadixJobAux(allDeployments.Items)
		assert.Equal(t, 1, len(expectedJobAuxDeployments))
		assert.Equal(t, utils.BoolPtr(false), expectedJobAuxDeployments[0].Spec.Template.Spec.AutomountServiceAccountToken)
		assert.Equal(t, defaultServiceAccountName, expectedJobAuxDeployments[0].Spec.Template.Spec.ServiceAccountName)

		// And change app back to a component
		applyDeploymentWithSync(tu, client, kubeUtil, radixclient, prometheusclient, utils.ARadixDeployment().
			WithComponents(
				utils.NewDeployComponentBuilder().WithName("comp1")).
			WithJobComponents().
			WithAppName("any-other-app").
			WithEnvironment("test"))

		serviceAccounts, _ = client.CoreV1().ServiceAccounts(utils.GetEnvironmentNamespace("any-other-app", "test")).List(context.TODO(), metav1.ListOptions{})
		assert.Equal(t, 1, len(serviceAccounts.Items), "Number of service accounts was not expected")
		allDeployments, _ = client.AppsV1().Deployments(utils.GetEnvironmentNamespace("any-other-app", "test")).List(context.TODO(), metav1.ListOptions{})
		expectedDeployments = getDeploymentsForRadixComponents(allDeployments.Items)
		assert.Equal(t, 1, len(expectedDeployments))
		assert.Equal(t, utils.BoolPtr(false), expectedDeployments[0].Spec.Template.Spec.AutomountServiceAccountToken)
		assert.Equal(t, defaultServiceAccountName, expectedDeployments[0].Spec.Template.Spec.ServiceAccountName)
	})

	t.Run("webhook runs as radix-github-webhook SA", func(t *testing.T) {
		tu, client, kubeUtil, radixclient, prometheusclient, _ := setupTest()
		applyDeploymentWithSync(tu, client, kubeUtil, radixclient, prometheusclient, utils.ARadixDeployment().
			WithJobComponents().
			WithAppName("radix-github-webhook").
			WithEnvironment("test"))

		serviceAccounts, _ := client.CoreV1().ServiceAccounts(utils.GetEnvironmentNamespace("radix-github-webhook", "test")).List(context.TODO(), metav1.ListOptions{})
		assert.Equal(t, 1, len(serviceAccounts.Items), "Number of service accounts was not expected")
		deployments, _ := client.AppsV1().Deployments(utils.GetEnvironmentNamespace("radix-github-webhook", "test")).List(context.TODO(), metav1.ListOptions{})
		expectedDeployments := getDeploymentsForRadixComponents(deployments.Items)
		assert.Equal(t, utils.BoolPtr(true), expectedDeployments[0].Spec.Template.Spec.AutomountServiceAccountToken)
		assert.Equal(t, defaults.RadixGithubWebhookServiceAccountName, expectedDeployments[0].Spec.Template.Spec.ServiceAccountName)

	})

	t.Run("radix-api runs as radix-api SA", func(t *testing.T) {
		tu, client, kubeUtil, radixclient, prometheusclient, _ := setupTest()
		applyDeploymentWithSync(tu, client, kubeUtil, radixclient, prometheusclient, utils.ARadixDeployment().
			WithJobComponents().
			WithAppName("radix-api").
			WithEnvironment("test"))

		serviceAccounts, _ := client.CoreV1().ServiceAccounts(utils.GetEnvironmentNamespace("radix-api", "test")).List(context.TODO(), metav1.ListOptions{})
		assert.Equal(t, 1, len(serviceAccounts.Items), "Number of service accounts was not expected")
		deployments, _ := client.AppsV1().Deployments(utils.GetEnvironmentNamespace("radix-api", "test")).List(context.TODO(), metav1.ListOptions{})
		expectedDeployments := getDeploymentsForRadixComponents(deployments.Items)
		assert.Equal(t, utils.BoolPtr(true), expectedDeployments[0].Spec.Template.Spec.AutomountServiceAccountToken)
		assert.Equal(t, defaults.RadixAPIServiceAccountName, expectedDeployments[0].Spec.Template.Spec.ServiceAccountName)
	})
}

func TestObjectSynced_MultiComponentWithSameName_ContainsOneComponent(t *testing.T) {
	// Setup
	tu, client, kubeUtil, radixclient, prometheusclient, _ := setupTest()
	defer teardownTest()
	// Test
	applyDeploymentWithSync(tu, client, kubeUtil, radixclient, prometheusclient, utils.ARadixDeployment().
		WithAppName("app").
		WithEnvironment("test").
		WithJobComponents().
		WithComponents(
			utils.NewDeployComponentBuilder().
				WithImage("anyimage").
				WithName("app").
				WithPort("http", 8080).
				WithPublicPort("http"),
			utils.NewDeployComponentBuilder().
				WithImage("anotherimage").
				WithName("app").
				WithPort("http", 8080).
				WithPublicPort("http")))

	envNamespace := utils.GetEnvironmentNamespace("app", "test")
	deployments, _ := client.AppsV1().Deployments(envNamespace).List(context.TODO(), metav1.ListOptions{})
	expectedDeployments := getDeploymentsForRadixComponents(deployments.Items)
	assert.Equal(t, 1, len(expectedDeployments), "Number of deployments wasn't as expected")

	services, _ := client.CoreV1().Services(envNamespace).List(context.TODO(), metav1.ListOptions{})
	expectedServices := getServicesForRadixComponents(&services.Items)
	assert.Equal(t, 1, len(expectedServices), "Number of services wasn't as expected")

	ingresses, _ := client.NetworkingV1().Ingresses(envNamespace).List(context.TODO(), metav1.ListOptions{})
	assert.Equal(t, 1, len(ingresses.Items), "Number of ingresses was not according to public components")
}

func TestConfigMap_IsGarbageCollected(t *testing.T) {
	// Setup
	tu, client, kubeUtil, radixclient, prometheusclient, _ := setupTest()
	defer teardownTest()
	anyEnvironment := "test"
	namespace := utils.GetEnvironmentNamespace(appName, anyEnvironment)

	// Test
	_, err := applyDeploymentWithSync(tu, client, kubeUtil, radixclient, prometheusclient, utils.ARadixDeployment().
		WithAppName(appName).
		WithEnvironment(anyEnvironment).
		WithJobComponents().
		WithComponents(
			utils.NewDeployComponentBuilder().
				WithName("somecomponentname").
				WithEnvironmentVariables(nil).
				WithSecrets(nil),
			utils.NewDeployComponentBuilder().
				WithName(componentName).
				WithEnvironmentVariables(nil).
				WithSecrets(nil)),
	)
	assert.NoError(t, err)

	// check that config maps with env vars and env vars metadata were created
	envVarCm, err := kubeUtil.GetConfigMap(namespace, kube.GetEnvVarsConfigMapName(componentName))
	assert.NoError(t, err)
	envVarMetadataCm, err := kubeUtil.GetConfigMap(namespace, kube.GetEnvVarsMetadataConfigMapName(componentName))
	assert.NoError(t, err)
	assert.NotNil(t, envVarCm)
	assert.NotNil(t, envVarMetadataCm)
	envVarCms, err := kubeUtil.ListEnvVarsConfigMaps(namespace)
	assert.NoError(t, err)
	assert.Len(t, envVarCms, 2)
	envVarMetadataCms, err := kubeUtil.ListEnvVarsMetadataConfigMaps(namespace)
	assert.NoError(t, err)
	assert.Len(t, envVarMetadataCms, 2)

	// delete 2nd component
	_, err = applyDeploymentWithSync(tu, client, kubeUtil, radixclient, prometheusclient, utils.ARadixDeployment().
		WithAppName(appName).
		WithEnvironment(anyEnvironment).
		WithJobComponents().
		WithComponents(
			utils.NewDeployComponentBuilder().
				WithName("somecomponentname").
				WithEnvironmentVariables(nil).
				WithSecrets(nil)),
	)
	assert.NoError(t, err)

	// check that config maps were garbage collected for the component we just deleted
	envVarCm, err = kubeUtil.GetConfigMap(namespace, kube.GetEnvVarsConfigMapName(componentName))
	assert.Error(t, err)
	envVarMetadataCm, err = kubeUtil.GetConfigMap(namespace, kube.GetEnvVarsMetadataConfigMapName(componentName))
	assert.Error(t, err)
	assert.Nil(t, envVarCm)
	assert.Nil(t, envVarMetadataCm)
	envVarCms, err = kubeUtil.ListEnvVarsConfigMaps(namespace)
	assert.NoError(t, err)
	assert.Len(t, envVarCms, 1)
	envVarMetadataCms, err = kubeUtil.ListEnvVarsMetadataConfigMaps(namespace)
	assert.NoError(t, err)
	assert.Len(t, envVarMetadataCms, 1)
}

func TestObjectSynced_NoEnvAndNoSecrets_ContainsDefaultEnvVariables(t *testing.T) {
	// Setup
	tu, client, kubeUtil, radixclient, prometheusclient, _ := setupTest()
	defer teardownTest()
	anyEnvironment := "test"

	// Test
	applyDeploymentWithSync(tu, client, kubeUtil, radixclient, prometheusclient, utils.ARadixDeployment().
		WithAppName("app").
		WithEnvironment(anyEnvironment).
		WithJobComponents().
		WithComponents(
			utils.NewDeployComponentBuilder().
				WithName("component").
				WithEnvironmentVariables(nil).
				WithSecrets(nil)))

	envNamespace := utils.GetEnvironmentNamespace("app", "test")
	t.Run("validate deploy", func(t *testing.T) {
		t.Parallel()
		deployments, _ := client.AppsV1().Deployments(envNamespace).List(context.TODO(), metav1.ListOptions{})
		container := deployments.Items[0].Spec.Template.Spec.Containers[0]
		cm, _ := client.CoreV1().ConfigMaps(envNamespace).Get(context.TODO(), kube.GetEnvVarsConfigMapName(container.Name), metav1.GetOptions{})

		templateSpecEnv := container.Env
		assert.Equal(t, 9, len(templateSpecEnv), "Should only have default environment variables")
		assert.True(t, envVariableByNameExist(defaults.ContainerRegistryEnvironmentVariable, templateSpecEnv))
		assert.True(t, envVariableByNameExist(defaults.RadixDNSZoneEnvironmentVariable, templateSpecEnv))
		assert.True(t, envVariableByNameExist(defaults.ClusternameEnvironmentVariable, templateSpecEnv))
		assert.True(t, envVariableByNameExist(defaults.RadixClusterTypeEnvironmentVariable, templateSpecEnv))
		assert.True(t, envVariableByNameExist(defaults.RadixAppEnvironmentVariable, templateSpecEnv))
		assert.True(t, envVariableByNameExist(defaults.RadixComponentEnvironmentVariable, templateSpecEnv))
		assert.True(t, envVariableByNameExist(defaults.RadixCommitHashEnvironmentVariable, templateSpecEnv))
		assert.True(t, envVariableByNameExist(defaults.RadixActiveClusterEgressIpsEnvironmentVariable, templateSpecEnv))
		assert.Equal(t, anyContainerRegistry, getEnvVariableByName(defaults.ContainerRegistryEnvironmentVariable, templateSpecEnv, nil))
		assert.Equal(t, dnsZone, getEnvVariableByName(defaults.RadixDNSZoneEnvironmentVariable, templateSpecEnv, cm))
		assert.Equal(t, clusterName, getEnvVariableByName(defaults.ClusternameEnvironmentVariable, templateSpecEnv, cm))
		assert.Equal(t, anyEnvironment, getEnvVariableByName(defaults.EnvironmentnameEnvironmentVariable, templateSpecEnv, cm))
		assert.Equal(t, "app", getEnvVariableByName(defaults.RadixAppEnvironmentVariable, templateSpecEnv, cm))
		assert.Equal(t, "component", getEnvVariableByName(defaults.RadixComponentEnvironmentVariable, templateSpecEnv, cm))
	})

	t.Run("validate secrets", func(t *testing.T) {
		t.Parallel()
		secrets, _ := client.CoreV1().Secrets(envNamespace).List(context.TODO(), metav1.ListOptions{})
		assert.Equal(t, 0, len(secrets.Items), "Should have no secrets")
	})
}

func TestObjectSynced_WithLabels_LabelsAppliedToDeployment(t *testing.T) {
	// Setup
	tu, client, kubeUtil, radixclient, prometheusclient, _ := setupTest()
	defer teardownTest()

	// Test
	applyDeploymentWithSync(tu, client, kubeUtil, radixclient, prometheusclient, utils.ARadixDeployment().
		WithAppName("app").
		WithEnvironment("test").
		WithLabel("radix-branch", "master").
		WithLabel("radix-commit", "4faca8595c5283a9d0f17a623b9255a0d9866a2e"))

	envNamespace := utils.GetEnvironmentNamespace("app", "test")

	t.Run("validate deploy labels", func(t *testing.T) {
		t.Parallel()
		deployments, _ := client.AppsV1().Deployments(envNamespace).List(context.TODO(), metav1.ListOptions{})
		assert.Equal(t, "master", deployments.Items[0].Annotations[kube.RadixBranchAnnotation])
		assert.Equal(t, "4faca8595c5283a9d0f17a623b9255a0d9866a2e", deployments.Items[0].Labels["radix-commit"])
	})
}

func TestObjectSynced_NotLatest_DeploymentIsIgnored(t *testing.T) {
	// Setup
	tu, client, kubeUtil, radixclient, prometheusclient, _ := setupTest()
	defer teardownTest()

	// Test
	now := time.Now().UTC()
	var firstUID, secondUID types.UID

	firstUID = "fda3d224-3115-11e9-b189-06c15a8f2fbb"
	secondUID = "5a8f2fbb-3115-11e9-b189-06c1fda3d224"

	applyDeploymentWithSync(tu, client, kubeUtil, radixclient, prometheusclient, utils.ARadixDeployment().
		WithDeploymentName("a_deployment_name").
		WithAppName("app1").
		WithEnvironment("prod").
		WithImageTag("firstdeployment").
		WithCreated(now).
		WithUID(firstUID).
		WithComponents(
			utils.NewDeployComponentBuilder().
				WithName("app").
				WithPort("http", 8080).
				WithPublicPort("http")))

	envNamespace := utils.GetEnvironmentNamespace("app1", "prod")
	deployments, _ := client.AppsV1().Deployments(envNamespace).List(context.TODO(), metav1.ListOptions{})
	assert.Equal(t, firstUID, deployments.Items[0].OwnerReferences[0].UID, "First RD didn't take effect")

	services, _ := client.CoreV1().Services(envNamespace).List(context.TODO(), metav1.ListOptions{})
	assert.Equal(t, firstUID, services.Items[0].OwnerReferences[0].UID, "First RD didn't take effect")

	ingresses, _ := client.NetworkingV1().Ingresses(envNamespace).List(context.TODO(), metav1.ListOptions{})
	assert.Equal(t, firstUID, ingresses.Items[0].OwnerReferences[0].UID, "First RD didn't take effect")

	time.Sleep(1 * time.Millisecond)
	// This is one second newer deployment
	applyDeploymentWithSync(tu, client, kubeUtil, radixclient, prometheusclient, utils.ARadixDeployment().
		WithAppName("app1").
		WithEnvironment("prod").
		WithImageTag("seconddeployment").
		WithCreated(now.Add(time.Second*time.Duration(1))).
		WithUID(secondUID).
		WithComponents(
			utils.NewDeployComponentBuilder().
				WithName("app").
				WithPort("http", 8080).
				WithPublicPort("http")))

	deployments, _ = client.AppsV1().Deployments(envNamespace).List(context.TODO(), metav1.ListOptions{})
	assert.Equal(t, secondUID, deployments.Items[0].OwnerReferences[0].UID, "Second RD didn't take effect")

	services, _ = client.CoreV1().Services(envNamespace).List(context.TODO(), metav1.ListOptions{})
	assert.Equal(t, secondUID, services.Items[0].OwnerReferences[0].UID, "Second RD didn't take effect")

	ingresses, _ = client.NetworkingV1().Ingresses(envNamespace).List(context.TODO(), metav1.ListOptions{})
	assert.Equal(t, secondUID, ingresses.Items[0].OwnerReferences[0].UID, "Second RD didn't take effect")

	// Re-apply the first  This should be ignored and cause an error as it is not the latest
	rdBuilder := utils.ARadixDeployment().
		WithDeploymentName("a_deployment_name").
		WithAppName("app1").
		WithEnvironment("prod").
		WithImageTag("firstdeployment").
		WithCreated(now).
		WithUID(firstUID).
		WithComponents(
			utils.NewDeployComponentBuilder().
				WithName("app").
				WithPort("http", 8080).
				WithPublicPort("http"))

	applyDeploymentUpdateWithSync(tu, client, kubeUtil, radixclient, prometheusclient, rdBuilder)

	deployments, _ = client.AppsV1().Deployments(envNamespace).List(context.TODO(), metav1.ListOptions{})
	assert.Equal(t, secondUID, deployments.Items[0].OwnerReferences[0].UID, "Should still be second RD which is the effective in the namespace")

	services, _ = client.CoreV1().Services(envNamespace).List(context.TODO(), metav1.ListOptions{})
	assert.Equal(t, secondUID, services.Items[0].OwnerReferences[0].UID, "Should still be second RD which is the effective in the namespace")

	ingresses, _ = client.NetworkingV1().Ingresses(envNamespace).List(context.TODO(), metav1.ListOptions{})
	assert.Equal(t, secondUID, ingresses.Items[0].OwnerReferences[0].UID, "Should still be second RD which is the effective in the namespace")
}

func Test_UpdateAndAddDeployment_DeploymentAnnotationIsCorrectlyUpdated(t *testing.T) {
	tu, client, kubeUtil, radixclient, prometheusclient, _ := setupTest()
	defer teardownTest()
	// Test first deployment
	applyDeploymentWithSync(tu, client, kubeUtil, radixclient, prometheusclient, utils.ARadixDeployment().
		WithDeploymentName("first_deployment").
		WithAppName("anyapp1").
		WithEnvironment("test").
		WithComponents(
			utils.NewDeployComponentBuilder().
				WithName("first").
				WithAlwaysPullImageOnDeploy(true),
			utils.NewDeployComponentBuilder().
				WithName("second").
				WithAlwaysPullImageOnDeploy(false)))

	envNamespace := utils.GetEnvironmentNamespace("anyapp1", "test")

	deployments, _ := client.AppsV1().Deployments(envNamespace).List(context.TODO(), metav1.ListOptions{})
	firstDeployment := getDeploymentByName("first", deployments.Items)
	assert.Equal(t, "first_deployment", firstDeployment.Spec.Template.Annotations[kube.RadixDeploymentNameAnnotation])
	secondDeployment := getDeploymentByName("second", deployments.Items)
	assert.Empty(t, secondDeployment.Spec.Template.Annotations[kube.RadixDeploymentNameAnnotation])

	// Test second deployment
	applyDeploymentWithSync(tu, client, kubeUtil, radixclient, prometheusclient, utils.ARadixDeployment().
		WithDeploymentName("second_deployment").
		WithAppName("anyapp1").
		WithEnvironment("test").
		WithComponents(
			utils.NewDeployComponentBuilder().
				WithName("first").
				WithAlwaysPullImageOnDeploy(true),
			utils.NewDeployComponentBuilder().
				WithName("second").
				WithAlwaysPullImageOnDeploy(false)))

	deployments, _ = client.AppsV1().Deployments(envNamespace).List(context.TODO(), metav1.ListOptions{})
	firstDeployment = getDeploymentByName("first", deployments.Items)
	assert.Equal(t, "second_deployment", firstDeployment.Spec.Template.Annotations[kube.RadixDeploymentNameAnnotation])
	secondDeployment = getDeploymentByName("second", deployments.Items)
	assert.Empty(t, secondDeployment.Spec.Template.Annotations[kube.RadixDeploymentNameAnnotation])
}

func TestObjectUpdated_UpdatePort_IngressIsCorrectlyReconciled(t *testing.T) {
	tu, client, kubeUtil, radixclient, prometheusclient, _ := setupTest()
	defer teardownTest()
	// Test
	applyDeploymentWithSync(tu, client, kubeUtil, radixclient, prometheusclient, utils.ARadixDeployment().
		WithDeploymentName("a_deployment_name").
		WithAppName("anyapp1").
		WithEnvironment("test").
		WithComponents(
			utils.NewDeployComponentBuilder().
				WithName("app").
				WithPort("http", 8080).
				WithAlwaysPullImageOnDeploy(true).
				WithPublicPort("http"),
			utils.NewDeployComponentBuilder().
				WithName("app2").
				WithPort("http", 8080).
				WithAlwaysPullImageOnDeploy(false).
				WithPublicPort("http"),
			utils.NewDeployComponentBuilder().
				WithName("app3").
				WithPort("http", 8080).
				WithPublicPort("http")))

	envNamespace := utils.GetEnvironmentNamespace("anyapp1", "test")
	ingresses, _ := client.NetworkingV1().Ingresses(envNamespace).List(context.TODO(), metav1.ListOptions{})
	assert.Equal(t, int32(8080), ingresses.Items[0].Spec.Rules[0].IngressRuleValue.HTTP.Paths[0].Backend.Service.Port.Number, "Port was unexpected")

	time.Sleep(1 * time.Second)

	applyDeploymentUpdateWithSync(tu, client, kubeUtil, radixclient, prometheusclient, utils.ARadixDeployment().
		WithDeploymentName("a_deployment_name").
		WithAppName("anyapp1").
		WithEnvironment("test").
		WithComponents(
			utils.NewDeployComponentBuilder().
				WithName("app").
				WithPort("http", 8081).
				WithAlwaysPullImageOnDeploy(true).
				WithPublicPort("http")))

	ingresses, _ = client.NetworkingV1().Ingresses(envNamespace).List(context.TODO(), metav1.ListOptions{})
	assert.Equal(t, int32(8081), ingresses.Items[0].Spec.Rules[0].IngressRuleValue.HTTP.Paths[0].Backend.Service.Port.Number, "Port was unexpected")
}

func TestObjectUpdated_ZeroReplicasExistsAndNotSpecifiedReplicas_SetsDefaultReplicaCount(t *testing.T) {
	tu, client, kubeUtil, radixclient, prometheusclient, _ := setupTest()
	defer teardownTest()
	envNamespace := utils.GetEnvironmentNamespace("anyapp", "test")

	// Test
	applyDeploymentWithSync(tu, client, kubeUtil, radixclient, prometheusclient, utils.ARadixDeployment().
		WithDeploymentName("a_deployment_name").
		WithAppName("anyapp").
		WithEnvironment("test").
		WithComponents(
			utils.NewDeployComponentBuilder().
				WithName("app").
				WithReplicas(test.IntPtr(0))))

	time.Sleep(1 * time.Second)
	deployments, _ := client.AppsV1().Deployments(envNamespace).List(context.TODO(), metav1.ListOptions{})
	assert.Equal(t, int32(0), *deployments.Items[0].Spec.Replicas)

	applyDeploymentUpdateWithSync(tu, client, kubeUtil, radixclient, prometheusclient, utils.ARadixDeployment().
		WithDeploymentName("a_deployment_name").
		WithAppName("anyapp").
		WithEnvironment("test").
		WithComponents(
			utils.NewDeployComponentBuilder().
				WithName("app")))

	deployments, _ = client.AppsV1().Deployments(envNamespace).List(context.TODO(), metav1.ListOptions{})
	assert.Equal(t, int32(1), *deployments.Items[0].Spec.Replicas)
}

func TestObjectSynced_DeploymentReplicasSetAccordingToSpec(t *testing.T) {
	tu, client, kubeUtil, radixclient, prometheusclient, _ := setupTest()
	defer teardownTest()
	envNamespace := utils.GetEnvironmentNamespace("anyapp", "test")

	// Test
	applyDeploymentWithSync(tu, client, kubeUtil, radixclient, prometheusclient, utils.ARadixDeployment().
		WithDeploymentName("a_deployment_name").
		WithAppName("anyapp").
		WithEnvironment("test").
		WithComponents(
			utils.NewDeployComponentBuilder().WithName("comp1"),
			utils.NewDeployComponentBuilder().WithName("comp2").WithReplicas(pointers.Ptr(2)),
			utils.NewDeployComponentBuilder().WithName("comp3").WithReplicas(pointers.Ptr(4)).WithHorizontalScaling(pointers.Ptr(int32(5)), int32(10), nil, nil),
			utils.NewDeployComponentBuilder().WithName("comp4").WithReplicas(pointers.Ptr(6)).WithHorizontalScaling(pointers.Ptr(int32(5)), int32(10), nil, nil),
			utils.NewDeployComponentBuilder().WithName("comp5").WithReplicas(pointers.Ptr(11)).WithHorizontalScaling(pointers.Ptr(int32(5)), int32(10), nil, nil),
			utils.NewDeployComponentBuilder().WithName("comp6").WithReplicas(pointers.Ptr(0)).WithHorizontalScaling(pointers.Ptr(int32(5)), int32(10), nil, nil),
			utils.NewDeployComponentBuilder().WithName("comp7").WithHorizontalScaling(pointers.Ptr(int32(5)), int32(10), nil, nil),
		))

	comp1, _ := client.AppsV1().Deployments(envNamespace).Get(context.TODO(), "comp1", metav1.GetOptions{})
	assert.Equal(t, int32(1), *comp1.Spec.Replicas)
	comp2, _ := client.AppsV1().Deployments(envNamespace).Get(context.TODO(), "comp2", metav1.GetOptions{})
	assert.Equal(t, int32(2), *comp2.Spec.Replicas)
	comp3, _ := client.AppsV1().Deployments(envNamespace).Get(context.TODO(), "comp3", metav1.GetOptions{})
	assert.Equal(t, int32(5), *comp3.Spec.Replicas)
	comp4, _ := client.AppsV1().Deployments(envNamespace).Get(context.TODO(), "comp4", metav1.GetOptions{})
	assert.Equal(t, int32(6), *comp4.Spec.Replicas)
	comp5, _ := client.AppsV1().Deployments(envNamespace).Get(context.TODO(), "comp5", metav1.GetOptions{})
	assert.Equal(t, int32(10), *comp5.Spec.Replicas)
	comp6, _ := client.AppsV1().Deployments(envNamespace).Get(context.TODO(), "comp6", metav1.GetOptions{})
	assert.Equal(t, int32(0), *comp6.Spec.Replicas)
	comp7, _ := client.AppsV1().Deployments(envNamespace).Get(context.TODO(), "comp7", metav1.GetOptions{})
	assert.Equal(t, int32(5), *comp7.Spec.Replicas)
}

func TestObjectSynced_DeploymentReplicasFromCurrentDeploymentWhenHPAEnabled(t *testing.T) {
	tu, client, kubeUtil, radixclient, prometheusclient, _ := setupTest()
	defer teardownTest()
	envNamespace := utils.GetEnvironmentNamespace("anyapp", "test")

	// Initial sync creating deployments should use replicas from spec
	_, err := applyDeploymentWithSync(tu, client, kubeUtil, radixclient, prometheusclient, utils.ARadixDeployment().
		WithDeploymentName("deployment1").
		WithAppName("anyapp").
		WithEnvironment("test").
		WithComponents(
			utils.NewDeployComponentBuilder().WithName("comp1").WithReplicas(pointers.Ptr(1)).WithHorizontalScaling(pointers.Ptr(int32(1)), int32(4), nil, nil),
		))
	require.NoError(t, err)

	comp1, _ := client.AppsV1().Deployments(envNamespace).Get(context.TODO(), "comp1", metav1.GetOptions{})
	assert.Equal(t, int32(1), *comp1.Spec.Replicas)

	// Simulate HPA scaling up comp1 to 3 replicas
	comp1.Spec.Replicas = pointers.Ptr[int32](3)
	client.AppsV1().Deployments(envNamespace).Update(context.Background(), comp1, metav1.UpdateOptions{})

	// Resync existing RD should use replicas from current deployment for HPA enabled component
	err = applyDeploymentUpdateWithSync(tu, client, kubeUtil, radixclient, prometheusclient, utils.ARadixDeployment().
		WithDeploymentName("deployment1").
		WithAppName("anyapp").
		WithEnvironment("test").
		WithComponents(
			utils.NewDeployComponentBuilder().WithName("comp1").WithReplicas(pointers.Ptr(1)).WithHorizontalScaling(pointers.Ptr(int32(1)), int32(4), nil, nil),
		))
	require.NoError(t, err)

	comp1, _ = client.AppsV1().Deployments(envNamespace).Get(context.TODO(), "comp1", metav1.GetOptions{})
	assert.Equal(t, int32(3), *comp1.Spec.Replicas)

	// Resync new RD should use replicas from current deployment for HPA enabled component
	_, err = applyDeploymentWithSync(tu, client, kubeUtil, radixclient, prometheusclient, utils.ARadixDeployment().
		WithDeploymentName("deployment2").
		WithAppName("anyapp").
		WithEnvironment("test").
		WithComponents(
			utils.NewDeployComponentBuilder().WithName("comp1").WithReplicas(pointers.Ptr(1)).WithHorizontalScaling(pointers.Ptr(int32(1)), int32(4), nil, nil),
		))
	require.NoError(t, err)

	comp1, _ = client.AppsV1().Deployments(envNamespace).Get(context.TODO(), "comp1", metav1.GetOptions{})
	assert.Equal(t, int32(3), *comp1.Spec.Replicas)

	// Resync new RD with HPA removed should use replicas from RD spec
	_, err = applyDeploymentWithSync(tu, client, kubeUtil, radixclient, prometheusclient, utils.ARadixDeployment().
		WithDeploymentName("deployment3").
		WithAppName("anyapp").
		WithEnvironment("test").
		WithComponents(
			utils.NewDeployComponentBuilder().WithName("comp1").WithReplicas(pointers.Ptr(1)),
		))
	require.NoError(t, err)

	comp1, _ = client.AppsV1().Deployments(envNamespace).Get(context.TODO(), "comp1", metav1.GetOptions{})
	assert.Equal(t, int32(1), *comp1.Spec.Replicas)
}

func TestObjectSynced_StopAndStartDeploymentWhenHPAEnabled(t *testing.T) {
	tu, client, kubeUtil, radixclient, prometheusclient, _ := setupTest()
	defer teardownTest()
	envNamespace := utils.GetEnvironmentNamespace("anyapp", "test")

	// Initial sync creating deployments should use replicas from spec
	_, err := applyDeploymentWithSync(tu, client, kubeUtil, radixclient, prometheusclient, utils.ARadixDeployment().
		WithDeploymentName("deployment1").
		WithAppName("anyapp").
		WithEnvironment("test").
		WithComponents(
			utils.NewDeployComponentBuilder().WithName("comp1").WithReplicas(pointers.Ptr(1)).WithHorizontalScaling(pointers.Ptr(int32(2)), int32(4), nil, nil),
		))
	require.NoError(t, err)

	comp1, _ := client.AppsV1().Deployments(envNamespace).Get(context.TODO(), "comp1", metav1.GetOptions{})
	assert.Equal(t, int32(2), *comp1.Spec.Replicas)

	// Resync existing RD with replicas 0 (stop) should set deployment replicas to 0
	err = applyDeploymentUpdateWithSync(tu, client, kubeUtil, radixclient, prometheusclient, utils.ARadixDeployment().
		WithDeploymentName("deployment1").
		WithAppName("anyapp").
		WithEnvironment("test").
		WithComponents(
			utils.NewDeployComponentBuilder().WithName("comp1").WithReplicas(pointers.Ptr(0)).WithHorizontalScaling(pointers.Ptr(int32(1)), int32(4), nil, nil),
		))
	require.NoError(t, err)

	comp1, _ = client.AppsV1().Deployments(envNamespace).Get(context.TODO(), "comp1", metav1.GetOptions{})
	assert.Equal(t, int32(0), *comp1.Spec.Replicas)

	// Resync existing RD with replicas set back to original value (start) should use replicas from spec
	err = applyDeploymentUpdateWithSync(tu, client, kubeUtil, radixclient, prometheusclient, utils.ARadixDeployment().
		WithDeploymentName("deployment1").
		WithAppName("anyapp").
		WithEnvironment("test").
		WithComponents(
			utils.NewDeployComponentBuilder().WithName("comp1").WithReplicas(pointers.Ptr(1)).WithHorizontalScaling(pointers.Ptr(int32(2)), int32(4), nil, nil),
		))
	require.NoError(t, err)

	comp1, _ = client.AppsV1().Deployments(envNamespace).Get(context.TODO(), "comp1", metav1.GetOptions{})
	assert.Equal(t, int32(2), *comp1.Spec.Replicas)

}

func TestObjectSynced_DeploymentRevisionHistoryLimit(t *testing.T) {
	tu, client, kubeUtil, radixclient, prometheusclient, _ := setupTest()
	defer teardownTest()
	envNamespace := utils.GetEnvironmentNamespace("anyapp", "test")

	// Test
	applyDeploymentWithSync(tu, client, kubeUtil, radixclient, prometheusclient, utils.ARadixDeployment().
		WithDeploymentName("a_deployment_name").
		WithAppName("anyapp").
		WithEnvironment("test").
		WithComponents(
			utils.NewDeployComponentBuilder().WithName("comp1"),
			utils.NewDeployComponentBuilder().WithName("comp2").WithSecretRefs(v1.RadixSecretRefs{AzureKeyVaults: []v1.RadixAzureKeyVault{{}}}),
		))

	comp1, _ := client.AppsV1().Deployments(envNamespace).Get(context.TODO(), "comp1", metav1.GetOptions{})
	assert.Nil(t, comp1.Spec.RevisionHistoryLimit)
	comp2, _ := client.AppsV1().Deployments(envNamespace).Get(context.TODO(), "comp2", metav1.GetOptions{})
	assert.Equal(t, pointers.Ptr(int32(0)), comp2.Spec.RevisionHistoryLimit)
}

func TestObjectUpdated_MultipleReplicasExistsAndNotSpecifiedReplicas_SetsDefaultReplicaCount(t *testing.T) {
	tu, client, kubeUtil, radixclient, prometheusclient, _ := setupTest()
	defer teardownTest()
	envNamespace := utils.GetEnvironmentNamespace("anyapp", "test")

	// Test
	applyDeploymentWithSync(tu, client, kubeUtil, radixclient, prometheusclient, utils.ARadixDeployment().
		WithDeploymentName("a_deployment_name").
		WithAppName("anyapp").
		WithEnvironment("test").
		WithComponents(
			utils.NewDeployComponentBuilder().
				WithName("app").
				WithReplicas(test.IntPtr(3))))

	time.Sleep(1 * time.Second)
	deployments, _ := client.AppsV1().Deployments(envNamespace).List(context.TODO(), metav1.ListOptions{})
	assert.Equal(t, int32(3), *deployments.Items[0].Spec.Replicas)

	applyDeploymentUpdateWithSync(tu, client, kubeUtil, radixclient, prometheusclient, utils.ARadixDeployment().
		WithDeploymentName("a_deployment_name").
		WithAppName("anyapp").
		WithEnvironment("test").
		WithComponents(
			utils.NewDeployComponentBuilder().
				WithName("app")))

	deployments, _ = client.AppsV1().Deployments(envNamespace).List(context.TODO(), metav1.ListOptions{})
	assert.Equal(t, int32(1), *deployments.Items[0].Spec.Replicas)
}

func TestObjectUpdated_WithAppAliasRemoved_AliasIngressIsCorrectlyReconciled(t *testing.T) {
	tu, client, kubeUtil, radixclient, prometheusclient, _ := setupTest()
	defer teardownTest()
	// Setup
	os.Setenv(defaults.ActiveClusternameEnvironmentVariable, clusterName)
	applyDeploymentWithSync(tu, client, kubeUtil, radixclient, prometheusclient, utils.ARadixDeployment().
		WithAppName("any-app").
		WithEnvironment("dev").
		WithComponents(
			utils.NewDeployComponentBuilder().
				WithName("frontend").
				WithPort("http", 8080).
				WithPublicPort("http").
				WithDNSAppAlias(true)))

	// Test
	ingresses, _ := client.NetworkingV1().Ingresses(utils.GetEnvironmentNamespace("any-app", "dev")).List(context.TODO(), metav1.ListOptions{})
	assert.Equal(t, 3, len(ingresses.Items), "Environment should have three ingresses")
	assert.Truef(t, ingressByNameExists("any-app-url-alias", ingresses), "App should have had an app alias ingress")
	assert.Truef(t, ingressByNameExists("frontend", ingresses), "Cluster specific ingress for public component should exist")
	assert.Truef(t, ingressByNameExists("frontend-active-cluster-url-alias", ingresses), "App should have another external alias")

	// Remove app alias from dev
	applyDeploymentWithSync(tu, client, kubeUtil, radixclient, prometheusclient, utils.ARadixDeployment().
		WithAppName("any-app").
		WithEnvironment("dev").
		WithComponents(
			utils.NewDeployComponentBuilder().
				WithName("frontend").
				WithPort("http", 8080).
				WithPublicPort("http").
				WithDNSAppAlias(false)))

	ingresses, _ = client.NetworkingV1().Ingresses(utils.GetEnvironmentNamespace("any-app", "dev")).List(context.TODO(), metav1.ListOptions{})
	assert.Equal(t, 2, len(ingresses.Items), "Alias ingress should have been removed")
	assert.Truef(t, ingressByNameExists("frontend", ingresses), "Cluster specific ingress for public component should exist")
	assert.Truef(t, ingressByNameExists("frontend-active-cluster-url-alias", ingresses), "App should have another external alias")
}

func TestObjectSynced_MultiComponentToOneComponent_HandlesChange(t *testing.T) {
	tu, client, kubeUtil, radixclient, prometheusclient, _ := setupTest()
	defer teardownTest()
	anyAppName := "anyappname"
	anyEnvironmentName := "test"
	componentOneName := "componentOneName"
	componentTwoName := "componentTwoName"
	componentThreeName := "componentThreeName"

	// Test
	_, err := applyDeploymentWithSync(tu, client, kubeUtil, radixclient, prometheusclient, utils.ARadixDeployment().
		WithAppName(anyAppName).
		WithEnvironment(anyEnvironmentName).
		WithJobComponents().
		WithComponents(
			utils.NewDeployComponentBuilder().
				WithName(componentOneName).
				WithPort("http", 8080).
				WithPublicPort("http").
				WithDNSAppAlias(true).
				WithReplicas(test.IntPtr(4)),
			utils.NewDeployComponentBuilder().
				WithName(componentTwoName).
				WithPort("http", 6379).
				WithPublicPort("").
				WithReplicas(test.IntPtr(0)),
			utils.NewDeployComponentBuilder().
				WithName(componentThreeName).
				WithPort("http", 3000).
				WithPublicPort("http")))

	assert.NoError(t, err)
	envNamespace := utils.GetEnvironmentNamespace(anyAppName, anyEnvironmentName)

	deployments, _ := client.AppsV1().Deployments(envNamespace).List(context.TODO(), metav1.ListOptions{})
	expectedDeployments := getDeploymentsForRadixComponents(deployments.Items)
	assert.Equal(t, 3, len(expectedDeployments), "Number of deployments wasn't as expected")
	assert.Equal(t, componentOneName, deployments.Items[0].Name, "app deployment not there")

	// Remove components
	_, err = applyDeploymentWithSync(tu, client, kubeUtil, radixclient, prometheusclient, utils.ARadixDeployment().
		WithAppName(anyAppName).
		WithEnvironment(anyEnvironmentName).
		WithJobComponents().
		WithComponents(
			utils.NewDeployComponentBuilder().
				WithName(componentTwoName).
				WithPort("http", 6379).
				WithPublicPort("").
				WithReplicas(test.IntPtr(0)).
				WithSecrets([]string{"a_secret"})))

	assert.NoError(t, err)
	t.Run("validate deploy", func(t *testing.T) {
		t.Parallel()
		deployments, _ := client.AppsV1().Deployments(envNamespace).List(context.TODO(), metav1.ListOptions{})
		expectedDeployments := getDeploymentsForRadixComponents(deployments.Items)
		assert.Equal(t, 1, len(expectedDeployments), "Number of deployments wasn't as expected")
		assert.Equal(t, componentTwoName, deployments.Items[0].Name, "app deployment not there")
	})

	t.Run("validate service", func(t *testing.T) {
		t.Parallel()
		services, _ := client.CoreV1().Services(envNamespace).List(context.TODO(), metav1.ListOptions{})
		expectedServices := getServicesForRadixComponents(&services.Items)
		assert.Equal(t, 1, len(expectedServices), "Number of services wasn't as expected")
	})

	t.Run("validate ingress", func(t *testing.T) {
		t.Parallel()
		ingresses, _ := client.NetworkingV1().Ingresses(envNamespace).List(context.TODO(), metav1.ListOptions{})
		assert.Equal(t, 0, len(ingresses.Items), "Number of ingresses was not according to public components")
	})

	t.Run("validate secrets", func(t *testing.T) {
		t.Parallel()
		secrets, _ := client.CoreV1().Secrets(envNamespace).List(context.TODO(), metav1.ListOptions{})
		assert.Equal(t, 1, len(secrets.Items), "Number of secrets was not according to spec")
		assert.Equal(t, utils.GetComponentSecretName(componentTwoName), secrets.Items[0].GetName(), "Component secret is not as expected")
	})

	t.Run("validate service accounts", func(t *testing.T) {
		t.Parallel()
		serviceAccounts, _ := client.CoreV1().ServiceAccounts(envNamespace).List(context.TODO(), metav1.ListOptions{})
		assert.Equal(t, 0, len(serviceAccounts.Items), "Number of service accounts was not expected")
	})

	t.Run("validate roles", func(t *testing.T) {
		t.Parallel()
		roles, _ := client.RbacV1().Roles(envNamespace).List(context.TODO(), metav1.ListOptions{})
		assert.ElementsMatch(t, []string{"radix-app-adm-componentTwoName", "radix-app-reader-componentTwoName"}, getRoleNames(roles))
	})

	t.Run("validate rolebindings", func(t *testing.T) {
		t.Parallel()
		rolebindings, _ := client.RbacV1().RoleBindings(envNamespace).List(context.TODO(), metav1.ListOptions{})
		assert.ElementsMatch(t, []string{"radix-app-adm-componentTwoName", "radix-app-reader-componentTwoName"}, getRoleBindingNames(rolebindings))
	})
}

func TestObjectSynced_PublicToNonPublic_HandlesChange(t *testing.T) {
	tu, client, kubeUtil, radixclient, prometheusclient, _ := setupTest()
	defer teardownTest()
	anyAppName := "anyappname"
	anyEnvironmentName := "test"
	componentOneName := "componentOneName"
	componentTwoName := "componentTwoName"

	// Test
	_, err := applyDeploymentWithSync(tu, client, kubeUtil, radixclient, prometheusclient, utils.ARadixDeployment().
		WithAppName(anyAppName).
		WithEnvironment(anyEnvironmentName).
		WithComponents(
			utils.NewDeployComponentBuilder().
				WithName(componentOneName).
				WithPort("http", 8080).
				WithPublicPort("http"),
			utils.NewDeployComponentBuilder().
				WithName(componentTwoName).
				WithPort("http", 6379).
				WithPublicPort("http")))

	assert.NoError(t, err)
	envNamespace := utils.GetEnvironmentNamespace(anyAppName, anyEnvironmentName)
	ingresses, _ := client.NetworkingV1().Ingresses(envNamespace).List(context.TODO(), metav1.ListOptions{})
	assert.Equal(t, 2, len(ingresses.Items), "Both components should be public")

	// Remove public on component 2
	_, err = applyDeploymentWithSync(tu, client, kubeUtil, radixclient, prometheusclient, utils.ARadixDeployment().
		WithAppName(anyAppName).
		WithEnvironment(anyEnvironmentName).
		WithComponents(
			utils.NewDeployComponentBuilder().
				WithName(componentOneName).
				WithPort("http", 8080).
				WithPublicPort("http"),
			utils.NewDeployComponentBuilder().
				WithName(componentTwoName).
				WithPort("http", 6379).
				WithPublicPort("")))

	assert.NoError(t, err)
	ingresses, _ = client.NetworkingV1().Ingresses(envNamespace).List(context.TODO(), metav1.ListOptions{})
	assert.Equal(t, 1, len(ingresses.Items), "Only component 1 should be public")

	// Remove public on component 1
	_, err = applyDeploymentWithSync(tu, client, kubeUtil, radixclient, prometheusclient, utils.ARadixDeployment().
		WithAppName(anyAppName).
		WithEnvironment(anyEnvironmentName).
		WithComponents(
			utils.NewDeployComponentBuilder().
				WithName(componentOneName).
				WithPort("http", 8080).
				WithPublicPort(""),
			utils.NewDeployComponentBuilder().
				WithName(componentTwoName).
				WithPort("http", 6379).
				WithPublicPort("")))

	assert.NoError(t, err)

	ingresses, _ = client.NetworkingV1().Ingresses(envNamespace).List(context.TODO(), metav1.ListOptions{})
	assert.Equal(t, 0, len(ingresses.Items), "No component should be public")
}

func TestConstructForTargetEnvironment_PicksTheCorrectEnvironmentConfig(t *testing.T) {
	ra := utils.ARadixApplication().
		WithEnvironment("dev", "master").
		WithEnvironment("prod", "").
		WithComponents(
			utils.AnApplicationComponent().
				WithName("app").
				WithAlwaysPullImageOnDeploy(true).
				WithEnvironmentConfigs(
					utils.AnEnvironmentConfig().
						WithEnvironment("prod").
						WithEnvironmentVariable("DB_HOST", "db-prod").
						WithEnvironmentVariable("DB_PORT", "1234").
						WithResource(map[string]string{
							"memory": "64Mi",
							"cpu":    "250m",
						}, map[string]string{
							"memory": "128Mi",
							"cpu":    "500m",
						}).
						WithReplicas(test.IntPtr(4)),
					utils.AnEnvironmentConfig().
						WithEnvironment("dev").
						WithEnvironmentVariable("DB_HOST", "db-dev").
						WithEnvironmentVariable("DB_PORT", "9876").
						WithResource(map[string]string{
							"memory": "32Mi",
							"cpu":    "125m",
						}, map[string]string{
							"memory": "64Mi",
							"cpu":    "250m",
						}).
						WithVolumeMounts([]v1.RadixVolumeMount{
							{
								Type:      v1.MountTypeBlob,
								Container: "some-container",
								Path:      "some-path",
							},
							{
								Type:    v1.MountTypeBlobFuse2FuseCsiAzure,
								Storage: "some-storage",
								Path:    "some-path",
								GID:     "1000",
							},
						}).
						WithReplicas(test.IntPtr(3)))).
		BuildRA()

	var testScenarios = []struct {
		environment                  string
		expectedReplicas             int
		expectedDbHost               string
		expectedDbPort               string
		expectedMemoryLimit          string
		expectedCPULimit             string
		expectedMemoryRequest        string
		expectedCPURequest           string
		expectedNumberOfVolumeMounts int
		expectedGitCommitHash        string
		expectedGitTags              string
		alwaysPullImageOnDeploy      bool
	}{
		{"prod", 4, "db-prod", "1234", "128Mi", "500m", "64Mi", "250m", 0, "jfkewki8273", "tag1 tag2 tag3", true},
		{"dev", 3, "db-dev", "9876", "64Mi", "250m", "32Mi", "125m", 2, "plksmfnwi2309", "v1 v2 v1.1", true},
	}

	componentImages := make(map[string]pipeline.ComponentImage)
	componentImages["app"] = pipeline.ComponentImage{ImageName: "anyImage", ImagePath: "anyImagePath"}

	for _, testcase := range testScenarios {
		t.Run(testcase.environment, func(t *testing.T) {

			envVarsMap := make(v1.EnvVarsMap)
			envVarsMap[defaults.RadixCommitHashEnvironmentVariable] = testcase.expectedGitCommitHash
			envVarsMap[defaults.RadixGitTagsEnvironmentVariable] = testcase.expectedGitTags

			rd, err := ConstructForTargetEnvironment(ra, "anyjob", "anyimageTag", "anybranch", componentImages, testcase.environment, envVarsMap)
			require.NoError(t, err)

			assert.Equal(t, testcase.expectedReplicas, *rd.Spec.Components[0].Replicas, "Number of replicas wasn't as expected")
			assert.Equal(t, testcase.expectedDbHost, rd.Spec.Components[0].EnvironmentVariables["DB_HOST"])
			assert.Equal(t, testcase.expectedDbPort, rd.Spec.Components[0].EnvironmentVariables["DB_PORT"])
			assert.Equal(t, testcase.expectedGitCommitHash, rd.Spec.Components[0].EnvironmentVariables[defaults.RadixCommitHashEnvironmentVariable])
			assert.Equal(t, testcase.expectedGitTags, rd.Spec.Components[0].EnvironmentVariables[defaults.RadixGitTagsEnvironmentVariable])
			assert.Equal(t, testcase.expectedMemoryLimit, rd.Spec.Components[0].Resources.Limits["memory"])
			assert.Equal(t, testcase.expectedCPULimit, rd.Spec.Components[0].Resources.Limits["cpu"])
			assert.Equal(t, testcase.expectedMemoryRequest, rd.Spec.Components[0].Resources.Requests["memory"])
			assert.Equal(t, testcase.expectedCPURequest, rd.Spec.Components[0].Resources.Requests["cpu"])
			assert.Equal(t, testcase.expectedCPURequest, rd.Spec.Components[0].Resources.Requests["cpu"])
			assert.Equal(t, testcase.alwaysPullImageOnDeploy, rd.Spec.Components[0].AlwaysPullImageOnDeploy)
			assert.Equal(t, testcase.expectedNumberOfVolumeMounts, len(rd.Spec.Components[0].VolumeMounts))
		})
	}

}

func TestConstructForTargetEnvironment_AlwaysPullImageOnDeployOverride(t *testing.T) {
	ra := utils.ARadixApplication().
		WithEnvironment("dev", "master").
		WithEnvironment("prod", "").
		WithComponents(
			utils.AnApplicationComponent().
				WithName("app").
				WithAlwaysPullImageOnDeploy(false).
				WithEnvironmentConfigs(
					utils.AnEnvironmentConfig().
						WithEnvironment("dev").
						WithAlwaysPullImageOnDeploy(true).
						WithReplicas(test.IntPtr(3)),
					utils.AnEnvironmentConfig().
						WithEnvironment("prod").
						WithAlwaysPullImageOnDeploy(false).
						WithReplicas(test.IntPtr(3))),
			utils.AnApplicationComponent().
				WithName("app1").
				WithAlwaysPullImageOnDeploy(true).
				WithEnvironmentConfigs(
					utils.AnEnvironmentConfig().
						WithEnvironment("dev").
						WithAlwaysPullImageOnDeploy(true).
						WithReplicas(test.IntPtr(3)),
					utils.AnEnvironmentConfig().
						WithEnvironment("prod").
						WithAlwaysPullImageOnDeploy(false).
						WithReplicas(test.IntPtr(3))),
			utils.AnApplicationComponent().
				WithName("app2").
				WithEnvironmentConfigs(
					utils.AnEnvironmentConfig().
						WithEnvironment("dev").
						WithReplicas(test.IntPtr(3)))).
		BuildRA()

	componentImages := make(map[string]pipeline.ComponentImage)
	componentImages["app"] = pipeline.ComponentImage{ImageName: "anyImage", ImagePath: "anyImagePath"}

	envVarsMap := make(v1.EnvVarsMap)
	envVarsMap[defaults.RadixCommitHashEnvironmentVariable] = "anycommit"
	envVarsMap[defaults.RadixGitTagsEnvironmentVariable] = "anytag"

	rd, err := ConstructForTargetEnvironment(ra, "anyjob", "anyimageTag", "anybranch", componentImages, "dev", envVarsMap)
	require.NoError(t, err)

	t.Log(rd.Spec.Components[0].Name)
	assert.True(t, rd.Spec.Components[0].AlwaysPullImageOnDeploy)
	t.Log(rd.Spec.Components[1].Name)
	assert.True(t, rd.Spec.Components[1].AlwaysPullImageOnDeploy)
	t.Log(rd.Spec.Components[2].Name)
	assert.False(t, rd.Spec.Components[2].AlwaysPullImageOnDeploy)

	rd, err = ConstructForTargetEnvironment(ra, "anyjob", "anyimageTag", "anybranch", componentImages, "prod", envVarsMap)
	require.NoError(t, err)

	t.Log(rd.Spec.Components[0].Name)
	assert.False(t, rd.Spec.Components[0].AlwaysPullImageOnDeploy)
	t.Log(rd.Spec.Components[1].Name)
	assert.False(t, rd.Spec.Components[1].AlwaysPullImageOnDeploy)
}

func TestObjectSynced_PublicPort_OldPublic(t *testing.T) {
	tu, client, kubeUtil, radixclient, prometheusclient, _ := setupTest()
	defer teardownTest()
	anyAppName := "anyappname"
	anyEnvironmentName := "test"
	componentOneName := "componentOneName"

	// New publicPort exists, old public does not exist
	_, err := applyDeploymentWithSync(tu, client, kubeUtil, radixclient, prometheusclient, utils.ARadixDeployment().
		WithAppName(anyAppName).
		WithEnvironment(anyEnvironmentName).
		WithComponents(
			utils.NewDeployComponentBuilder().
				WithName(componentOneName).
				WithPort("https", 443).
				WithPort("http", 80).
				WithPublicPort("http").
				WithPublic(false)))

	assert.NoError(t, err)
	envNamespace := utils.GetEnvironmentNamespace(anyAppName, anyEnvironmentName)
	ingresses, _ := client.NetworkingV1().Ingresses(envNamespace).List(context.TODO(), metav1.ListOptions{})
	assert.Equal(t, 1, len(ingresses.Items), "Component should be public")
	assert.Equal(t, int32(80), ingresses.Items[0].Spec.Rules[0].HTTP.Paths[0].Backend.Service.Port.Number)

	// New publicPort exists, old public exists (ignored)
	_, err = applyDeploymentWithSync(tu, client, kubeUtil, radixclient, prometheusclient, utils.ARadixDeployment().
		WithAppName(anyAppName).
		WithEnvironment(anyEnvironmentName).
		WithComponents(
			utils.NewDeployComponentBuilder().
				WithName(componentOneName).
				WithPort("https", 443).
				WithPort("http", 80).
				WithPublicPort("http").
				WithPublic(true)))

	assert.NoError(t, err)
	ingresses, _ = client.NetworkingV1().Ingresses(envNamespace).List(context.TODO(), metav1.ListOptions{})
	assert.Equal(t, 1, len(ingresses.Items), "Component should be public")
	assert.Equal(t, int32(80), ingresses.Items[0].Spec.Rules[0].HTTP.Paths[0].Backend.Service.Port.Number)

	// New publicPort does not exist, old public does not exist
	_, err = applyDeploymentWithSync(tu, client, kubeUtil, radixclient, prometheusclient, utils.ARadixDeployment().
		WithAppName(anyAppName).
		WithEnvironment(anyEnvironmentName).
		WithComponents(
			utils.NewDeployComponentBuilder().
				WithName(componentOneName).
				WithPort("https", 443).
				WithPort("http", 80).
				WithPublicPort("").
				WithPublic(false)))

	assert.NoError(t, err)
	ingresses, _ = client.NetworkingV1().Ingresses(envNamespace).List(context.TODO(), metav1.ListOptions{})
	assert.Equal(t, 0, len(ingresses.Items), "Component should not be public")

	// New publicPort does not exist, old public exists (used)
	_, err = applyDeploymentWithSync(tu, client, kubeUtil, radixclient, prometheusclient, utils.ARadixDeployment().
		WithAppName(anyAppName).
		WithEnvironment(anyEnvironmentName).
		WithComponents(
			utils.NewDeployComponentBuilder().
				WithName(componentOneName).
				WithPort("https", 443).
				WithPort("http", 80).
				WithPublicPort("https").
				WithPublic(true)))

	assert.NoError(t, err)
	ingresses, _ = client.NetworkingV1().Ingresses(envNamespace).List(context.TODO(), metav1.ListOptions{})
	expectedIngresses := getIngressesForRadixComponents(&ingresses.Items)
	assert.Equal(t, 1, len(expectedIngresses), "Component should be public")
	actualPortValue := ingresses.Items[0].Spec.Rules[0].HTTP.Paths[0].Backend.Service.Port.Number
	assert.Equal(t, int32(443), actualPortValue)
}

func getIngressesForRadixComponents(ingresses *[]networkingv1.Ingress) []networkingv1.Ingress {
	var result []networkingv1.Ingress
	for _, ing := range *ingresses {
		if val, ok := ing.Labels[kube.RadixComponentLabel]; ok && val != "job" {
			result = append(result, ing)
		}
	}
	return result
}

func TestObjectUpdated_WithAllExternalAliasRemoved_ExternalAliasIngressIsCorrectlyReconciled(t *testing.T) {
	anyAppName := "any-app"
	anyEnvironment := "dev"
	anyComponentName := "frontend"
	envNamespace := utils.GetEnvironmentNamespace(anyAppName, anyEnvironment)

	tu, client, kubeUtil, radixclient, prometheusclient, _ := setupTest()
	defer teardownTest()
	// Setup
	os.Setenv(defaults.ActiveClusternameEnvironmentVariable, clusterName)
	applyDeploymentWithSync(tu, client, kubeUtil, radixclient, prometheusclient, utils.ARadixDeployment().
		WithAppName(anyAppName).
		WithEnvironment(anyEnvironment).
		WithJobComponents().
		WithComponents(
			utils.NewDeployComponentBuilder().
				WithName(anyComponentName).
				WithPort("http", 8080).
				WithPublicPort("http").
				WithDNSExternalAlias("some.alias.com")))

	// Test
	ingresses, _ := client.NetworkingV1().Ingresses(envNamespace).List(context.TODO(), metav1.ListOptions{})
	secrets, _ := client.CoreV1().Secrets(envNamespace).List(context.TODO(), metav1.ListOptions{})
	roles, _ := client.RbacV1().Roles(envNamespace).List(context.TODO(), metav1.ListOptions{})
	rolebindings, _ := client.RbacV1().RoleBindings(envNamespace).List(context.TODO(), metav1.ListOptions{})

	assert.Equal(t, 3, len(ingresses.Items), "Environment should have three ingresses")
	assert.Truef(t, ingressByNameExists("some.alias.com", ingresses), "App should have had an external alias ingress")
	assert.Truef(t, ingressByNameExists("frontend-active-cluster-url-alias", ingresses), "App should have active cluster alias")
	assert.Truef(t, ingressByNameExists("frontend", ingresses), "App should have cluster specific alias")

	assert.ElementsMatch(t, []string{"radix-app-adm-frontend", "radix-app-reader-frontend"}, getRoleNames(roles))
	assert.ElementsMatch(t, []string{"radix-app-adm-frontend", "radix-app-reader-frontend"}, getRoleBindingNames(rolebindings))

	assert.Equal(t, 1, len(secrets.Items), "Environment should have one secret for TLS cert")
	assert.True(t, secretByNameExists("some.alias.com", secrets), "TLS certificate for external alias is not properly defined")

	// Remove app alias from dev
	applyDeploymentWithSync(tu, client, kubeUtil, radixclient, prometheusclient, utils.ARadixDeployment().
		WithAppName(anyAppName).
		WithEnvironment(anyEnvironment).
		WithJobComponents().
		WithComponents(
			utils.NewDeployComponentBuilder().
				WithName(anyComponentName).
				WithPort("http", 8080).
				WithPublicPort("http")))

	ingresses, _ = client.NetworkingV1().Ingresses(envNamespace).List(context.TODO(), metav1.ListOptions{})
	secrets, _ = client.CoreV1().Secrets(envNamespace).List(context.TODO(), metav1.ListOptions{})
	rolebindings, _ = client.RbacV1().RoleBindings(envNamespace).List(context.TODO(), metav1.ListOptions{})

	assert.Equal(t, 2, len(ingresses.Items), "External alias ingress should have been removed")
	assert.Truef(t, ingressByNameExists("frontend-active-cluster-url-alias", ingresses), "App should have active cluster alias")
	assert.Truef(t, ingressByNameExists("frontend", ingresses), "App should have cluster specific alias")

	assert.Equal(t, 0, len(rolebindings.Items), "Role should have been removed")
	assert.Equal(t, 0, len(rolebindings.Items), "Rolebinding should have been removed")
	assert.Equal(t, 0, len(secrets.Items), "Secret should have been removed")

}

func TestObjectUpdated_WithOneExternalAliasRemovedOrModified_AllChangesPropelyReconciled(t *testing.T) {
	anyAppName := "any-app"
	anyEnvironment := "dev"
	anyComponentName := "frontend"
	envNamespace := utils.GetEnvironmentNamespace(anyAppName, anyEnvironment)

	tu, client, kubeUtil, radixclient, prometheusclient, _ := setupTest()
	defer teardownTest()
	// Setup
	os.Setenv(defaults.ActiveClusternameEnvironmentVariable, clusterName)

	applyDeploymentWithSync(tu, client, kubeUtil, radixclient, prometheusclient, utils.ARadixDeployment().
		WithAppName(anyAppName).
		WithEnvironment(anyEnvironment).
		WithComponents(
			utils.NewDeployComponentBuilder().
				WithName(anyComponentName).
				WithPort("http", 8080).
				WithPublicPort("http").
				WithDNSExternalAlias("some.alias.com").
				WithDNSExternalAlias("another.alias.com").
				WithSecrets([]string{"a_secret"})))

	// Test
	ingresses, _ := client.NetworkingV1().Ingresses(envNamespace).List(context.TODO(), metav1.ListOptions{})
	assert.Equal(t, 4, len(ingresses.Items), "Environment should have four ingresses")
	assert.Truef(t, ingressByNameExists("some.alias.com", ingresses), "App should have had an external alias ingress")
	assert.Truef(t, ingressByNameExists("another.alias.com", ingresses), "App should have had another external alias ingress")
	assert.Truef(t, ingressByNameExists("frontend-active-cluster-url-alias", ingresses), "App should have active cluster alias")
	assert.Truef(t, ingressByNameExists("frontend", ingresses), "App should have cluster specific alias")

	externalAliasIngress := getIngressByName("some.alias.com", ingresses)
	assert.Equal(t, "some.alias.com", externalAliasIngress.Spec.Rules[0].Host, "App should have an external alias")
	assert.Equal(t, int32(8080), externalAliasIngress.Spec.Rules[0].HTTP.Paths[0].Backend.Service.Port.Number, "Correct service port")

	anotherExternalAliasIngress := getIngressByName("another.alias.com", ingresses)
	assert.Equal(t, "another.alias.com", anotherExternalAliasIngress.GetName(), "App should have had another external alias ingress")
	assert.Equal(t, "another.alias.com", anotherExternalAliasIngress.Spec.Rules[0].Host, "App should have an external alias")
	assert.Equal(t, int32(8080), anotherExternalAliasIngress.Spec.Rules[0].HTTP.Paths[0].Backend.Service.Port.Number, "Correct service port")

	roles, _ := client.RbacV1().Roles(envNamespace).List(context.TODO(), metav1.ListOptions{})
	assert.Equal(t, 3, len(roles.Items[0].Rules[0].ResourceNames))
	assert.Equal(t, "some.alias.com", roles.Items[0].Rules[0].ResourceNames[1], "Expected role should be able to access TLS certificate for external alias")
	assert.Equal(t, "another.alias.com", roles.Items[0].Rules[0].ResourceNames[2], "Expected role should be able to access TLS certificate for second external alias")

	applyDeploymentWithSync(tu, client, kubeUtil, radixclient, prometheusclient, utils.ARadixDeployment().
		WithAppName(anyAppName).
		WithEnvironment(anyEnvironment).
		WithComponents(
			utils.NewDeployComponentBuilder().
				WithName(anyComponentName).
				WithPort("http", 8081).
				WithPublicPort("http").
				WithDNSExternalAlias("some.alias.com").
				WithDNSExternalAlias("yet.another.alias.com").
				WithSecrets([]string{"a_secret"})))

	ingresses, _ = client.NetworkingV1().Ingresses(envNamespace).List(context.TODO(), metav1.ListOptions{})
	assert.Equal(t, 4, len(ingresses.Items), "Environment should have four ingresses")
	assert.Truef(t, ingressByNameExists("some.alias.com", ingresses), "App should have had an external alias ingress")
	assert.Truef(t, ingressByNameExists("yet.another.alias.com", ingresses), "App should have had another external alias ingress")
	assert.Truef(t, ingressByNameExists("frontend-active-cluster-url-alias", ingresses), "App should have active cluster alias")
	assert.Truef(t, ingressByNameExists("frontend", ingresses), "App should have cluster specific alias")

	externalAliasIngress = getIngressByName("some.alias.com", ingresses)
	assert.Equal(t, "some.alias.com", externalAliasIngress.Spec.Rules[0].Host, "App should have an external alias")
	assert.Equal(t, int32(8081), externalAliasIngress.Spec.Rules[0].HTTP.Paths[0].Backend.Service.Port.Number, "Correct service port")

	yetAnotherExternalAliasIngress := getIngressByName("yet.another.alias.com", ingresses)
	assert.Equal(t, "yet.another.alias.com", yetAnotherExternalAliasIngress.Spec.Rules[0].Host, "App should have an external alias")
	assert.Equal(t, int32(8081), yetAnotherExternalAliasIngress.Spec.Rules[0].HTTP.Paths[0].Backend.Service.Port.Number, "Correct service port")

	roles, _ = client.RbacV1().Roles(envNamespace).List(context.TODO(), metav1.ListOptions{})
	assert.Equal(t, 3, len(roles.Items[0].Rules[0].ResourceNames))
	assert.Equal(t, "some.alias.com", roles.Items[0].Rules[0].ResourceNames[1], "Expected role should be able to access TLS certificate for external alias")
	assert.Equal(t, "yet.another.alias.com", roles.Items[0].Rules[0].ResourceNames[2], "Expected role should be able to access TLS certificate for second external alias")

	applyDeploymentWithSync(tu, client, kubeUtil, radixclient, prometheusclient, utils.ARadixDeployment().
		WithAppName(anyAppName).
		WithEnvironment(anyEnvironment).
		WithComponents(
			utils.NewDeployComponentBuilder().
				WithName(anyComponentName).
				WithPort("http", 8081).
				WithPublicPort("http").
				WithDNSExternalAlias("yet.another.alias.com").
				WithSecrets([]string{"a_secret"})))

	ingresses, _ = client.NetworkingV1().Ingresses(envNamespace).List(context.TODO(), metav1.ListOptions{})
	assert.Equal(t, 3, len(ingresses.Items), "Environment should have three ingresses")
	assert.Truef(t, ingressByNameExists("yet.another.alias.com", ingresses), "App should have had another external alias ingress")
	assert.Truef(t, ingressByNameExists("frontend-active-cluster-url-alias", ingresses), "App should have active cluster alias")
	assert.Truef(t, ingressByNameExists("frontend", ingresses), "App should have cluster specific alias")

	yetAnotherExternalAliasIngress = getIngressByName("yet.another.alias.com", ingresses)
	assert.Equal(t, "yet.another.alias.com", yetAnotherExternalAliasIngress.Spec.Rules[0].Host, "App should have an external alias")
	assert.Equal(t, int32(8081), yetAnotherExternalAliasIngress.Spec.Rules[0].HTTP.Paths[0].Backend.Service.Port.Number, "Correct service port")

	roles, _ = client.RbacV1().Roles(envNamespace).List(context.TODO(), metav1.ListOptions{})
	assert.Equal(t, 2, len(roles.Items[0].Rules[0].ResourceNames))
	assert.Equal(t, "yet.another.alias.com", roles.Items[0].Rules[0].ResourceNames[1], "Expected role should be able to access TLS certificate for second external alias")

	// Remove app alias from dev
	applyDeploymentWithSync(tu, client, kubeUtil, radixclient, prometheusclient, utils.ARadixDeployment().
		WithAppName(anyAppName).
		WithEnvironment(anyEnvironment).
		WithComponents(
			utils.NewDeployComponentBuilder().
				WithName(anyComponentName).
				WithPort("http", 8080).
				WithPublicPort("http")))

	ingresses, _ = client.NetworkingV1().Ingresses(envNamespace).List(context.TODO(), metav1.ListOptions{})
	assert.Equal(t, 2, len(ingresses.Items), "External alias ingress should have been removed")
	assert.Truef(t, ingressByNameExists("frontend-active-cluster-url-alias", ingresses), "App should have active cluster alias")
	assert.Truef(t, ingressByNameExists("frontend", ingresses), "App should have cluster specific alias")

	roles, _ = client.RbacV1().Roles(envNamespace).List(context.TODO(), metav1.ListOptions{})
	assert.Equal(t, 0, len(roles.Items), "Role should have been removed")

}

func TestFixedAliasIngress_ActiveCluster(t *testing.T) {
	anyAppName := "any-app"
	anyEnvironment := "dev"
	anyComponentName := "frontend"
	envNamespace := utils.GetEnvironmentNamespace(anyAppName, anyEnvironment)

	tu, client, kubeUtil, radixclient, prometheusclient, _ := setupTest()
	defer teardownTest()
	radixDeployBuilder := utils.ARadixDeployment().
		WithAppName(anyAppName).
		WithEnvironment(anyEnvironment).
		WithComponents(
			utils.NewDeployComponentBuilder().
				WithName(anyComponentName).
				WithPort("http", 8080).
				WithPublicPort("http"))

	// Current cluster is active cluster
	os.Setenv(defaults.ActiveClusternameEnvironmentVariable, clusterName)
	applyDeploymentWithSync(tu, client, kubeUtil, radixclient, prometheusclient, radixDeployBuilder)

	ingresses, _ := client.NetworkingV1().Ingresses(envNamespace).List(context.TODO(), metav1.ListOptions{})
	assert.Equal(t, 2, len(ingresses.Items), "Environment should have two ingresses")
	activeClusterIngress := getIngressByName(getActiveClusterIngressName(anyComponentName), ingresses)
	assert.False(t, strings.Contains(activeClusterIngress.Spec.Rules[0].Host, clusterName))
	defaultIngress := getIngressByName(getDefaultIngressName(anyComponentName), ingresses)
	assert.True(t, strings.Contains(defaultIngress.Spec.Rules[0].Host, clusterName))

	// Current cluster is not active cluster
	os.Setenv(defaults.ActiveClusternameEnvironmentVariable, "newClusterName")
	applyDeploymentWithSync(tu, client, kubeUtil, radixclient, prometheusclient, radixDeployBuilder)
	ingresses, _ = client.NetworkingV1().Ingresses(envNamespace).List(context.TODO(), metav1.ListOptions{})
	assert.Equal(t, 1, len(ingresses.Items), "Environment should have one ingresses")
	assert.True(t, strings.Contains(ingresses.Items[0].Spec.Rules[0].Host, clusterName))
}

func TestNewDeploymentStatus(t *testing.T) {
	anyApp := "any-app"
	anyEnv := "dev"
	anyComponentName := "frontend"

	tu, client, kubeUtil, radixclient, prometheusclient, _ := setupTest()
	defer teardownTest()
	radixDeployBuilder := utils.ARadixDeployment().
		WithAppName(anyApp).
		WithEnvironment(anyEnv).
		WithEmptyStatus().
		WithComponents(
			utils.NewDeployComponentBuilder().
				WithName(anyComponentName).
				WithPort("http", 8080).
				WithPublicPort("http"))

	rd, _ := applyDeploymentWithSync(tu, client, kubeUtil, radixclient, prometheusclient, radixDeployBuilder)
	assert.Equal(t, v1.DeploymentActive, rd.Status.Condition)
	assert.True(t, !rd.Status.ActiveFrom.IsZero())
	assert.True(t, rd.Status.ActiveTo.IsZero())

	time.Sleep(2 * time.Millisecond)

	radixDeployBuilder = utils.ARadixDeployment().
		WithAppName(anyApp).
		WithEnvironment(anyEnv).
		WithEmptyStatus().
		WithComponents(
			utils.NewDeployComponentBuilder().
				WithName(anyComponentName).
				WithPort("http", 8080).
				WithPublicPort("http"))

	rd2, _ := applyDeploymentWithSync(tu, client, kubeUtil, radixclient, prometheusclient, radixDeployBuilder)
	rd, _ = getUpdatedRD(radixclient, rd)

	assert.Equal(t, v1.DeploymentInactive, rd.Status.Condition)
	assert.Equal(t, rd.Status.ActiveTo, rd2.Status.ActiveFrom)

	assert.Equal(t, v1.DeploymentActive, rd2.Status.Condition)
	assert.True(t, !rd2.Status.ActiveFrom.IsZero())
}

func Test_AddMultipleNewDeployments_CorrectStatuses(t *testing.T) {
	anyApp := "any-app"
	anyEnv := "dev"
	anyComponentName := "frontend"
	tu, client, kubeUtil, radixclient, prometheusclient, _ := setupTest()
	defer teardownTest()
	rd1 := addRadixDeployment(anyApp, anyEnv, anyComponentName, tu, client, kubeUtil, radixclient, prometheusclient)

	time.Sleep(2 * time.Millisecond)
	rd2 := addRadixDeployment(anyApp, anyEnv, anyComponentName, tu, client, kubeUtil, radixclient, prometheusclient)
	rd1, _ = getUpdatedRD(radixclient, rd1)

	assert.Equal(t, v1.DeploymentInactive, rd1.Status.Condition)
	assert.Equal(t, rd1.Status.ActiveTo, rd2.Status.ActiveFrom)
	assert.Equal(t, v1.DeploymentActive, rd2.Status.Condition)
	assert.True(t, !rd2.Status.ActiveFrom.IsZero())

	time.Sleep(3 * time.Millisecond)
	rd3 := addRadixDeployment(anyApp, anyEnv, anyComponentName, tu, client, kubeUtil, radixclient, prometheusclient)
	rd1, _ = getUpdatedRD(radixclient, rd1)
	rd2, _ = getUpdatedRD(radixclient, rd2)

	assert.Equal(t, v1.DeploymentInactive, rd1.Status.Condition)
	assert.Equal(t, v1.DeploymentInactive, rd2.Status.Condition)
	assert.Equal(t, rd1.Status.ActiveTo, rd2.Status.ActiveFrom)
	assert.Equal(t, rd2.Status.ActiveTo, rd3.Status.ActiveFrom)
	assert.Equal(t, v1.DeploymentActive, rd3.Status.Condition)
	assert.True(t, !rd3.Status.ActiveFrom.IsZero())

	time.Sleep(4 * time.Millisecond)
	rd4 := addRadixDeployment(anyApp, anyEnv, anyComponentName, tu, client, kubeUtil, radixclient, prometheusclient)
	rd1, _ = getUpdatedRD(radixclient, rd1)
	rd2, _ = getUpdatedRD(radixclient, rd2)
	rd3, _ = getUpdatedRD(radixclient, rd3)

	assert.Equal(t, v1.DeploymentInactive, rd1.Status.Condition)
	assert.Equal(t, v1.DeploymentInactive, rd2.Status.Condition)
	assert.Equal(t, v1.DeploymentInactive, rd3.Status.Condition)
	assert.Equal(t, rd1.Status.ActiveTo, rd2.Status.ActiveFrom)
	assert.Equal(t, rd2.Status.ActiveTo, rd3.Status.ActiveFrom)
	assert.Equal(t, rd3.Status.ActiveTo, rd4.Status.ActiveFrom)
	assert.Equal(t, v1.DeploymentActive, rd4.Status.Condition)
	assert.True(t, !rd4.Status.ActiveFrom.IsZero())
}

func getUpdatedRD(radixclient radixclient.Interface, rd *v1.RadixDeployment) (*v1.RadixDeployment, error) {
	return radixclient.RadixV1().RadixDeployments(rd.GetNamespace()).Get(context.TODO(), rd.GetName(), metav1.GetOptions{ResourceVersion: rd.ResourceVersion})
}

func addRadixDeployment(anyApp string, anyEnv string, anyComponentName string, tu *test.Utils, client kubernetes.Interface, kubeUtil *kube.Kube, radixclient radixclient.Interface, prometheusclient prometheusclient.Interface) *v1.RadixDeployment {
	radixDeployBuilder := utils.ARadixDeployment().
		WithAppName(anyApp).
		WithEnvironment(anyEnv).
		WithEmptyStatus().
		WithComponents(
			utils.NewDeployComponentBuilder().
				WithName(anyComponentName).
				WithPort("http", 8080).
				WithPublicPort("http"))
	rd, _ := applyDeploymentWithSync(tu, client, kubeUtil, radixclient, prometheusclient, radixDeployBuilder)
	return rd
}

func TestObjectUpdated_RemoveOneSecret_SecretIsRemoved(t *testing.T) {
	anyAppName := "any-app"
	anyEnvironment := "dev"
	anyComponentName := "frontend"
	envNamespace := utils.GetEnvironmentNamespace(anyAppName, anyEnvironment)

	tu, client, kubeUtil, radixclient, prometheusclient, _ := setupTest()
	defer teardownTest()
	// Setup
	applyDeploymentWithSync(tu, client, kubeUtil, radixclient, prometheusclient, utils.ARadixDeployment().
		WithAppName(anyAppName).
		WithEnvironment(anyEnvironment).
		WithComponents(
			utils.NewDeployComponentBuilder().
				WithName(anyComponentName).
				WithPort("http", 8080).
				WithPublicPort("http").
				WithDNSExternalAlias("some.alias.com").
				WithDNSExternalAlias("another.alias.com").
				WithSecrets([]string{"a_secret", "another_secret", "a_third_secret"})))

	secrets, _ := client.CoreV1().Secrets(envNamespace).List(context.TODO(), metav1.ListOptions{})
	anyComponentSecret := getSecretByName(utils.GetComponentSecretName(anyComponentName), secrets)
	assert.NotNil(t, anyComponentSecret, "Component secret is not found")

	// Secret is initially empty but get filled with data from the API
	assert.Len(t, radixmaps.GetKeysFromByteMap(anyComponentSecret.Data), 0, "Component secret data is not as expected")

	// Will emulate that data is set from the API
	anySecretValue := "anySecretValue"
	secretData := make(map[string][]byte)
	secretData["a_secret"] = []byte(anySecretValue)
	secretData["another_secret"] = []byte(anySecretValue)
	secretData["a_third_secret"] = []byte(anySecretValue)

	anyComponentSecret.Data = secretData
	client.CoreV1().Secrets(envNamespace).Update(context.TODO(), anyComponentSecret, metav1.UpdateOptions{})

	// Removing one secret from config and therefor from the deployment
	// should cause it to disappear
	applyDeploymentWithSync(tu, client, kubeUtil, radixclient, prometheusclient, utils.ARadixDeployment().
		WithAppName(anyAppName).
		WithEnvironment(anyEnvironment).
		WithComponents(
			utils.NewDeployComponentBuilder().
				WithName(anyComponentName).
				WithPort("http", 8080).
				WithPublicPort("http").
				WithDNSExternalAlias("some.alias.com").
				WithDNSExternalAlias("another.alias.com").
				WithSecrets([]string{"a_secret", "a_third_secret"})))

	secrets, _ = client.CoreV1().Secrets(envNamespace).List(context.TODO(), metav1.ListOptions{})
	anyComponentSecret = getSecretByName(utils.GetComponentSecretName(anyComponentName), secrets)
	assert.True(t, radixutils.ArrayEqualElements([]string{"a_secret", "a_third_secret"}, radixmaps.GetKeysFromByteMap(anyComponentSecret.Data)), "Component secret data is not as expected")
}

func TestHistoryLimit_IsBroken_FixedAmountOfDeployments(t *testing.T) {
	anyAppName := "any-app"
	anyComponentName := "frontend"
	anyEnvironment := "dev"
	anyLimit := 3

	tu, client, kubeUtils, radixclient, prometheusclient, _ := setupTest()
	defer teardownTest()
	// Current cluster is active cluster
	os.Setenv(defaults.DeploymentsHistoryLimitEnvironmentVariable, strconv.Itoa(anyLimit))

	envNamespace := utils.GetEnvironmentNamespace(anyAppName, anyEnvironment)
	applyDeploymentWithSync(tu, client, kubeUtils, radixclient, prometheusclient,
		utils.ARadixDeployment().
			WithDeploymentName("firstdeployment").
			WithAppName(anyAppName).
			WithEnvironment(anyEnvironment).
			WithComponents(
				utils.NewDeployComponentBuilder().
					WithName(anyComponentName).
					WithPort("http", 8080).
					WithPublicPort("http")))

	applyDeploymentWithSync(tu, client, kubeUtils, radixclient, prometheusclient,
		utils.ARadixDeployment().
			WithDeploymentName("seconddeployment").
			WithAppName(anyAppName).
			WithEnvironment(anyEnvironment).
			WithComponents(
				utils.NewDeployComponentBuilder().
					WithName(anyComponentName).
					WithPort("http", 8080).
					WithPublicPort("http")))

	applyDeploymentWithSync(tu, client, kubeUtils, radixclient, prometheusclient,
		utils.ARadixDeployment().
			WithDeploymentName("thirddeployment").
			WithAppName(anyAppName).
			WithEnvironment(anyEnvironment).
			WithComponents(
				utils.NewDeployComponentBuilder().
					WithName(anyComponentName).
					WithPort("http", 8080).
					WithPublicPort("http")))

	applyDeploymentWithSync(tu, client, kubeUtils, radixclient, prometheusclient,
		utils.ARadixDeployment().
			WithDeploymentName("fourthdeployment").
			WithAppName(anyAppName).
			WithEnvironment(anyEnvironment).
			WithComponents(
				utils.NewDeployComponentBuilder().
					WithName(anyComponentName).
					WithPort("http", 8080).
					WithPublicPort("http")))

	deployments, _ := radixclient.RadixV1().RadixDeployments(envNamespace).List(context.TODO(), metav1.ListOptions{})
	assert.Equal(t, anyLimit, len(deployments.Items), "Number of deployments should match limit")

	assert.False(t, radixDeploymentByNameExists("firstdeployment", deployments))
	assert.True(t, radixDeploymentByNameExists("seconddeployment", deployments))
	assert.True(t, radixDeploymentByNameExists("thirddeployment", deployments))
	assert.True(t, radixDeploymentByNameExists("fourthdeployment", deployments))

	applyDeploymentWithSync(tu, client, kubeUtils, radixclient, prometheusclient,
		utils.ARadixDeployment().
			WithDeploymentName("fifthdeployment").
			WithAppName(anyAppName).
			WithEnvironment(anyEnvironment).
			WithComponents(
				utils.NewDeployComponentBuilder().
					WithName(anyComponentName).
					WithPort("http", 8080).
					WithPublicPort("http")))

	deployments, _ = radixclient.RadixV1().RadixDeployments(envNamespace).List(context.TODO(), metav1.ListOptions{})
	assert.Equal(t, anyLimit, len(deployments.Items), "Number of deployments should match limit")

	assert.False(t, radixDeploymentByNameExists("firstdeployment", deployments))
	assert.False(t, radixDeploymentByNameExists("seconddeployment", deployments))
	assert.True(t, radixDeploymentByNameExists("thirddeployment", deployments))
	assert.True(t, radixDeploymentByNameExists("fourthdeployment", deployments))
	assert.True(t, radixDeploymentByNameExists("fifthdeployment", deployments))

	teardownTest()
}

func TestHPAConfig(t *testing.T) {
	tu, client, kubeUtil, radixclient, prometheusclient, _ := setupTest()
	defer teardownTest()
	anyAppName := "anyappname"
	anyEnvironmentName := "test"
	componentOneName := "componentOneName"
	componentTwoName := "componentTwoName"
	componentThreeName := "componentThreeName"
	minReplicas := int32(2)
	maxReplicas := int32(4)

	// Test
	_, err := applyDeploymentWithSync(tu, client, kubeUtil, radixclient, prometheusclient, utils.ARadixDeployment().
		WithAppName(anyAppName).
		WithEnvironment(anyEnvironmentName).
		WithComponents(
			utils.NewDeployComponentBuilder().
				WithName(componentOneName).
				WithPort("http", 8080).
				WithPublicPort("http").
				WithReplicas(test.IntPtr(0)).
				WithHorizontalScaling(&minReplicas, maxReplicas, nil, nil),
			utils.NewDeployComponentBuilder().
				WithName(componentTwoName).
				WithPort("http", 6379).
				WithPublicPort("http").
				WithReplicas(test.IntPtr(1)).
				WithHorizontalScaling(&minReplicas, maxReplicas, nil, nil),
			utils.NewDeployComponentBuilder().
				WithName(componentThreeName).
				WithPort("http", 6379).
				WithPublicPort("http").
				WithReplicas(test.IntPtr(1)).
				WithHorizontalScaling(&minReplicas, maxReplicas, nil, nil)))

	assert.NoError(t, err)

	envNamespace := utils.GetEnvironmentNamespace(anyAppName, anyEnvironmentName)
	t.Run("validate hpas", func(t *testing.T) {
		hpas, _ := client.AutoscalingV2().HorizontalPodAutoscalers(envNamespace).List(context.TODO(), metav1.ListOptions{})
		assert.Equal(t, 2, len(hpas.Items), "Number of horizontal pod autoscalers wasn't as expected")
		assert.False(t, hpaByNameExists(componentOneName, hpas), "componentOneName horizontal pod autoscaler should not exist")
		assert.True(t, hpaByNameExists(componentTwoName, hpas), "componentTwoName horizontal pod autoscaler should exist")
		assert.True(t, hpaByNameExists(componentThreeName, hpas), "componentThreeName horizontal pod autoscaler should exist")
		assert.Equal(t, int32(2), *getHPAByName(componentTwoName, hpas).Spec.MinReplicas, "componentTwoName horizontal pod autoscaler config is incorrect")
	})

	// Test - remove HPA from component three
	_, err = applyDeploymentWithSync(tu, client, kubeUtil, radixclient, prometheusclient, utils.ARadixDeployment().
		WithAppName(anyAppName).
		WithEnvironment(anyEnvironmentName).
		WithComponents(
			utils.NewDeployComponentBuilder().
				WithName(componentOneName).
				WithPort("http", 8080).
				WithPublicPort("http").
				WithReplicas(test.IntPtr(0)).
				WithHorizontalScaling(&minReplicas, maxReplicas, nil, nil),
			utils.NewDeployComponentBuilder().
				WithName(componentTwoName).
				WithPort("http", 6379).
				WithPublicPort("http").
				WithReplicas(test.IntPtr(1)).
				WithHorizontalScaling(&minReplicas, maxReplicas, nil, nil),
			utils.NewDeployComponentBuilder().
				WithName(componentThreeName).
				WithPort("http", 6379).
				WithPublicPort("http").
				WithReplicas(test.IntPtr(1))))

	assert.NoError(t, err)

	t.Run("validate hpas after reconfiguration", func(t *testing.T) {
		hpas, _ := client.AutoscalingV2().HorizontalPodAutoscalers(envNamespace).List(context.TODO(), metav1.ListOptions{})
		assert.Equal(t, 1, len(hpas.Items), "Number of horizontal pod autoscalers wasn't as expected")
		assert.False(t, hpaByNameExists(componentOneName, hpas), "componentOneName horizontal pod autoscaler should not exist")
		assert.True(t, hpaByNameExists(componentTwoName, hpas), "componentTwoName horizontal pod autoscaler should exist")
		assert.False(t, hpaByNameExists(componentThreeName, hpas), "componentThreeName horizontal pod autoscaler should not exist")
		assert.Equal(t, int32(2), *getHPAByName(componentTwoName, hpas).Spec.MinReplicas, "componentTwoName horizontal pod autoscaler config is incorrect")
	})

}

func TestMonitoringConfig(t *testing.T) {
	tu, client, kubeUtil, radixclient, prometheusclient, _ := setupTest()
	defer teardownTest()
	myAppName := "anyappname"
	myEnvName := "test"

	compNames := []string{
		"withMonitoringConfigAndEnabled",
		"withMonitoringEnabled",
		"withMonitoringConfigAndDisabled",
		"withMonitoringDisabled",
	}
	monitoringConfig := v1.MonitoringConfig{PortName: "monitoring", Path: "some/special/path"}
	ports := []v1.ComponentPort{
		{Name: "public", Port: 8080},
		{Name: monitoringConfig.PortName, Port: 9001},
		{Name: "super_secure_public_port", Port: 8443},
	}

	serviceMonitorTestFunc := func(t *testing.T, compName string, port v1.MonitoringConfig, serviceMonitor *monitoringv1.ServiceMonitor) {
		assert.Equal(t, port.PortName, serviceMonitor.Spec.Endpoints[0].Port)
		assert.Equal(t, port.Path, serviceMonitor.Spec.Endpoints[0].Path)
		assert.Equal(t, fmt.Sprintf("%s-%s-%s", myAppName, myEnvName, compName), serviceMonitor.Spec.JobLabel)
		assert.Len(t, serviceMonitor.Spec.NamespaceSelector.MatchNames, 1)
		assert.Equal(t, fmt.Sprintf("%s-%s", myAppName, myEnvName), serviceMonitor.Spec.NamespaceSelector.MatchNames[0])
		assert.Len(t, serviceMonitor.Spec.Selector.MatchLabels, 1)
		assert.Equal(t, compName, serviceMonitor.Spec.Selector.MatchLabels[kube.RadixComponentLabel])
	}

	_, err := applyDeploymentWithSync(tu, client, kubeUtil, radixclient, prometheusclient, utils.ARadixDeployment().
		WithAppName(myAppName).
		WithEnvironment(myEnvName).
		WithComponents(
			utils.NewDeployComponentBuilder().
				WithName(compNames[0]).
				WithPorts(ports).
				WithMonitoring(true).
				WithMonitoringConfig(monitoringConfig),
			utils.NewDeployComponentBuilder().
				WithName(compNames[1]).
				WithPorts(ports).
				WithMonitoring(true),
			utils.NewDeployComponentBuilder().
				WithName(compNames[2]).
				WithPorts(ports).
				WithMonitoringConfig(monitoringConfig),
			utils.NewDeployComponentBuilder().
				WithName(compNames[3]).
				WithPorts(ports)))

	assert.NoError(t, err)

	envNamespace := utils.GetEnvironmentNamespace(myAppName, myEnvName)
	t.Run("validate service monitors", func(t *testing.T) {
		servicemonitors, _ := prometheusclient.MonitoringV1().ServiceMonitors(envNamespace).List(context.TODO(), metav1.ListOptions{})
		assert.Equal(t, 2, len(servicemonitors.Items), "Number of service monitors was not as expected")
		assert.True(t, serviceMonitorByNameExists(compNames[0], servicemonitors), "compName[0] service monitor should exist")
		assert.True(t, serviceMonitorByNameExists(compNames[1], servicemonitors), "compNames[1] service monitor should exist")
		assert.False(t, serviceMonitorByNameExists(compNames[2], servicemonitors), "compNames[2] service monitor should NOT exist")
		assert.False(t, serviceMonitorByNameExists(compNames[3], servicemonitors), "compNames[3] service monitor should NOT exist")

		// serviceMonitor, monitoringConfig, should use monitoringConfig
		serviceMonitor := getServiceMonitorByName(compNames[0], servicemonitors)
		serviceMonitorTestFunc(t, compNames[0], monitoringConfig, serviceMonitor)

		// serviceMonitor, no monitoringConfig, should use first port
		serviceMonitor = getServiceMonitorByName(compNames[1], servicemonitors)
		serviceMonitorTestFunc(t, compNames[1], v1.MonitoringConfig{PortName: ports[0].Name}, serviceMonitor)

		// no serviceMonitor, monitoringConfig, should not exist
		serviceMonitor = getServiceMonitorByName(compNames[2], servicemonitors)
		assert.Nil(t, serviceMonitor)

		// no serviceMonitor, no monitoringConfig, should not exist
		serviceMonitor = getServiceMonitorByName(compNames[3], servicemonitors)
		assert.Nil(t, serviceMonitor)
	})
}

func TestObjectUpdated_UpdatePort_DeploymentPodPortSpecIsCorrect(t *testing.T) {
	tu, kubeclient, kubeUtil, radixclient, prometheusclient, _ := setupTest()
	defer teardownTest()
	var portTestFunc = func(portName string, portNumber int32, ports []corev1.ContainerPort) {
		port := getPortByName(portName, ports)
		assert.NotNil(t, port)
		assert.Equal(t, portNumber, port.ContainerPort)
	}

	// Initial build
	_, err := applyDeploymentWithSync(tu, kubeclient, kubeUtil, radixclient, prometheusclient, utils.ARadixDeployment().
		WithAppName("app").
		WithEnvironment("env").
		WithComponents(
			utils.NewDeployComponentBuilder().
				WithName("comp").
				WithPort("port1", 8001).
				WithPort("port2", 8002)).
		WithJobComponents(
			utils.NewDeployJobComponentBuilder().
				WithName("job").
				WithSchedulerPort(numbers.Int32Ptr(8080))))

	assert.Nil(t, err)
	deployments, _ := kubeclient.AppsV1().Deployments("app-env").List(context.TODO(), metav1.ListOptions{})
	comp := getDeploymentByName("comp", deployments.Items)
	assert.Len(t, comp.Spec.Template.Spec.Containers[0].Ports, 2)
	portTestFunc("port1", 8001, comp.Spec.Template.Spec.Containers[0].Ports)
	portTestFunc("port2", 8002, comp.Spec.Template.Spec.Containers[0].Ports)
	job := getDeploymentByName("job", deployments.Items)
	assert.Len(t, job.Spec.Template.Spec.Containers[0].Ports, 1)
	portTestFunc("scheduler-port", 8080, job.Spec.Template.Spec.Containers[0].Ports)

	// Update ports
	_, err = applyDeploymentWithSync(tu, kubeclient, kubeUtil, radixclient, prometheusclient, utils.ARadixDeployment().
		WithAppName("app").
		WithEnvironment("env").
		WithComponents(
			utils.NewDeployComponentBuilder().
				WithName("comp").
				WithPort("port2", 9002)).
		WithJobComponents(
			utils.NewDeployJobComponentBuilder().
				WithName("job").
				WithSchedulerPort(numbers.Int32Ptr(9090))))

	assert.Nil(t, err)
	deployments, _ = kubeclient.AppsV1().Deployments("app-env").List(context.TODO(), metav1.ListOptions{})
	comp = getDeploymentByName("comp", deployments.Items)
	assert.Len(t, comp.Spec.Template.Spec.Containers[0].Ports, 1)
	portTestFunc("port2", 9002, comp.Spec.Template.Spec.Containers[0].Ports)
	job = getDeploymentByName("job", deployments.Items)
	assert.Len(t, job.Spec.Template.Spec.Containers[0].Ports, 1)
	portTestFunc("scheduler-port", 9090, job.Spec.Template.Spec.Containers[0].Ports)
}

func TestUseGpuNode(t *testing.T) {
	tu, client, kubeUtil, radixclient, prometheusclient, _ := setupTest()
	defer teardownTest()
	anyAppName := "anyappname"
	anyEnvironmentName := "test"
	componentName1 := "componentName1"
	componentName2 := "componentName2"
	componentName3 := "componentName3"
	componentName4 := "componentName4"
	jobComponentName := "jobComponentName"

	// Test
	nodeGpu1 := "nvidia-v100"
	nodeGpu2 := "nvidia-v100, nvidia-p100"
	nodeGpu3 := "nvidia-v100, nvidia-p100, -nvidia-k80"
	nodeGpu4 := "nvidia-p100, -nvidia-k80"
	rd, err := applyDeploymentWithSync(tu, client, kubeUtil, radixclient, prometheusclient, utils.ARadixDeployment().
		WithAppName(anyAppName).
		WithEnvironment(anyEnvironmentName).
		WithComponents(
			utils.NewDeployComponentBuilder().
				WithName(componentName1).
				WithPort("http", 8080).
				WithPublicPort("http").
				WithNodeGpu(nodeGpu1),
			utils.NewDeployComponentBuilder().
				WithName(componentName2).
				WithPort("http", 8081).
				WithPublicPort("http").
				WithNodeGpu(nodeGpu2),
			utils.NewDeployComponentBuilder().
				WithName(componentName3).
				WithPort("http", 8082).
				WithPublicPort("http").
				WithNodeGpu(nodeGpu3),
			utils.NewDeployComponentBuilder().
				WithName(componentName4).
				WithPort("http", 8084).
				WithPublicPort("http")).
		WithJobComponents(
			utils.NewDeployJobComponentBuilder().
				WithName(jobComponentName).
				WithPort("http", 8085).
				WithNodeGpu(nodeGpu4)))

	assert.NoError(t, err)

	t.Run("has node with gpu1", func(t *testing.T) {
		t.Parallel()
		component := rd.GetComponentByName(componentName1)
		assert.NotNil(t, component.Node)
		assert.Equal(t, nodeGpu1, component.Node.Gpu)
	})
	t.Run("has node with gpu2", func(t *testing.T) {
		t.Parallel()
		component := rd.GetComponentByName(componentName2)
		assert.NotNil(t, component.Node)
		assert.Equal(t, nodeGpu2, component.Node.Gpu)
	})
	t.Run("has node with gpu3", func(t *testing.T) {
		t.Parallel()
		component := rd.GetComponentByName(componentName3)
		assert.NotNil(t, component.Node)
		assert.Equal(t, nodeGpu3, component.Node.Gpu)
	})
	t.Run("has node with no gpu", func(t *testing.T) {
		t.Parallel()
		component := rd.GetComponentByName(componentName4)
		assert.NotNil(t, component.Node)
		assert.Empty(t, component.Node.Gpu)
	})
	t.Run("job has node with gpu4", func(t *testing.T) {
		t.Parallel()
		jobComponent := rd.GetJobComponentByName(jobComponentName)
		assert.NotNil(t, jobComponent.Node)
		assert.Equal(t, nodeGpu4, jobComponent.Node.Gpu)
	})
}
func TestUseGpuNodeOnDeploy(t *testing.T) {
	tu, client, kubeUtil, radixclient, prometheusclient, _ := setupTest()
	defer teardownTest()
	anyAppName := "anyappname"
	anyEnvironmentName := "test"
	componentName1 := "componentName1"
	componentName2 := "componentName2"
	componentName3 := "componentName3"
	componentName4 := "componentName4"
	jobComponentName := "jobComponentName"
	envNamespace := utils.GetEnvironmentNamespace(anyAppName, anyEnvironmentName)
	// Test
	gpuNvidiaV100 := "nvidia-v100"
	gpuNvidiaP100 := "nvidia-p100"
	gpuNvidiaK80 := "nvidia-k80"
	_, err := applyDeploymentWithSync(tu, client, kubeUtil, radixclient, prometheusclient, utils.ARadixDeployment().
		WithAppName(anyAppName).
		WithEnvironment(anyEnvironmentName).
		WithComponents(
			utils.NewDeployComponentBuilder().
				WithName(componentName1).
				WithPort("http", 8080).
				WithPublicPort("http").
				WithNodeGpu(gpuNvidiaV100),
			utils.NewDeployComponentBuilder().
				WithName(componentName2).
				WithPort("http", 8081).
				WithPublicPort("http").
				WithNodeGpu(fmt.Sprintf("%s, %s", gpuNvidiaV100, gpuNvidiaP100)),
			utils.NewDeployComponentBuilder().
				WithName(componentName3).
				WithPort("http", 8082).
				WithPublicPort("http").
				WithNodeGpu(fmt.Sprintf("%s, %s, -%s", gpuNvidiaV100, gpuNvidiaP100, gpuNvidiaK80)),
			utils.NewDeployComponentBuilder().
				WithName(componentName4).
				WithPort("http", 8084).
				WithPublicPort("http")).
		WithJobComponents(
			utils.NewDeployJobComponentBuilder().
				WithName(jobComponentName).
				WithPort("http", 8085).
				WithNodeGpu(fmt.Sprintf("%s, -%s", gpuNvidiaP100, gpuNvidiaK80))))

	assert.NoError(t, err)

	t.Run("has node with nvidia-v100", func(t *testing.T) {
		t.Parallel()
		deployment, _ := client.AppsV1().Deployments(envNamespace).Get(context.TODO(), componentName1, metav1.GetOptions{})
		affinity := deployment.Spec.Template.Spec.Affinity
		assert.NotNil(t, affinity)
		assert.NotNil(t, affinity.NodeAffinity.RequiredDuringSchedulingIgnoredDuringExecution)
		nodeSelectorTerms := affinity.NodeAffinity.RequiredDuringSchedulingIgnoredDuringExecution.NodeSelectorTerms
		assert.Len(t, nodeSelectorTerms, 2)
		assert.Equal(t, corev1.NodeSelectorRequirement{
			Key:      kube.RadixGpuLabel,
			Operator: corev1.NodeSelectorOpIn,
			Values:   []string{gpuNvidiaV100},
		}, nodeSelectorTerms[0].MatchExpressions[0])
		assert.Equal(t, corev1.NodeSelectorRequirement{
			Key:      kube.RadixJobNodeLabel,
			Operator: corev1.NodeSelectorOpDoesNotExist,
		}, nodeSelectorTerms[1].MatchExpressions[0])

		tolerations := deployment.Spec.Template.Spec.Tolerations
		assert.Len(t, tolerations, 1)
		assert.Equal(t, corev1.Toleration{Key: kube.RadixGpuCountLabel, Operator: corev1.TolerationOpExists, Effect: corev1.TaintEffectNoSchedule}, tolerations[0])
	})
	t.Run("has node with nvidia-v100, nvidia-p100", func(t *testing.T) {
		t.Parallel()
		deployment, _ := client.AppsV1().Deployments(envNamespace).Get(context.TODO(), componentName2, metav1.GetOptions{})
		affinity := deployment.Spec.Template.Spec.Affinity
		assert.NotNil(t, affinity)
		assert.NotNil(t, affinity.NodeAffinity.RequiredDuringSchedulingIgnoredDuringExecution)
		nodeSelectorTerms := affinity.NodeAffinity.RequiredDuringSchedulingIgnoredDuringExecution.NodeSelectorTerms
		assert.Len(t, nodeSelectorTerms, 2)
		assert.Equal(t, corev1.NodeSelectorRequirement{
			Key:      kube.RadixGpuLabel,
			Operator: corev1.NodeSelectorOpIn,
			Values:   []string{gpuNvidiaV100, gpuNvidiaP100},
		}, nodeSelectorTerms[0].MatchExpressions[0])
		assert.Equal(t, corev1.NodeSelectorRequirement{
			Key:      kube.RadixJobNodeLabel,
			Operator: corev1.NodeSelectorOpDoesNotExist,
		}, nodeSelectorTerms[1].MatchExpressions[0])

		tolerations := deployment.Spec.Template.Spec.Tolerations
		assert.Len(t, tolerations, 1)
		assert.Equal(t, corev1.Toleration{Key: kube.RadixGpuCountLabel, Operator: corev1.TolerationOpExists, Effect: corev1.TaintEffectNoSchedule}, tolerations[0])
	})
	t.Run("has node with nvidia-v100, nvidia-p100, not nvidia-k80", func(t *testing.T) {
		t.Parallel()
		deployment, _ := client.AppsV1().Deployments(envNamespace).Get(context.TODO(), componentName3, metav1.GetOptions{})
		affinity := deployment.Spec.Template.Spec.Affinity
		assert.NotNil(t, affinity)
		assert.NotNil(t, affinity.NodeAffinity.RequiredDuringSchedulingIgnoredDuringExecution)
		nodeSelectorTerms := affinity.NodeAffinity.RequiredDuringSchedulingIgnoredDuringExecution.NodeSelectorTerms
		assert.Len(t, nodeSelectorTerms, 2)
		assert.Equal(t, corev1.NodeSelectorRequirement{
			Key:      kube.RadixGpuLabel,
			Operator: corev1.NodeSelectorOpIn,
			Values:   []string{gpuNvidiaV100, gpuNvidiaP100},
		}, nodeSelectorTerms[0].MatchExpressions[0])
		assert.Equal(t, corev1.NodeSelectorRequirement{
			Key:      kube.RadixJobNodeLabel,
			Operator: corev1.NodeSelectorOpDoesNotExist,
		}, nodeSelectorTerms[1].MatchExpressions[0])

		tolerations := deployment.Spec.Template.Spec.Tolerations
		assert.Len(t, tolerations, 1)
		assert.Equal(t, corev1.Toleration{Key: kube.RadixGpuCountLabel, Operator: corev1.TolerationOpExists, Effect: corev1.TaintEffectNoSchedule}, tolerations[0])
	})
	t.Run("has node with no gpu", func(t *testing.T) {
		t.Parallel()
		deployment, _ := client.AppsV1().Deployments(envNamespace).Get(context.TODO(), componentName4, metav1.GetOptions{})
		affinity := deployment.Spec.Template.Spec.Affinity
		assert.NotNil(t, affinity)
		assert.NotNil(t, affinity.NodeAffinity.RequiredDuringSchedulingIgnoredDuringExecution)
		nodeSelectorTerms := affinity.NodeAffinity.RequiredDuringSchedulingIgnoredDuringExecution.NodeSelectorTerms
		assert.Len(t, nodeSelectorTerms, 1)
		assert.Equal(t, corev1.NodeSelectorRequirement{
			Key:      kube.RadixJobNodeLabel,
			Operator: corev1.NodeSelectorOpDoesNotExist,
		}, nodeSelectorTerms[0].MatchExpressions[0])

		tolerations := deployment.Spec.Template.Spec.Tolerations
		assert.Len(t, tolerations, 0)
	})
	t.Run("job has node, but pod template of Job Scheduler does not have it", func(t *testing.T) {
		t.Parallel()
		deployment, _ := client.AppsV1().Deployments(envNamespace).Get(context.TODO(), jobComponentName, metav1.GetOptions{})
		affinity := deployment.Spec.Template.Spec.Affinity
		assert.NotNil(t, affinity)
		assert.NotNil(t, affinity.NodeAffinity.RequiredDuringSchedulingIgnoredDuringExecution)
		nodeSelectorTerms := affinity.NodeAffinity.RequiredDuringSchedulingIgnoredDuringExecution.NodeSelectorTerms
		assert.Len(t, nodeSelectorTerms, 1)
		assert.Len(t, nodeSelectorTerms[0].MatchExpressions, 1)
		assert.Equal(t, corev1.NodeSelectorRequirement{
			Key:      kube.RadixJobNodeLabel,
			Operator: corev1.NodeSelectorOpDoesNotExist,
		}, nodeSelectorTerms[0].MatchExpressions[0])

		tolerations := deployment.Spec.Template.Spec.Tolerations
		assert.Len(t, tolerations, 0)
	})
}

func TestUseGpuNodeCount(t *testing.T) {
	tu, client, kubeUtil, radixclient, prometheusclient, _ := setupTest()
	defer teardownTest()
	anyAppName := "anyappname"
	anyEnvironmentName := "test"
	componentName1 := "componentName1"
	componentName2 := "componentName2"
	componentName3 := "componentName3"
	componentName4 := "componentName4"
	componentName5 := "componentName5"
	componentName6 := "componentName6"
	jobComponentName := "jobComponentName"

	// Test
	nodeGpuCount1 := "1"
	nodeGpuCount10 := "10"
	nodeGpuCount0 := "0"
	nodeGpuCountMinus1 := "-1"
	nodeGpuCountInvalidTextValue := "invalid-count"
	rd, err := applyDeploymentWithSync(tu, client, kubeUtil, radixclient, prometheusclient, utils.ARadixDeployment().
		WithAppName(anyAppName).
		WithEnvironment(anyEnvironmentName).
		WithComponents(
			utils.NewDeployComponentBuilder().
				WithName(componentName1).
				WithPort("http", 8080).
				WithPublicPort("http").
				WithNodeGpuCount(nodeGpuCount1),
			utils.NewDeployComponentBuilder().
				WithName(componentName2).
				WithPort("http", 8081).
				WithPublicPort("http").
				WithNodeGpuCount(nodeGpuCount10),
			utils.NewDeployComponentBuilder().
				WithName(componentName3).
				WithPort("http", 8082).
				WithPublicPort("http").
				WithNodeGpuCount(nodeGpuCount0),
			utils.NewDeployComponentBuilder().
				WithName(componentName4).
				WithPort("http", 8083).
				WithPublicPort("http").
				WithNodeGpuCount(nodeGpuCountMinus1),
			utils.NewDeployComponentBuilder().
				WithName(componentName5).
				WithPort("http", 8085).
				WithPublicPort("http").
				WithNodeGpuCount(nodeGpuCountInvalidTextValue),
			utils.NewDeployComponentBuilder().
				WithName(componentName6).
				WithPort("http", 8086).
				WithPublicPort("http")).
		WithJobComponents(
			utils.NewDeployJobComponentBuilder().
				WithName(jobComponentName).
				WithPort("http", 8087).
				WithNodeGpuCount(nodeGpuCount10)))

	assert.NoError(t, err)

	t.Run("has node with gpu-count 1", func(t *testing.T) {
		t.Parallel()
		component := rd.GetComponentByName(componentName1)
		assert.Equal(t, nodeGpuCount1, component.Node.GpuCount)
	})
	t.Run("has node with gpu-count 10", func(t *testing.T) {
		t.Parallel()
		component := rd.GetComponentByName(componentName2)
		assert.Equal(t, nodeGpuCount10, component.Node.GpuCount)
	})
	t.Run("has node with gpu-count 0", func(t *testing.T) {
		t.Parallel()
		component := rd.GetComponentByName(componentName3)
		assert.Equal(t, nodeGpuCount0, component.Node.GpuCount)
	})
	t.Run("has node with gpu-count -1", func(t *testing.T) {
		t.Parallel()
		component := rd.GetComponentByName(componentName4)
		assert.Equal(t, nodeGpuCountMinus1, component.Node.GpuCount)
	})
	t.Run("has node with invalid value of gpu-count", func(t *testing.T) {
		t.Parallel()
		component := rd.GetComponentByName(componentName5)
		assert.Equal(t, nodeGpuCountInvalidTextValue, component.Node.GpuCount)
	})
	t.Run("has node with no gpu-count", func(t *testing.T) {
		t.Parallel()
		component := rd.GetComponentByName(componentName6)
		assert.Empty(t, component.Node.GpuCount)
	})
	t.Run("job has node with gpu-count 10 ", func(t *testing.T) {
		t.Parallel()
		jobComponent := rd.GetJobComponentByName(jobComponentName)
		assert.NotNil(t, jobComponent.Node)
		assert.Equal(t, nodeGpuCount10, jobComponent.Node.GpuCount)
	})
}

func TestUseGpuNodeCountOnDeployment(t *testing.T) {
	tu, client, kubeUtil, radixclient, prometheusclient, _ := setupTest()
	defer teardownTest()
	anyAppName := "anyappname"
	anyEnvironmentName := "test"
	componentName1 := "componentName1"
	componentName2 := "componentName2"
	componentName3 := "componentName3"
	componentName4 := "componentName4"
	componentName5 := "componentName5"
	componentName6 := "componentName6"
	jobComponentName := "jobComponentName"
	envNamespace := utils.GetEnvironmentNamespace(anyAppName, anyEnvironmentName)

	// Test
	nodeGpuCount1 := "1"
	nodeGpuCount10 := "10"
	nodeGpuCount0 := "0"
	nodeGpuCountMinus1 := "-1"
	nodeGpuCountInvalidTextValue := "invalid-count"
	_, err := applyDeploymentWithSync(tu, client, kubeUtil, radixclient, prometheusclient, utils.ARadixDeployment().
		WithAppName(anyAppName).
		WithEnvironment(anyEnvironmentName).
		WithComponents(
			utils.NewDeployComponentBuilder().
				WithName(componentName1).
				WithPort("http", 8080).
				WithPublicPort("http").
				WithNodeGpuCount(nodeGpuCount1),
			utils.NewDeployComponentBuilder().
				WithName(componentName2).
				WithPort("http", 8081).
				WithPublicPort("http").
				WithNodeGpuCount(nodeGpuCount10),
			utils.NewDeployComponentBuilder().
				WithName(componentName3).
				WithPort("http", 8082).
				WithPublicPort("http").
				WithNodeGpuCount(nodeGpuCount0),
			utils.NewDeployComponentBuilder().
				WithName(componentName4).
				WithPort("http", 8083).
				WithPublicPort("http").
				WithNodeGpuCount(nodeGpuCountMinus1),
			utils.NewDeployComponentBuilder().
				WithName(componentName5).
				WithPort("http", 8085).
				WithPublicPort("http").
				WithNodeGpuCount(nodeGpuCountInvalidTextValue),
			utils.NewDeployComponentBuilder().
				WithName(componentName6).
				WithPort("http", 8086).
				WithPublicPort("http")).
		WithJobComponents(
			utils.NewDeployJobComponentBuilder().
				WithName(jobComponentName).
				WithPort("http", 8087).
				WithNodeGpuCount(nodeGpuCount10)))

	assert.NoError(t, err)

	t.Run("has node with gpu-count 1", func(t *testing.T) {
		t.Parallel()
		deployment, _ := client.AppsV1().Deployments(envNamespace).Get(context.TODO(), componentName1, metav1.GetOptions{})
		affinity := deployment.Spec.Template.Spec.Affinity
		assert.NotNil(t, affinity)
		assert.NotNil(t, affinity.NodeAffinity.RequiredDuringSchedulingIgnoredDuringExecution)
		nodeSelectorTerms := affinity.NodeAffinity.RequiredDuringSchedulingIgnoredDuringExecution.NodeSelectorTerms
		assert.Len(t, nodeSelectorTerms, 2)
		assert.Len(t, nodeSelectorTerms[0].MatchExpressions, 1)
		assert.Equal(t, corev1.NodeSelectorRequirement{
			Key:      kube.RadixGpuCountLabel,
			Operator: corev1.NodeSelectorOpGt,
			Values:   []string{"0"},
		}, nodeSelectorTerms[0].MatchExpressions[0])
		assert.Equal(t, corev1.NodeSelectorRequirement{
			Key:      kube.RadixJobNodeLabel,
			Operator: corev1.NodeSelectorOpDoesNotExist,
		}, nodeSelectorTerms[1].MatchExpressions[0])

		tolerations := deployment.Spec.Template.Spec.Tolerations
		assert.Len(t, tolerations, 0) // missing node.gpu
	})
	t.Run("has node with gpu-count 10", func(t *testing.T) {
		t.Parallel()
		deployment, _ := client.AppsV1().Deployments(envNamespace).Get(context.TODO(), componentName2, metav1.GetOptions{})
		affinity := deployment.Spec.Template.Spec.Affinity
		assert.NotNil(t, affinity)
		assert.NotNil(t, affinity.NodeAffinity.RequiredDuringSchedulingIgnoredDuringExecution)
		nodeSelectorTerms := affinity.NodeAffinity.RequiredDuringSchedulingIgnoredDuringExecution.NodeSelectorTerms
		assert.Len(t, nodeSelectorTerms, 2)
		assert.Len(t, nodeSelectorTerms[0].MatchExpressions, 1)
		assert.Equal(t, corev1.NodeSelectorRequirement{
			Key:      kube.RadixGpuCountLabel,
			Operator: corev1.NodeSelectorOpGt,
			Values:   []string{"9"},
		}, nodeSelectorTerms[0].MatchExpressions[0])
		assert.Equal(t, corev1.NodeSelectorRequirement{
			Key:      kube.RadixJobNodeLabel,
			Operator: corev1.NodeSelectorOpDoesNotExist,
		}, nodeSelectorTerms[1].MatchExpressions[0])

		tolerations := deployment.Spec.Template.Spec.Tolerations
		assert.Len(t, tolerations, 0) // missing node.gpu
	})
	t.Run("has node with gpu-count 0", func(t *testing.T) {
		t.Parallel()
		deployment, _ := client.AppsV1().Deployments(envNamespace).Get(context.TODO(), componentName3, metav1.GetOptions{})
		affinity := deployment.Spec.Template.Spec.Affinity
		assert.NotNil(t, affinity)
		assert.NotNil(t, affinity.NodeAffinity.RequiredDuringSchedulingIgnoredDuringExecution)
		nodeSelectorTerms := affinity.NodeAffinity.RequiredDuringSchedulingIgnoredDuringExecution.NodeSelectorTerms
		assert.Len(t, nodeSelectorTerms, 1)
		assert.Equal(t, corev1.NodeSelectorRequirement{
			Key:      kube.RadixJobNodeLabel,
			Operator: corev1.NodeSelectorOpDoesNotExist,
		}, nodeSelectorTerms[0].MatchExpressions[0])

		tolerations := deployment.Spec.Template.Spec.Tolerations
		assert.Len(t, tolerations, 0)
	})
	t.Run("has node with gpu-count -1", func(t *testing.T) {
		t.Parallel()
		deployment, _ := client.AppsV1().Deployments(envNamespace).Get(context.TODO(), componentName4, metav1.GetOptions{})
		affinity := deployment.Spec.Template.Spec.Affinity
		assert.NotNil(t, affinity)
		assert.NotNil(t, affinity.NodeAffinity.RequiredDuringSchedulingIgnoredDuringExecution)
		nodeSelectorTerms := affinity.NodeAffinity.RequiredDuringSchedulingIgnoredDuringExecution.NodeSelectorTerms
		assert.Len(t, nodeSelectorTerms, 1)
		assert.Equal(t, corev1.NodeSelectorRequirement{
			Key:      kube.RadixJobNodeLabel,
			Operator: corev1.NodeSelectorOpDoesNotExist,
		}, nodeSelectorTerms[0].MatchExpressions[0])

		tolerations := deployment.Spec.Template.Spec.Tolerations
		assert.Len(t, tolerations, 0)
	})
	t.Run("has node with invalid value of gpu-count", func(t *testing.T) {
		t.Parallel()
		deployment, _ := client.AppsV1().Deployments(envNamespace).Get(context.TODO(), componentName5, metav1.GetOptions{})
		affinity := deployment.Spec.Template.Spec.Affinity
		assert.NotNil(t, affinity)
		assert.NotNil(t, affinity.NodeAffinity.RequiredDuringSchedulingIgnoredDuringExecution)
		nodeSelectorTerms := affinity.NodeAffinity.RequiredDuringSchedulingIgnoredDuringExecution.NodeSelectorTerms
		assert.Len(t, nodeSelectorTerms, 1)
		assert.Equal(t, corev1.NodeSelectorRequirement{
			Key:      kube.RadixJobNodeLabel,
			Operator: corev1.NodeSelectorOpDoesNotExist,
		}, nodeSelectorTerms[0].MatchExpressions[0])

		tolerations := deployment.Spec.Template.Spec.Tolerations
		assert.Len(t, tolerations, 0)
	})
	t.Run("has node with no gpu-count", func(t *testing.T) {
		t.Parallel()
		deployment, _ := client.AppsV1().Deployments(envNamespace).Get(context.TODO(), componentName6, metav1.GetOptions{})
		affinity := deployment.Spec.Template.Spec.Affinity
		assert.NotNil(t, affinity)
		assert.NotNil(t, affinity.NodeAffinity.RequiredDuringSchedulingIgnoredDuringExecution)
		nodeSelectorTerms := affinity.NodeAffinity.RequiredDuringSchedulingIgnoredDuringExecution.NodeSelectorTerms
		assert.Len(t, nodeSelectorTerms, 1)
		assert.Equal(t, corev1.NodeSelectorRequirement{
			Key:      kube.RadixJobNodeLabel,
			Operator: corev1.NodeSelectorOpDoesNotExist,
		}, nodeSelectorTerms[0].MatchExpressions[0])

		tolerations := deployment.Spec.Template.Spec.Tolerations
		assert.Len(t, tolerations, 0)
	})
	t.Run("job has node, but pod template of Job Scheduler does not have it", func(t *testing.T) {
		t.Parallel()
		deployment, _ := client.AppsV1().Deployments(envNamespace).Get(context.TODO(), jobComponentName, metav1.GetOptions{})
		affinity := deployment.Spec.Template.Spec.Affinity
		assert.NotNil(t, affinity)
		assert.NotNil(t, affinity.NodeAffinity.RequiredDuringSchedulingIgnoredDuringExecution)
		nodeSelectorTerms := affinity.NodeAffinity.RequiredDuringSchedulingIgnoredDuringExecution.NodeSelectorTerms
		assert.Len(t, nodeSelectorTerms, 1)
		assert.Equal(t, corev1.NodeSelectorRequirement{
			Key:      kube.RadixJobNodeLabel,
			Operator: corev1.NodeSelectorOpDoesNotExist,
		}, nodeSelectorTerms[0].MatchExpressions[0])

		tolerations := deployment.Spec.Template.Spec.Tolerations
		assert.Len(t, tolerations, 0)
	})
}

func TestUseGpuNodeWithGpuCountOnDeployment(t *testing.T) {
	tu, client, kubeUtil, radixclient, prometheusclient, _ := setupTest()
	defer teardownTest()
	anyAppName := "anyappname"
	anyEnvironmentName := "test"
	componentName := "componentName"
	jobComponentName := "jobComponentName"
	envNamespace := utils.GetEnvironmentNamespace(anyAppName, anyEnvironmentName)

	// Test
	gpuNvidiaV100 := "nvidia-v100"
	gpuNvidiaP100 := "nvidia-p100"
	gpuNvidiaK80 := "nvidia-k80"
	nodeGpuCount10 := "10"
	_, err := applyDeploymentWithSync(tu, client, kubeUtil, radixclient, prometheusclient, utils.ARadixDeployment().
		WithAppName(anyAppName).
		WithEnvironment(anyEnvironmentName).
		WithComponents(
			utils.NewDeployComponentBuilder().
				WithName(componentName).
				WithPort("http", 8080).
				WithPublicPort("http").
				WithNodeGpu(fmt.Sprintf("%s, %s, -%s", gpuNvidiaV100, gpuNvidiaP100, gpuNvidiaK80)).
				WithNodeGpuCount(nodeGpuCount10)).
		WithJobComponents(
			utils.NewDeployJobComponentBuilder().
				WithName(jobComponentName).
				WithPort("http", 8081).
				WithNodeGpu(fmt.Sprintf("%s, %s, -%s", gpuNvidiaV100, gpuNvidiaP100, gpuNvidiaK80)).
				WithNodeGpuCount(nodeGpuCount10)))

	assert.NoError(t, err)

	t.Run("has node with gpu and gpu-count 10", func(t *testing.T) {
		t.Parallel()
		deployment, _ := client.AppsV1().Deployments(envNamespace).Get(context.TODO(), componentName, metav1.GetOptions{})
		affinity := deployment.Spec.Template.Spec.Affinity
		assert.NotNil(t, affinity)
		assert.NotNil(t, affinity.NodeAffinity.RequiredDuringSchedulingIgnoredDuringExecution)
		nodeSelectorTerms := affinity.NodeAffinity.RequiredDuringSchedulingIgnoredDuringExecution.NodeSelectorTerms
		assert.Len(t, nodeSelectorTerms, 2)
		assert.Len(t, nodeSelectorTerms[0].MatchExpressions, 3)
		assert.Equal(t, corev1.NodeSelectorRequirement{
			Key:      kube.RadixGpuLabel,
			Operator: corev1.NodeSelectorOpIn,
			Values:   []string{gpuNvidiaV100, gpuNvidiaP100},
		}, nodeSelectorTerms[0].MatchExpressions[0])
		assert.Equal(t, corev1.NodeSelectorRequirement{
			Key:      kube.RadixGpuLabel,
			Operator: corev1.NodeSelectorOpNotIn,
			Values:   []string{gpuNvidiaK80},
		}, nodeSelectorTerms[0].MatchExpressions[1])
		assert.Equal(t, corev1.NodeSelectorRequirement{
			Key:      kube.RadixGpuCountLabel,
			Operator: corev1.NodeSelectorOpGt,
			Values:   []string{"9"},
		}, nodeSelectorTerms[0].MatchExpressions[2])
		assert.Equal(t, corev1.NodeSelectorRequirement{
			Key:      kube.RadixJobNodeLabel,
			Operator: corev1.NodeSelectorOpDoesNotExist,
		}, nodeSelectorTerms[1].MatchExpressions[0])

		tolerations := deployment.Spec.Template.Spec.Tolerations
		assert.Len(t, tolerations, 1)
		assert.Equal(t, corev1.Toleration{Key: kube.RadixGpuCountLabel, Operator: corev1.TolerationOpExists, Effect: corev1.TaintEffectNoSchedule}, tolerations[0])
	})
	t.Run("job has node, but pod template of Job Scheduler does not have it", func(t *testing.T) {
		t.Parallel()
		deployment, _ := client.AppsV1().Deployments(envNamespace).Get(context.TODO(), jobComponentName, metav1.GetOptions{})
		affinity := deployment.Spec.Template.Spec.Affinity
		tolerations := deployment.Spec.Template.Spec.Tolerations
		assert.NotNil(t, affinity)
		assert.NotNil(t, affinity.NodeAffinity.RequiredDuringSchedulingIgnoredDuringExecution)
		nodeSelectorTerms := affinity.NodeAffinity.RequiredDuringSchedulingIgnoredDuringExecution.NodeSelectorTerms
		assert.Len(t, nodeSelectorTerms, 1)
		assert.Len(t, nodeSelectorTerms[0].MatchExpressions, 1)
		assert.Equal(t, corev1.NodeSelectorRequirement{
			Key:      kube.RadixJobNodeLabel,
			Operator: corev1.NodeSelectorOpDoesNotExist,
		}, nodeSelectorTerms[0].MatchExpressions[0])

		assert.Len(t, tolerations, 0)
	})
}

func Test_JobScheduler_ObjectsGarbageCollected(t *testing.T) {
	defer teardownTest()
	type theoryData struct {
		name             string
		builder          utils.DeploymentBuilder
		expectedJobs     []string
		expectedSecrets  []string
		expectedServices []string
	}

	testTheory := func(theory *theoryData) {
		addJob := func(client kubernetes.Interface, name, namespace, componentName string, isJobSchedulerJob bool) {
			labels := map[string]string{"item-in-test": "true"}

			if strings.TrimSpace(componentName) != "" {
				labels[kube.RadixComponentLabel] = componentName
			}

			if isJobSchedulerJob {
				labels[kube.RadixJobTypeLabel] = kube.RadixJobTypeJobSchedule
			}

			client.BatchV1().Jobs(namespace).Create(context.TODO(),
				&batchv1.Job{
					ObjectMeta: metav1.ObjectMeta{
						Name:   name,
						Labels: labels,
					},
				},
				metav1.CreateOptions{})
		}

		addSecret := func(client kubernetes.Interface, name, namespace, componentName string) {
			labels := map[string]string{"item-in-test": "true", kube.RadixJobTypeLabel: kube.RadixJobTypeJobSchedule}

			if strings.TrimSpace(componentName) != "" {
				labels[kube.RadixComponentLabel] = componentName
			}

			client.CoreV1().Secrets(namespace).Create(context.TODO(),
				&corev1.Secret{
					ObjectMeta: metav1.ObjectMeta{
						Name:   name,
						Labels: labels,
					},
				},
				metav1.CreateOptions{})
		}

		addService := func(client kubernetes.Interface, name, namespace, componentName string) {
			labels := map[string]string{"item-in-test": "true", kube.RadixJobTypeLabel: kube.RadixJobTypeJobSchedule}

			if strings.TrimSpace(componentName) != "" {
				labels[kube.RadixComponentLabel] = componentName
			}

			client.CoreV1().Services(namespace).Create(context.TODO(),
				&corev1.Service{
					ObjectMeta: metav1.ObjectMeta{
						Name:   name,
						Labels: labels,
					},
				},
				metav1.CreateOptions{})
		}

		t.Run(theory.name, func(t *testing.T) {
			t.Parallel()
			tu, client, kubeUtil, radixclient, prometheusclient, _ := setupTest()

			// Add jobs used in test
			addJob(client, "dev-job-job1", "app-dev", "job", true)
			addJob(client, "dev-job-job2", "app-dev", "job", true)
			addJob(client, "dev-nonscheduler-job", "app-dev", "job", false)
			addJob(client, "dev-compute-job1", "app-dev", "compute", true)
			addJob(client, "dev-nonscheduler-compute", "app-dev", "compute", false)
			addJob(client, "prod-job-job1", "app-prod", "job", true)

			// Add secrets used in test
			addSecret(client, "dev-job-secret1", "app-dev", "job")
			addSecret(client, "dev-job-secret2", "app-dev", "job")
			addSecret(client, "dev-compute-secret1", "app-dev", "compute")
			addSecret(client, "non-job-secret1", "app-dev", "")
			addSecret(client, "prod-job-secret1", "app-prod", "job")

			// Add services used in test
			addService(client, "dev-job-service1", "app-dev", "job")
			addService(client, "dev-job-service2", "app-dev", "job")
			addService(client, "dev-compute-service1", "app-dev", "compute")
			addService(client, "non-job-service1", "app-dev", "")
			addService(client, "prod-job-service1", "app-prod", "job")

			if _, err := applyDeploymentWithSync(tu, client, kubeUtil, radixclient, prometheusclient, theory.builder); err != nil {
				assert.FailNow(t, fmt.Sprintf("error apply deployment: %v", err))
			}

			// Verify expected jobs
			kubeJobs, _ := client.BatchV1().Jobs("").List(context.TODO(), metav1.ListOptions{LabelSelector: "item-in-test=true"})
			assert.Equal(t, len(theory.expectedJobs), len(kubeJobs.Items), "incorrect number of jobs")
			for _, job := range kubeJobs.Items {
				assert.Contains(t, theory.expectedJobs, job.Name, fmt.Sprintf("expected job %s", job.Name))
			}

			// Verify expected secrets
			kubeSecrets, _ := client.CoreV1().Secrets("").List(context.TODO(), metav1.ListOptions{LabelSelector: "item-in-test=true"})
			assert.Equal(t, len(theory.expectedSecrets), len(kubeSecrets.Items), "incorrect number of secrets")
			for _, secret := range kubeSecrets.Items {
				assert.Contains(t, theory.expectedSecrets, secret.Name, fmt.Sprintf("expected secrets %s", secret.Name))
			}

			// Verify expected services
			kubeServices, _ := client.CoreV1().Services("").List(context.TODO(), metav1.ListOptions{LabelSelector: "item-in-test=true"})
			assert.Equal(t, len(theory.expectedSecrets), len(kubeServices.Items), "incorrect number of services")
			for _, service := range kubeServices.Items {
				assert.Contains(t, theory.expectedServices, service.Name, fmt.Sprintf("expected service %s", service.Name))
			}
		})

	}

	// RD in dev environment with no jobs or components
	deploy := utils.ARadixDeployment().
		WithAppName("app").
		WithEnvironment("dev").
		WithJobComponents().
		WithComponents()

	testTheory(&theoryData{
		name:             "deployment in dev with no jobs or components",
		builder:          deploy,
		expectedJobs:     []string{"dev-nonscheduler-job", "dev-nonscheduler-compute", "prod-job-job1"},
		expectedSecrets:  []string{"prod-job-secret1", "non-job-secret1"},
		expectedServices: []string{"prod-job-service1", "non-job-service1"},
	})

	// RD in dev environment with job named 'other' and no components
	deploy = utils.ARadixDeployment().
		WithAppName("app").
		WithEnvironment("dev").
		WithJobComponents(
			utils.NewDeployJobComponentBuilder().WithName("other"),
		).
		WithComponents()

	testTheory(&theoryData{
		name:             "deployment in dev with job named 'other' and no components",
		builder:          deploy,
		expectedJobs:     []string{"dev-nonscheduler-job", "dev-nonscheduler-compute", "prod-job-job1"},
		expectedSecrets:  []string{"prod-job-secret1", "non-job-secret1"},
		expectedServices: []string{"prod-job-service1", "non-job-service1"},
	})

	// RD in dev environment with no jobs and component named 'job'
	deploy = utils.ARadixDeployment().
		WithAppName("app").
		WithEnvironment("dev").
		WithJobComponents().
		WithComponents(
			utils.NewDeployComponentBuilder().WithName("job"),
		)

	testTheory(&theoryData{
		name:             "deployment in dev with no jobs and component named 'job'",
		builder:          deploy,
		expectedJobs:     []string{"dev-nonscheduler-job", "dev-nonscheduler-compute", "prod-job-job1"},
		expectedSecrets:  []string{"prod-job-secret1", "non-job-secret1"},
		expectedServices: []string{"prod-job-service1", "non-job-service1"},
	})

	// RD in dev environment with job named 'job' and no components
	deploy = utils.ARadixDeployment().
		WithAppName("app").
		WithEnvironment("dev").
		WithJobComponents(
			utils.NewDeployJobComponentBuilder().WithName("job"),
		).
		WithComponents()

	testTheory(&theoryData{
		name:             "deployment in dev with job named 'job' and no components",
		builder:          deploy,
		expectedJobs:     []string{"dev-job-job1", "dev-job-job2", "dev-nonscheduler-job", "dev-nonscheduler-compute", "prod-job-job1"},
		expectedSecrets:  []string{"dev-job-secret1", "dev-job-secret2", "prod-job-secret1", "non-job-secret1"},
		expectedServices: []string{"dev-job-service1", "dev-job-service2", "prod-job-service1", "non-job-service1"},
	})

	// RD in dev environment with job named 'compute' and no components
	deploy = utils.ARadixDeployment().
		WithAppName("app").
		WithEnvironment("dev").
		WithJobComponents(
			utils.NewDeployJobComponentBuilder().WithName("compute"),
		).
		WithComponents()

	testTheory(&theoryData{
		name:             "deployment in dev with job named 'compute' and no components",
		builder:          deploy,
		expectedJobs:     []string{"dev-compute-job1", "dev-nonscheduler-job", "dev-nonscheduler-compute", "prod-job-job1"},
		expectedSecrets:  []string{"dev-compute-secret1", "prod-job-secret1", "non-job-secret1"},
		expectedServices: []string{"dev-compute-service1", "prod-job-service1", "non-job-service1"},
	})

	// RD in prod environment with jobs named 'compute' and 'job' and no components
	deploy = utils.ARadixDeployment().
		WithAppName("app").
		WithEnvironment("prod").
		WithJobComponents(
			utils.NewDeployJobComponentBuilder().WithName("job"),
			utils.NewDeployJobComponentBuilder().WithName("compute"),
		).
		WithComponents()

	testTheory(&theoryData{
		name:             "deployment in prod with jobs named 'compute' and 'job' and no components",
		builder:          deploy,
		expectedJobs:     []string{"dev-job-job1", "dev-job-job2", "dev-nonscheduler-job", "dev-compute-job1", "dev-nonscheduler-compute", "prod-job-job1"},
		expectedSecrets:  []string{"dev-job-secret1", "dev-job-secret2", "dev-compute-secret1", "prod-job-secret1", "non-job-secret1"},
		expectedServices: []string{"dev-job-service1", "dev-job-service2", "dev-compute-service1", "prod-job-service1", "non-job-service1"},
	})
}

func Test_IngressAnnotations_Called(t *testing.T) {
	_, kubeclient, kubeUtil, radixclient, prometheusclient, _ := setupTest()
	defer teardownTest()
	os.Setenv(defaults.ActiveClusternameEnvironmentVariable, clusterName)
	defer os.Unsetenv(defaults.ActiveClusternameEnvironmentVariable)
	rr := utils.NewRegistrationBuilder().WithName("app").BuildRR()
	rd := utils.NewDeploymentBuilder().WithAppName("app").WithEnvironment("dev").WithComponent(utils.NewDeployComponentBuilder().WithName("comp").WithPublicPort("http").WithDNSAppAlias(true)).BuildRD()
	radixclient.RadixV1().RadixRegistrations().Create(context.Background(), rr, metav1.CreateOptions{})
	radixclient.RadixV1().RadixDeployments("app-dev").Create(context.Background(), rd, metav1.CreateOptions{})
	ctrl := gomock.NewController(t)
	defer ctrl.Finish()
	annotations1 := NewMockIngressAnnotationProvider(ctrl)
	annotations1.EXPECT().GetAnnotations(&rd.Spec.Components[0]).Times(3).Return(map[string]string{"foo": "x"}, nil)
	annotations2 := NewMockIngressAnnotationProvider(ctrl)
	annotations2.EXPECT().GetAnnotations(&rd.Spec.Components[0]).Times(3).Return(map[string]string{"bar": "y", "baz": "z"}, nil)

	syncer := Deployment{
		kubeclient:                 kubeclient,
		radixclient:                radixclient,
		prometheusperatorclient:    prometheusclient,
		kubeutil:                   kubeUtil,
		registration:               rr,
		radixDeployment:            rd,
		ingressAnnotationProviders: []IngressAnnotationProvider{annotations1, annotations2},
	}

	err := syncer.OnSync()
	assert.Nil(t, err)
	ingresses, _ := kubeclient.NetworkingV1().Ingresses("").List(context.Background(), metav1.ListOptions{})
	assert.Len(t, ingresses.Items, 3)
	expected := map[string]string{"bar": "y", "baz": "z", "foo": "x"}

	for _, ingress := range ingresses.Items {
		assert.Equal(t, expected, ingress.GetAnnotations())
	}
}

func Test_IngressAnnotations_ReturnError(t *testing.T) {
	_, kubeclient, kubeUtil, radixclient, prometheusclient, _ := setupTest()
	defer teardownTest()
	rr := utils.NewRegistrationBuilder().WithName("app").BuildRR()
	rd := utils.NewDeploymentBuilder().WithAppName("app").WithEnvironment("dev").WithComponent(utils.NewDeployComponentBuilder().WithName("comp").WithPublicPort("http")).BuildRD()
	radixclient.RadixV1().RadixRegistrations().Create(context.Background(), rr, metav1.CreateOptions{})
	radixclient.RadixV1().RadixDeployments("app-dev").Create(context.Background(), rd, metav1.CreateOptions{})
	ctrl := gomock.NewController(t)
	defer ctrl.Finish()
	annotations1 := NewMockIngressAnnotationProvider(ctrl)
	annotations1.EXPECT().GetAnnotations(&rd.Spec.Components[0]).Times(1).Return(nil, errors.New("any error"))

	syncer := Deployment{
		kubeclient:                 kubeclient,
		radixclient:                radixclient,
		prometheusperatorclient:    prometheusclient,
		kubeutil:                   kubeUtil,
		registration:               rr,
		radixDeployment:            rd,
		ingressAnnotationProviders: []IngressAnnotationProvider{annotations1},
	}

	err := syncer.OnSync()
	assert.Error(t, err)
}

func Test_AuxiliaryResourceManagers_Called(t *testing.T) {
	_, kubeclient, kubeUtil, radixclient, prometheusclient, _ := setupTest()
	defer teardownTest()
	rr := utils.NewRegistrationBuilder().WithName("app").BuildRR()
	rd := utils.NewDeploymentBuilder().WithAppName("app").WithEnvironment("dev").WithComponent(utils.NewDeployComponentBuilder().WithName("comp").WithPublicPort("http")).BuildRD()
	radixclient.RadixV1().RadixRegistrations().Create(context.Background(), rr, metav1.CreateOptions{})
	radixclient.RadixV1().RadixDeployments("app-dev").Create(context.Background(), rd, metav1.CreateOptions{})
	ctrl := gomock.NewController(t)
	defer ctrl.Finish()
	auxResource := NewMockAuxiliaryResourceManager(ctrl)
	auxResource.EXPECT().GarbageCollect().Times(1).Return(nil)
	auxResource.EXPECT().Sync().Times(1).Return(nil)

	syncer := Deployment{
		kubeclient:              kubeclient,
		radixclient:             radixclient,
		prometheusperatorclient: prometheusclient,
		kubeutil:                kubeUtil,
		registration:            rr,
		radixDeployment:         rd,
		auxResourceManagers:     []AuxiliaryResourceManager{auxResource},
	}

	err := syncer.OnSync()
	assert.Nil(t, err)
}

func Test_AuxiliaryResourceManagers_Sync_ReturnErr(t *testing.T) {
	_, kubeclient, kubeUtil, radixclient, prometheusclient, _ := setupTest()
	defer teardownTest()
	rr := utils.NewRegistrationBuilder().WithName("app").BuildRR()
	rd := utils.NewDeploymentBuilder().WithAppName("app").WithEnvironment("dev").WithComponent(utils.NewDeployComponentBuilder().WithName("comp").WithPublicPort("http")).BuildRD()
	radixclient.RadixV1().RadixRegistrations().Create(context.Background(), rr, metav1.CreateOptions{})
	radixclient.RadixV1().RadixDeployments("app-dev").Create(context.Background(), rd, metav1.CreateOptions{})
	ctrl := gomock.NewController(t)
	defer ctrl.Finish()
	auxErr := errors.New("an error")
	auxResource := NewMockAuxiliaryResourceManager(ctrl)
	auxResource.EXPECT().GarbageCollect().Times(1).Return(nil)
	auxResource.EXPECT().Sync().Times(1).Return(auxErr)

	syncer := Deployment{
		kubeclient:              kubeclient,
		radixclient:             radixclient,
		prometheusperatorclient: prometheusclient,
		kubeutil:                kubeUtil,
		registration:            rr,
		radixDeployment:         rd,
		auxResourceManagers:     []AuxiliaryResourceManager{auxResource},
	}

	err := syncer.OnSync()
	assert.Contains(t, err.Error(), auxErr.Error())
}

func Test_AuxiliaryResourceManagers_GarbageCollect_ReturnErr(t *testing.T) {
	_, kubeclient, kubeUtil, radixclient, prometheusclient, _ := setupTest()
	defer teardownTest()
	rr := utils.NewRegistrationBuilder().WithName("app").BuildRR()
	rd := utils.NewDeploymentBuilder().WithAppName("app").WithEnvironment("dev").WithComponent(utils.NewDeployComponentBuilder().WithName("comp").WithPublicPort("http")).BuildRD()
	radixclient.RadixV1().RadixRegistrations().Create(context.Background(), rr, metav1.CreateOptions{})
	radixclient.RadixV1().RadixDeployments("app-dev").Create(context.Background(), rd, metav1.CreateOptions{})
	ctrl := gomock.NewController(t)
	defer ctrl.Finish()
	auxErr := errors.New("an error")
	auxResource := NewMockAuxiliaryResourceManager(ctrl)
	auxResource.EXPECT().GarbageCollect().Times(1).Return(auxErr)
	auxResource.EXPECT().Sync().Times(0)

	syncer := Deployment{
		kubeclient:              kubeclient,
		radixclient:             radixclient,
		prometheusperatorclient: prometheusclient,
		kubeutil:                kubeUtil,
		registration:            rr,
		radixDeployment:         rd,
		auxResourceManagers:     []AuxiliaryResourceManager{auxResource},
	}

	err := syncer.OnSync()
	assert.Contains(t, err.Error(), auxErr.Error())
}

func Test_ComponentSynced_VolumeAndMounts(t *testing.T) {
	appName, environment, compName := "app", "dev", "comp"
	tu, client, kubeUtil, radixclient, prometheusclient, _ := setupTest()
	defer teardownTest()
	// Setup
	os.Setenv(defaults.ActiveClusternameEnvironmentVariable, clusterName)

	_, err := applyDeploymentWithSync(tu, client, kubeUtil, radixclient, prometheusclient,
		utils.NewDeploymentBuilder().
			WithRadixApplication(
				utils.NewRadixApplicationBuilder().
					WithAppName(appName).
					WithRadixRegistration(utils.NewRegistrationBuilder().WithName(appName)),
			).
			WithAppName(appName).
			WithEnvironment(environment).
			WithComponent(
				utils.NewDeployComponentBuilder().
					WithName(compName).
					WithVolumeMounts(
						v1.RadixVolumeMount{Type: v1.MountTypeBlob, Name: "blob", Container: "blobcontainer", Path: "blobpath"},
						v1.RadixVolumeMount{Type: v1.MountTypeBlobFuse2FuseCsiAzure, Name: "blobcsi", Storage: "blobcsistorage", Path: "blobcsipath"},
						v1.RadixVolumeMount{Type: v1.MountTypeAzureFileCsiAzure, Name: "filecsi", Storage: "filecsistorage", Path: "filecsipath"},
					),
			),
	)
	require.NoError(t, err)

	envNamespace := utils.GetEnvironmentNamespace(appName, environment)
	deployment, _ := client.AppsV1().Deployments(envNamespace).Get(context.Background(), compName, metav1.GetOptions{})
	require.NotNil(t, deployment)
	assert.Len(t, deployment.Spec.Template.Spec.Volumes, 3, "incorrect number of volumes")
	assert.Len(t, deployment.Spec.Template.Spec.Containers[0].VolumeMounts, 3, "incorrect number of volumemounts")
}

func Test_JobSynced_VolumeAndMounts(t *testing.T) {
	appName, environment, jobName := "app", "dev", "job"
	tu, client, kubeUtil, radixclient, prometheusclient, _ := setupTest()
	defer teardownTest()
	// Setup
	os.Setenv(defaults.ActiveClusternameEnvironmentVariable, clusterName)

	_, err := applyDeploymentWithSync(tu, client, kubeUtil, radixclient, prometheusclient,
		utils.NewDeploymentBuilder().
			WithRadixApplication(
				utils.ARadixApplication().
					WithAppName(appName).
					WithRadixRegistration(utils.NewRegistrationBuilder().WithName(appName)),
			).
			WithAppName(appName).
			WithEnvironment(environment).
			WithJobComponent(
				utils.NewDeployJobComponentBuilder().
					WithName(jobName).
					WithVolumeMounts(
						v1.RadixVolumeMount{Type: v1.MountTypeBlob, Name: "blob", Container: "blobcontainer", Path: "blobpath"},
						v1.RadixVolumeMount{Type: v1.MountTypeBlobFuse2FuseCsiAzure, Name: "blobcsi", Storage: "blobcsistorage", Path: "blobcsipath"},
						v1.RadixVolumeMount{Type: v1.MountTypeAzureFileCsiAzure, Name: "filecsi", Storage: "filecsistorage", Path: "filecsipath"},
					),
			),
	)
	require.NoError(t, err)

	envNamespace := utils.GetEnvironmentNamespace(appName, environment)
	deploymentList, _ := client.AppsV1().Deployments(envNamespace).List(context.Background(), metav1.ListOptions{LabelSelector: radixlabels.ForJobAuxObject(jobName).String()})
	require.Len(t, deploymentList.Items, 1)
	deployment := deploymentList.Items[0]
	assert.Len(t, deployment.Spec.Template.Spec.Volumes, 3, "incorrect number of volumes")
	assert.Len(t, deployment.Spec.Template.Spec.Containers[0].VolumeMounts, 0, "incorrect number of volumemounts")
}

func Test_ComponentSynced_SecretRefs(t *testing.T) {
	appName, environment, compName := "app", "dev", "comp"
	tu, client, kubeUtil, radixclient, prometheusclient, _ := setupTest()
	defer teardownTest()
	// Setup
	os.Setenv(defaults.ActiveClusternameEnvironmentVariable, clusterName)

	_, err := applyDeploymentWithSync(tu, client, kubeUtil, radixclient, prometheusclient,
		utils.NewDeploymentBuilder().
			WithRadixApplication(
				utils.NewRadixApplicationBuilder().
					WithAppName(appName).
					WithRadixRegistration(utils.NewRegistrationBuilder().WithName(appName)),
			).
			WithAppName(appName).
			WithEnvironment(environment).
			WithComponent(
				utils.NewDeployComponentBuilder().
					WithName(compName).
					WithSecretRefs(
						v1.RadixSecretRefs{AzureKeyVaults: []v1.RadixAzureKeyVault{
							{Name: "kv1", Path: radixutils.StringPtr("/mnt/kv1"), Items: []v1.RadixAzureKeyVaultItem{{Name: "secret", EnvVar: "SECRET1"}}},
							{Name: "kv2", Path: radixutils.StringPtr("/mnt/kv2"), Items: []v1.RadixAzureKeyVaultItem{{Name: "secret", EnvVar: "SECRET2"}}},
						}},
					),
			),
	)
	require.NoError(t, err)

	envNamespace := utils.GetEnvironmentNamespace(appName, environment)
	deployments, _ := client.AppsV1().Deployments(envNamespace).List(context.Background(), metav1.ListOptions{})
	require.NotNil(t, deployments)
	require.Len(t, deployments.Items, 1)
	require.Equal(t, compName, deployments.Items[0].Name)
	assert.Len(t, deployments.Items[0].Spec.Template.Spec.Volumes, 2, "incorrect number of volumes")
	assert.Len(t, deployments.Items[0].Spec.Template.Spec.Containers[0].VolumeMounts, 2, "incorrect number of volumemounts")
	assert.True(t, envVariableByNameExistOnDeployment("SECRET1", compName, deployments.Items), "SECRET1 does not exist")
	assert.True(t, envVariableByNameExistOnDeployment("SECRET2", compName, deployments.Items), "SECRET2 does not exist")
}

func Test_JobSynced_SecretRefs(t *testing.T) {
	appName, environment, jobName := "app", "dev", "job"
	tu, client, kubeUtil, radixclient, prometheusclient, _ := setupTest()
	defer teardownTest()
	// Setup
	os.Setenv(defaults.ActiveClusternameEnvironmentVariable, clusterName)

	_, err := applyDeploymentWithSync(tu, client, kubeUtil, radixclient, prometheusclient,
		utils.NewDeploymentBuilder().
			WithRadixApplication(
				utils.NewRadixApplicationBuilder().
					WithAppName(appName).
					WithRadixRegistration(utils.NewRegistrationBuilder().WithName(appName)),
			).
			WithAppName(appName).
			WithEnvironment(environment).
			WithJobComponent(
				utils.NewDeployJobComponentBuilder().
					WithName(jobName).
					WithSecretRefs(
						v1.RadixSecretRefs{AzureKeyVaults: []v1.RadixAzureKeyVault{
							{Name: "kv1", Path: radixutils.StringPtr("/mnt/kv1"), Items: []v1.RadixAzureKeyVaultItem{{Name: "secret"}}},
							{Name: "kv2", Path: radixutils.StringPtr("/mnt/kv2"), Items: []v1.RadixAzureKeyVaultItem{{Name: "secret"}}},
						}},
					),
			),
	)
	require.NoError(t, err)

	envNamespace := utils.GetEnvironmentNamespace(appName, environment)
	allDeployments, _ := client.AppsV1().Deployments(envNamespace).List(context.Background(), metav1.ListOptions{})
	jobDeployments := getDeploymentsForRadixComponents(allDeployments.Items)
	jobAuxDeployments := getDeploymentsForRadixJobAux(allDeployments.Items)
	require.Len(t, jobDeployments, 1)
	require.Len(t, jobAuxDeployments, 1)
	require.Equal(t, "job", jobDeployments[0].Name)
	require.Equal(t, "job-aux", jobAuxDeployments[0].Name)
	assert.Len(t, jobAuxDeployments[0].Spec.Template.Spec.Volumes, 2, "number of volumes")
	assert.Len(t, jobAuxDeployments[0].Spec.Template.Spec.Containers[0].VolumeMounts, 2, "number of volume mounts")
	assert.False(t, envVariableByNameExistOnDeployment("SECRET1", jobName, jobDeployments), "SECRET1 exist")
	assert.False(t, envVariableByNameExistOnDeployment("SECRET2", jobName, jobDeployments), "SECRET2 exist")
}

func TestRadixBatch_IsGarbageCollected(t *testing.T) {
	// Setup
	tu, client, kubeUtil, radixclient, prometheusclient, _ := setupTest()
	defer teardownTest()
	anyEnvironment := "test"
	namespace := utils.GetEnvironmentNamespace(appName, anyEnvironment)

	batchFactory := func(name, componentName string) *v1.RadixBatch {
		var lbl labels.Set
		if len(componentName) > 0 {
			lbl = radixlabels.ForComponentName(componentName)
		}

		return &v1.RadixBatch{
			ObjectMeta: metav1.ObjectMeta{
				Name:   name,
				Labels: lbl,
			},
		}
	}

	radixclient.RadixV1().RadixBatches(namespace).Create(context.Background(), batchFactory("batch1", "job1"), metav1.CreateOptions{})
	radixclient.RadixV1().RadixBatches(namespace).Create(context.Background(), batchFactory("batch2", "job1"), metav1.CreateOptions{})
	radixclient.RadixV1().RadixBatches(namespace).Create(context.Background(), batchFactory("batch3", "job2"), metav1.CreateOptions{})
	radixclient.RadixV1().RadixBatches(namespace).Create(context.Background(), batchFactory("batch4", "job2"), metav1.CreateOptions{})
	radixclient.RadixV1().RadixBatches(namespace).Create(context.Background(), batchFactory("batch5", "job3"), metav1.CreateOptions{})
	radixclient.RadixV1().RadixBatches(namespace).Create(context.Background(), batchFactory("batch6", "job4"), metav1.CreateOptions{})
	radixclient.RadixV1().RadixBatches(namespace).Create(context.Background(), batchFactory("batch7", ""), metav1.CreateOptions{})
	radixclient.RadixV1().RadixBatches("other-ns").Create(context.Background(), batchFactory("batch8", "job1"), metav1.CreateOptions{})

	// Test
	_, err := applyDeploymentWithSync(tu, client, kubeUtil, radixclient, prometheusclient, utils.ARadixDeployment().
		WithAppName(appName).
		WithEnvironment(anyEnvironment).
		WithJobComponents(
			utils.NewDeployJobComponentBuilder().WithName("job1"),
			utils.NewDeployJobComponentBuilder().WithName("job2"),
		),
	)
	require.NoError(t, err)
	actualBatches, _ := radixclient.RadixV1().RadixBatches("").List(context.Background(), metav1.ListOptions{})
	actualBatchNames := slice.Map(actualBatches.Items, func(batch v1.RadixBatch) string { return batch.GetName() })
	expectedBatchNames := []string{"batch1", "batch2", "batch3", "batch4", "batch7", "batch8"}
	assert.ElementsMatch(t, expectedBatchNames, actualBatchNames)
}

func Test_ConstructForTargetEnvironment_Identity(t *testing.T) {
	type scenarioSpec struct {
		name                 string
		commonConfig         *v1.Identity
		configureEnvironment bool
		environmentConfig    *v1.Identity
		expected             *v1.Identity
	}

	scenarios := []scenarioSpec{
		{name: "nil when commonConfig and environmentConfig is empty", commonConfig: &v1.Identity{}, configureEnvironment: true, environmentConfig: &v1.Identity{}, expected: nil},
		{name: "nil when commonConfig is nil and environmentConfig is empty", commonConfig: nil, configureEnvironment: true, environmentConfig: &v1.Identity{}, expected: nil},
		{name: "nil when commonConfig is empty and environmentConfig is nil", commonConfig: &v1.Identity{}, configureEnvironment: true, environmentConfig: nil, expected: nil},
		{name: "nil when commonConfig is nil and environmentConfig is not set", commonConfig: nil, configureEnvironment: false, environmentConfig: nil, expected: nil},
		{name: "nil when commonConfig is empty and environmentConfig is not set", commonConfig: &v1.Identity{}, configureEnvironment: false, environmentConfig: nil, expected: nil},
		{name: "use commonConfig when environmentConfig is empty", commonConfig: &v1.Identity{Azure: &v1.AzureIdentity{ClientId: "11111111-2222-3333-4444-555555555555"}}, configureEnvironment: true, environmentConfig: &v1.Identity{}, expected: &v1.Identity{Azure: &v1.AzureIdentity{ClientId: "11111111-2222-3333-4444-555555555555"}}},
		{name: "use commonConfig when environmentConfig.Azure is empty", commonConfig: &v1.Identity{Azure: &v1.AzureIdentity{ClientId: "11111111-2222-3333-4444-555555555555"}}, configureEnvironment: true, environmentConfig: &v1.Identity{Azure: &v1.AzureIdentity{}}, expected: &v1.Identity{Azure: &v1.AzureIdentity{ClientId: "11111111-2222-3333-4444-555555555555"}}},
		{name: "override non-empty commonConfig with environmentConfig.Azure", commonConfig: &v1.Identity{Azure: &v1.AzureIdentity{ClientId: "11111111-2222-3333-4444-555555555555"}}, configureEnvironment: true, environmentConfig: &v1.Identity{Azure: &v1.AzureIdentity{ClientId: "66666666-7777-8888-9999-aaaaaaaaaaaa"}}, expected: &v1.Identity{Azure: &v1.AzureIdentity{ClientId: "66666666-7777-8888-9999-aaaaaaaaaaaa"}}},
		{name: "override empty commonConfig with environmentConfig", commonConfig: &v1.Identity{}, configureEnvironment: true, environmentConfig: &v1.Identity{Azure: &v1.AzureIdentity{ClientId: "66666666-7777-8888-9999-aaaaaaaaaaaa"}}, expected: &v1.Identity{Azure: &v1.AzureIdentity{ClientId: "66666666-7777-8888-9999-aaaaaaaaaaaa"}}},
		{name: "override empty commonConfig.Azure with environmentConfig", commonConfig: &v1.Identity{Azure: &v1.AzureIdentity{}}, configureEnvironment: true, environmentConfig: &v1.Identity{Azure: &v1.AzureIdentity{ClientId: "66666666-7777-8888-9999-aaaaaaaaaaaa"}}, expected: &v1.Identity{Azure: &v1.AzureIdentity{ClientId: "66666666-7777-8888-9999-aaaaaaaaaaaa"}}},
		{name: "transform clientId with curly to standard format", commonConfig: &v1.Identity{Azure: &v1.AzureIdentity{ClientId: "{11111111-2222-3333-4444-555555555555}"}}, configureEnvironment: false, environmentConfig: nil, expected: &v1.Identity{Azure: &v1.AzureIdentity{ClientId: "11111111-2222-3333-4444-555555555555"}}},
		{name: "transform clientId with urn:uuid to standard format", commonConfig: &v1.Identity{Azure: &v1.AzureIdentity{ClientId: "urn:uuid:11111111-2222-3333-4444-555555555555"}}, configureEnvironment: false, environmentConfig: nil, expected: &v1.Identity{Azure: &v1.AzureIdentity{ClientId: "11111111-2222-3333-4444-555555555555"}}},
		{name: "transform clientId without dashes to standard format", commonConfig: &v1.Identity{Azure: &v1.AzureIdentity{ClientId: "11111111222233334444555555555555"}}, configureEnvironment: false, environmentConfig: nil, expected: &v1.Identity{Azure: &v1.AzureIdentity{ClientId: "11111111-2222-3333-4444-555555555555"}}},
	}

	componentTest := func(scenario scenarioSpec, t *testing.T) {
		const envName = "anyenv"
		component := utils.AnApplicationComponent().WithName("anycomponent").WithIdentity(scenario.commonConfig)
		if scenario.configureEnvironment {
			component = component.WithEnvironmentConfigs(
				utils.AnEnvironmentConfig().WithEnvironment(envName).WithIdentity(scenario.environmentConfig),
			)
		}
		ra := utils.ARadixApplication().WithComponents(component).BuildRA()
		rd, err := ConstructForTargetEnvironment(ra, "anyjob", "anyimage", "anybranch", make(map[string]pipeline.ComponentImage), envName, make(v1.EnvVarsMap))
		require.NoError(t, err)
		assert.Equal(t, scenario.expected, rd.Spec.Components[0].Identity)
	}
	jobTest := func(scenario scenarioSpec, t *testing.T) {
		const envName = "anyenv"
		job := utils.AnApplicationJobComponent().WithName("anyjob").WithIdentity(scenario.commonConfig)
		if scenario.configureEnvironment {
			job = job.WithEnvironmentConfigs(
				utils.AJobComponentEnvironmentConfig().WithEnvironment(envName).WithIdentity(scenario.environmentConfig),
			)
		}
		ra := utils.ARadixApplication().WithJobComponents(job).BuildRA()
		rd, err := ConstructForTargetEnvironment(ra, "anyjob", "anyimage", "anybranch", make(map[string]pipeline.ComponentImage), envName, make(v1.EnvVarsMap))
		require.NoError(t, err)
		assert.Equal(t, scenario.expected, rd.Spec.Jobs[0].Identity)
	}

	for _, scenario := range scenarios {
		t.Run(scenario.name, func(t *testing.T) {
			componentTest(scenario, t)
			jobTest(scenario, t)
		})
	}
}

func parseQuantity(value string) resource.Quantity {
	q, _ := resource.ParseQuantity(value)
	return q
}

func applyDeploymentWithSyncForTestEnv(testEnv *testEnvProps, deploymentBuilder utils.DeploymentBuilder) (*v1.RadixDeployment, error) {
	return applyDeploymentWithSync(testEnv.testUtil, testEnv.kubeclient, testEnv.kubeUtil, testEnv.radixclient, testEnv.prometheusclient, deploymentBuilder)
}

func applyDeploymentWithSync(tu *test.Utils, kubeclient kubernetes.Interface, kubeUtil *kube.Kube,
	radixclient radixclient.Interface, prometheusclient prometheusclient.Interface, deploymentBuilder utils.DeploymentBuilder) (*v1.RadixDeployment, error) {
	rd, err := tu.ApplyDeployment(deploymentBuilder)
	if err != nil {
		return nil, err
	}

	radixRegistration, err := radixclient.RadixV1().RadixRegistrations().Get(context.TODO(), rd.Spec.AppName, metav1.GetOptions{})
	if err != nil {
		return nil, err
	}

	deployment := NewDeployment(kubeclient, kubeUtil, radixclient, prometheusclient, radixRegistration, rd, testTenantId, testKubernetesApiPort, nil, nil)
	err = deployment.OnSync()
	if err != nil {
		return nil, err
	}

	updatedRD, err := radixclient.RadixV1().RadixDeployments(rd.GetNamespace()).Get(context.TODO(), rd.GetName(), metav1.GetOptions{})
	return updatedRD, err
}

func applyDeploymentUpdateWithSync(tu *test.Utils, client kubernetes.Interface, kubeUtil *kube.Kube,
	radixclient radixclient.Interface, prometheusclient prometheusclient.Interface, deploymentBuilder utils.DeploymentBuilder) error {
	rd, err := tu.ApplyDeploymentUpdate(deploymentBuilder)
	if err != nil {
		return err
	}

	radixRegistration, err := radixclient.RadixV1().RadixRegistrations().Get(context.TODO(), rd.Spec.AppName, metav1.GetOptions{})
	if err != nil {
		return err
	}

	deployment := NewDeployment(client, kubeUtil, radixclient, prometheusclient, radixRegistration, rd, testTenantId, testKubernetesApiPort, nil, nil)
	err = deployment.OnSync()
	if err != nil {
		return err
	}

	return nil
}

func envVariableByNameExistOnDeployment(name, deploymentName string, deployments []appsv1.Deployment) bool {
	return envVariableByNameExist(name, getContainerByName(deploymentName, getDeploymentByName(deploymentName, deployments).Spec.Template.Spec.Containers).Env)
}

func getEnvVariableByNameOnDeployment(kubeclient kubernetes.Interface, name, deploymentName string, deployments []appsv1.Deployment) string {
	deployment := getDeploymentByName(deploymentName, deployments)
	container := getContainerByName(deploymentName, deployment.Spec.Template.Spec.Containers)
	envVarsConfigMapName := kube.GetEnvVarsConfigMapName(container.Name)
	cm, _ := kubeclient.CoreV1().ConfigMaps(deployment.Namespace).Get(context.TODO(), envVarsConfigMapName, metav1.GetOptions{})
	return getEnvVariableByName(name, container.Env, cm)
}

func radixDeploymentByNameExists(name string, deployments *v1.RadixDeploymentList) bool {
	return getRadixDeploymentByName(name, deployments) != nil
}

func getRadixDeploymentByName(name string, deployments *v1.RadixDeploymentList) *v1.RadixDeployment {
	for _, deployment := range deployments.Items {
		if deployment.Name == name {
			return &deployment
		}
	}

	return nil
}

func deploymentByNameExists(name string, deployments []appsv1.Deployment) bool {
	return getDeploymentByName(name, deployments) != nil
}

func getDeploymentByName(name string, deployments []appsv1.Deployment) *appsv1.Deployment {
	for _, deployment := range deployments {
		if deployment.GetName() == name {
			return &deployment
		}
	}

	return nil
}

func getContainerByName(name string, containers []corev1.Container) *corev1.Container {
	for _, container := range containers {
		if container.Name == name {
			return &container
		}
	}

	return nil
}

func envVariableByNameExist(name string, envVars []corev1.EnvVar) bool {
	for _, envVar := range envVars {
		if envVar.Name == name {
			return true
		}
	}

	return false
}

func getEnvVariableByName(name string, envVars []corev1.EnvVar, envVarsConfigMap *corev1.ConfigMap) string {
	for _, envVar := range envVars {
		if envVar.Name != name {
			continue
		}
		if envVar.ValueFrom == nil {
			return envVar.Value
		}
		value := envVarsConfigMap.Data[envVar.ValueFrom.ConfigMapKeyRef.Key]
		return value
	}

	return ""
}

func hpaByNameExists(name string, hpas *autoscalingv2.HorizontalPodAutoscalerList) bool {
	return getHPAByName(name, hpas) != nil
}

func getHPAByName(name string, hpas *autoscalingv2.HorizontalPodAutoscalerList) *autoscalingv2.HorizontalPodAutoscaler {
	for _, hpa := range hpas.Items {
		if hpa.Name == name {
			return &hpa
		}
	}

	return nil
}

func serviceMonitorByNameExists(name string, serviceMonitors *monitoringv1.ServiceMonitorList) bool {
	return getServiceMonitorByName(name, serviceMonitors) != nil
}

func getServiceMonitorByName(name string, serviceMonitors *monitoringv1.ServiceMonitorList) *monitoringv1.ServiceMonitor {
	for _, serviceMonitor := range serviceMonitors.Items {
		if serviceMonitor.Name == name {
			return serviceMonitor
		}
	}

	return nil
}

func getServiceByName(name string, services *corev1.ServiceList) *corev1.Service {
	for _, service := range services.Items {
		if service.Name == name {
			return &service
		}
	}

	return nil
}

func getServiceAccountByName(name string, serviceAccounts *corev1.ServiceAccountList) *corev1.ServiceAccount {
	for _, serviceAccount := range serviceAccounts.Items {
		if serviceAccount.Name == name {
			return &serviceAccount
		}
	}

	return nil
}

func getIngressByName(name string, ingresses *networkingv1.IngressList) *networkingv1.Ingress {
	for _, ingress := range ingresses.Items {
		if ingress.Name == name {
			return &ingress
		}
	}

	return nil
}

func ingressByNameExists(name string, ingresses *networkingv1.IngressList) bool {
	return getIngressByName(name, ingresses) != nil
}

func getRoleByName(name string, roles *rbacv1.RoleList) *rbacv1.Role {
	for _, role := range roles.Items {
		if role.Name == name {
			return &role
		}
	}

	return nil
}

func getRoleNames(roles *rbacv1.RoleList) []string {
	if roles == nil {
		return nil
	}
	return slice.Map(roles.Items, func(r rbacv1.Role) string { return r.GetName() })
}

func getSecretByName(name string, secrets *corev1.SecretList) *corev1.Secret {
	for _, secret := range secrets.Items {
		if secret.Name == name {
			return &secret
		}
	}

	return nil
}

func secretByNameExists(name string, secrets *corev1.SecretList) bool {
	return getSecretByName(name, secrets) != nil
}

func getRoleBindingByName(name string, roleBindings *rbacv1.RoleBindingList) *rbacv1.RoleBinding {
	for _, roleBinding := range roleBindings.Items {
		if roleBinding.Name == name {
			return &roleBinding
		}
	}

	return nil
}

func getRoleBindingNames(roleBindings *rbacv1.RoleBindingList) []string {
	if roleBindings == nil {
		return nil
	}
	return slice.Map(roleBindings.Items, func(r rbacv1.RoleBinding) string { return r.GetName() })
}

func getPortByName(name string, ports []corev1.ContainerPort) *corev1.ContainerPort {
	for _, port := range ports {
		if port.Name == name {
			return &port
		}
	}
	return nil
}<|MERGE_RESOLUTION|>--- conflicted
+++ resolved
@@ -396,17 +396,11 @@
 				t.Parallel()
 				rolebindings, _ := kubeclient.RbacV1().RoleBindings(envNamespace).List(context.TODO(), metav1.ListOptions{})
 
-<<<<<<< HEAD
 				assert.ElementsMatch(t, []string{"radix-app-adm-radixquote", "radix-app-adm-app", "radix-app-reader-radixquote", "radix-app-reader-app"}, getRoleBindingNames(rolebindings))
-				assert.Equal(t, 2, len(getRoleBindingByName("radix-app-adm-radixquote", rolebindings).Subjects), "Number of rolebinding subjects was not as expected")
-				assert.Equal(t, "edcradix-machine-user", getRoleBindingByName("radix-app-adm-radixquote", rolebindings).Subjects[1].Name)
-=======
-				assert.True(t, roleBindingByNameExists("radix-app-adm-radixquote", rolebindings), "Expected rolebinding radix-app-adm-radixquote to be there to access secret")
 				assert.Equal(t, 1, len(getRoleBindingByName("radix-app-adm-radixquote", rolebindings).Subjects), "Number of rolebinding subjects was not as expected")
 
 				// Exists due to external DNS, even though this is not acive cluster
 				assert.True(t, roleBindingByNameExists("radix-app-adm-app", rolebindings), "Expected rolebinding radix-app-adm-app to be there to access secrets for TLS certificates")
->>>>>>> 89f446fa
 			})
 
 			t.Run(fmt.Sprintf("%s: validate networkpolicy", testScenario), func(t *testing.T) {
@@ -642,19 +636,11 @@
 
 			t.Run(fmt.Sprintf("%s validate rolebindings", testScenario), func(t *testing.T) {
 				rolebindings, _ := kubeclient.RbacV1().RoleBindings(envNamespace).List(context.TODO(), metav1.ListOptions{})
-<<<<<<< HEAD
 				assert.ElementsMatch(t, []string{"radix-app-adm-job", "radix-app-reader-job", defaults.RadixJobSchedulerRoleName}, getRoleBindingNames(rolebindings))
-				assert.Equal(t, 2, len(getRoleBindingByName("radix-app-adm-job", rolebindings).Subjects), "Number of rolebinding subjects was not as expected")
-				assert.Equal(t, "edcradix-machine-user", getRoleBindingByName("radix-app-adm-job", rolebindings).Subjects[1].Name)
-=======
-				assert.Equal(t, 2, len(rolebindings.Items), "Number of rolebindings was not expected")
-
-				assert.True(t, roleBindingByNameExists("radix-app-adm-job", rolebindings), "Expected rolebinding radix-app-adm-radixquote to be there to access secret")
 				assert.Equal(t, 1, len(getRoleBindingByName("radix-app-adm-job", rolebindings).Subjects), "Number of rolebinding subjects was not as expected")
 
 				// Exists due to being job-scheduler
 				assert.True(t, roleBindingByNameExists(defaults.RadixJobSchedulerRoleName, rolebindings), "Expected rolebinding radix-job-scheduler to be there to access secrets, RadixBatches, etc")
->>>>>>> 89f446fa
 			})
 
 			t.Run(fmt.Sprintf("%s: validate networkpolicy", testScenario), func(t *testing.T) {
