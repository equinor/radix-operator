package deployment

import (
	"github.com/equinor/radix-common/utils"
	v1 "github.com/equinor/radix-operator/pkg/apis/radix/v1"
	metav1 "k8s.io/apimachinery/pkg/apis/meta/v1"
	secretsstorev1 "sigs.k8s.io/secrets-store-csi-driver/apis/v1"
)

<<<<<<< HEAD
func getOwnerReferenceOfDeployment(radixDeployment *v1.RadixDeployment) []metav1.OwnerReference {
	trueVar := true
	return []metav1.OwnerReference{
		{
			APIVersion: "radix.equinor.com/v1", //need to hardcode these values for now - seems they are missing from the CRD in k8s 1.8
			Kind:       "RadixDeployment",
			Name:       radixDeployment.Name,
			UID:        radixDeployment.UID,
			Controller: &trueVar,
		},
=======
func getOwnerReferenceOfDeployment(radixDeployment *v1.RadixDeployment) metav1.OwnerReference {
	return metav1.OwnerReference{
		APIVersion: "radix.equinor.com/v1", //need to hardcode these values for now - seems they are missing from the CRD in k8s 1.8
		Kind:       "RadixDeployment",
		Name:       radixDeployment.Name,
		UID:        radixDeployment.UID,
		Controller: utils.BoolPtr(true),
>>>>>>> ff334355
	}
}

func getOwnerReferenceOfSecretProviderClass(secretProviderClass *secretsstorev1.SecretProviderClass) metav1.OwnerReference {
	return metav1.OwnerReference{
		APIVersion: "secrets-store.csi.x-k8s.io/v1",
		Kind:       "SecretProviderClass",
		Name:       secretProviderClass.Name,
		UID:        secretProviderClass.UID,
		//Controller is not set due too only one OwnerReference's controller can be set as `true`
	}
}

func isOwnerReference(targetMeta, ownerMeta metav1.ObjectMeta) bool {
	for _, targetOwnerReference := range targetMeta.OwnerReferences {
		if targetOwnerReference.Name == ownerMeta.Name && targetOwnerReference.UID == ownerMeta.UID {
			return true
		}
	}
	return false
}<|MERGE_RESOLUTION|>--- conflicted
+++ resolved
@@ -7,18 +7,6 @@
 	secretsstorev1 "sigs.k8s.io/secrets-store-csi-driver/apis/v1"
 )
 
-<<<<<<< HEAD
-func getOwnerReferenceOfDeployment(radixDeployment *v1.RadixDeployment) []metav1.OwnerReference {
-	trueVar := true
-	return []metav1.OwnerReference{
-		{
-			APIVersion: "radix.equinor.com/v1", //need to hardcode these values for now - seems they are missing from the CRD in k8s 1.8
-			Kind:       "RadixDeployment",
-			Name:       radixDeployment.Name,
-			UID:        radixDeployment.UID,
-			Controller: &trueVar,
-		},
-=======
 func getOwnerReferenceOfDeployment(radixDeployment *v1.RadixDeployment) metav1.OwnerReference {
 	return metav1.OwnerReference{
 		APIVersion: "radix.equinor.com/v1", //need to hardcode these values for now - seems they are missing from the CRD in k8s 1.8
@@ -26,7 +14,6 @@
 		Name:       radixDeployment.Name,
 		UID:        radixDeployment.UID,
 		Controller: utils.BoolPtr(true),
->>>>>>> ff334355
 	}
 }
 
