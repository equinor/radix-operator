package deployment

import (
<<<<<<< HEAD
	"strings"

=======
	"github.com/equinor/radix-operator/pkg/apis/pipeline"
>>>>>>> 4764835e
	v1 "github.com/equinor/radix-operator/pkg/apis/radix/v1"
)

func getRadixComponentsForEnv(radixApplication *v1.RadixApplication, containerRegistry, env string, componentImages map[string]pipeline.ComponentImage, imageTag string) []v1.RadixDeployComponent {
	dnsAppAlias := radixApplication.Spec.DNSAppAlias
	components := []v1.RadixDeployComponent{}

	for _, appComponent := range radixApplication.Spec.Components {
		componentName := appComponent.Name
		componentImage := componentImages[componentName]

		environmentSpecificConfig := getEnvironmentSpecificConfigForComponent(appComponent, env)

		variables := make(map[string]string)
		monitoring := false
		var resources v1.ResourceRequirements

		// Will later be overriden by default replicas if not set specifically
		var replicas *int

		var horizontalScaling *v1.RadixHorizontalScaling
		var imageTagName string

		if environmentSpecificConfig != nil {
			replicas = environmentSpecificConfig.Replicas
			variables = environmentSpecificConfig.Variables
			monitoring = environmentSpecificConfig.Monitoring
			resources = environmentSpecificConfig.Resources
			horizontalScaling = environmentSpecificConfig.HorizontalScaling
			imageTagName = environmentSpecificConfig.ImageTagName
		}

		externalAlias := GetExternalDNSAliasForComponentEnvironment(radixApplication, componentName, env)
<<<<<<< HEAD

		var image string
		if appComponent.Image != "" {
			// Use public/private image hub image in deployment
			image = appComponent.Image

			if strings.HasSuffix(image, v1.DynamicTagNameInEnvironmentConfig) {
				image = strings.ReplaceAll(image, v1.DynamicTagNameInEnvironmentConfig, imageTagName)
			}

		} else {
			image = utils.GetImagePath(containerRegistry, appName, componentName, imageTag)
		}

=======
>>>>>>> 4764835e
		deployComponent := v1.RadixDeployComponent{
			Name:                 componentName,
			Image:                componentImage.ImagePath,
			Replicas:             replicas,
			Public:               false,
			PublicPort:           getPublicPortFromAppComponent(appComponent),
			Ports:                appComponent.Ports,
			Secrets:              appComponent.Secrets,
			IngressConfiguration: appComponent.IngressConfiguration,
			EnvironmentVariables: variables, // todo: use single EnvVars instead
			DNSAppAlias:          IsDNSAppAlias(env, componentName, dnsAppAlias),
			DNSExternalAlias:     externalAlias,
			Monitoring:           monitoring,
			Resources:            resources,
			HorizontalScaling:    horizontalScaling,
		}

		components = append(components, deployComponent)
	}
	return components
}

// IsDNSAppAlias Checks if environment and component represents the DNS app alias
func IsDNSAppAlias(env, componentName string, dnsAppAlias v1.AppAlias) bool {
	return env == dnsAppAlias.Environment && componentName == dnsAppAlias.Component
}

func getEnvironmentSpecificConfigForComponent(component v1.RadixComponent, env string) *v1.RadixEnvironmentConfig {
	if component.EnvironmentConfig == nil {
		return nil
	}

	for _, environment := range component.EnvironmentConfig {
		if environment.Environment == env {
			return &environment
		}
	}
	return nil
}

func getPublicPortFromAppComponent(appComponent v1.RadixComponent) string {
	if appComponent.PublicPort == "" && appComponent.Public {
		return appComponent.Ports[0].Name
	}

	return appComponent.PublicPort
}

// GetExternalDNSAliasForComponentEnvironment Gets external DNS alias
func GetExternalDNSAliasForComponentEnvironment(radixApplication *v1.RadixApplication, component, env string) []string {
	dnsExternalAlias := make([]string, 0)

	for _, externalAlias := range radixApplication.Spec.DNSExternalAlias {
		if externalAlias.Component == component && externalAlias.Environment == env {
			dnsExternalAlias = append(dnsExternalAlias, externalAlias.Alias)
		}
	}

	return dnsExternalAlias
}<|MERGE_RESOLUTION|>--- conflicted
+++ resolved
@@ -1,12 +1,7 @@
 package deployment
 
 import (
-<<<<<<< HEAD
-	"strings"
-
-=======
 	"github.com/equinor/radix-operator/pkg/apis/pipeline"
->>>>>>> 4764835e
 	v1 "github.com/equinor/radix-operator/pkg/apis/radix/v1"
 )
 
@@ -40,23 +35,6 @@
 		}
 
 		externalAlias := GetExternalDNSAliasForComponentEnvironment(radixApplication, componentName, env)
-<<<<<<< HEAD
-
-		var image string
-		if appComponent.Image != "" {
-			// Use public/private image hub image in deployment
-			image = appComponent.Image
-
-			if strings.HasSuffix(image, v1.DynamicTagNameInEnvironmentConfig) {
-				image = strings.ReplaceAll(image, v1.DynamicTagNameInEnvironmentConfig, imageTagName)
-			}
-
-		} else {
-			image = utils.GetImagePath(containerRegistry, appName, componentName, imageTag)
-		}
-
-=======
->>>>>>> 4764835e
 		deployComponent := v1.RadixDeployComponent{
 			Name:                 componentName,
 			Image:                componentImage.ImagePath,
