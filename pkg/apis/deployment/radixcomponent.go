package deployment

import (
	"dario.cat/mergo"
	mergoutils "github.com/equinor/radix-common/utils/mergo"
	"github.com/equinor/radix-operator/pkg/apis/pipeline"
	radixv1 "github.com/equinor/radix-operator/pkg/apis/radix/v1"
)

var (
	authTransformer mergo.Transformers = mergoutils.CombinedTransformer{Transformers: []mergo.Transformers{mergoutils.BoolPtrTransformer{}}}
)

<<<<<<< HEAD
func GetRadixComponentsForEnv(radixApplication *v1.RadixApplication, env string, componentImages pipeline.DeployComponentImages, defaultEnvVars v1.EnvVarsMap, preservingDeployComponents []v1.RadixDeployComponent) ([]v1.RadixDeployComponent, error) {
	dnsAppAlias := radixApplication.Spec.DNSAppAlias
	var deployComponents []v1.RadixDeployComponent
	preservingDeployComponentMap := slice.Reduce(preservingDeployComponents, make(map[string]v1.RadixDeployComponent), func(acc map[string]v1.RadixDeployComponent, component v1.RadixDeployComponent) map[string]v1.RadixDeployComponent {
		acc[component.GetName()] = component
		return acc
	})
=======
func GetRadixComponentsForEnv(radixApplication *radixv1.RadixApplication, env string, componentImages pipeline.DeployComponentImages, defaultEnvVars radixv1.EnvVarsMap) ([]radixv1.RadixDeployComponent, error) {
	dnsAppAlias := radixApplication.Spec.DNSAppAlias
	var components []radixv1.RadixDeployComponent

>>>>>>> e7ab4095
	for _, radixComponent := range radixApplication.Spec.Components {
		environmentSpecificConfig := getEnvironmentSpecificConfigForComponent(radixComponent, env)
		if !radixComponent.GetEnabledForEnv(environmentSpecificConfig) {
			continue
		}
		componentName := radixComponent.Name
<<<<<<< HEAD
		if preservingDeployComponent, ok := preservingDeployComponentMap[componentName]; ok {
			deployComponents = append(deployComponents, preservingDeployComponent)
			continue
		}
		deployComponent := v1.RadixDeployComponent{
=======
		deployComponent := radixv1.RadixDeployComponent{
>>>>>>> e7ab4095
			Name:                 componentName,
			Public:               false,
			IngressConfiguration: radixComponent.IngressConfiguration,
			Ports:                radixComponent.Ports,
			MonitoringConfig:     radixComponent.MonitoringConfig,
			Secrets:              radixComponent.Secrets,
			DNSAppAlias:          IsDNSAppAlias(env, componentName, dnsAppAlias),
			Monitoring:           false,
		}
		if environmentSpecificConfig != nil {
			deployComponent.Replicas = environmentSpecificConfig.Replicas
			deployComponent.Monitoring = environmentSpecificConfig.Monitoring
			deployComponent.HorizontalScaling = environmentSpecificConfig.HorizontalScaling
			deployComponent.VolumeMounts = environmentSpecificConfig.VolumeMounts
		}

		auth, err := getRadixComponentAuthentication(&radixComponent, environmentSpecificConfig)
		if err != nil {
			return nil, err
		}

		identity, err := getRadixCommonComponentIdentity(&radixComponent, environmentSpecificConfig)
		if err != nil {
			return nil, err
		}

		componentImage := componentImages[componentName]
		deployComponent.Image, err = getImagePath(componentName, componentImage, environmentSpecificConfig)
		if err != nil {
			return nil, err
		}
		deployComponent.Node = getRadixCommonComponentNode(&radixComponent, environmentSpecificConfig)
		deployComponent.Resources = getRadixCommonComponentResources(&radixComponent, environmentSpecificConfig)
		deployComponent.EnvironmentVariables = getRadixCommonComponentEnvVars(&radixComponent, environmentSpecificConfig, defaultEnvVars)
		deployComponent.AlwaysPullImageOnDeploy = getRadixComponentAlwaysPullImageOnDeployFlag(&radixComponent, environmentSpecificConfig)
		deployComponent.ExternalDNS = getExternalDNSAliasForComponentEnvironment(radixApplication, componentName, env)
		deployComponent.SecretRefs = getRadixCommonComponentRadixSecretRefs(&radixComponent, environmentSpecificConfig)
		deployComponent.PublicPort = getRadixComponentPort(&radixComponent)
		deployComponent.Authentication = auth
		deployComponent.Identity = identity

		deployComponents = append(deployComponents, deployComponent)
	}

	return deployComponents, nil
}

func getRadixComponentAlwaysPullImageOnDeployFlag(radixComponent *radixv1.RadixComponent, environmentSpecificConfig *radixv1.RadixEnvironmentConfig) bool {
	if environmentSpecificConfig != nil {
		return coalesceBool(environmentSpecificConfig.AlwaysPullImageOnDeploy, radixComponent.AlwaysPullImageOnDeploy, false)
	}
	return coalesceBool(nil, radixComponent.AlwaysPullImageOnDeploy, false)
}

func getRadixComponentAuthentication(radixComponent *radixv1.RadixComponent, environmentSpecificConfig *radixv1.RadixEnvironmentConfig) (*radixv1.Authentication, error) {
	var environmentAuthentication *radixv1.Authentication
	if environmentSpecificConfig != nil {
		environmentAuthentication = environmentSpecificConfig.Authentication
	}
	return GetAuthenticationForComponent(radixComponent.Authentication, environmentAuthentication)
}

func GetAuthenticationForComponent(componentAuthentication *radixv1.Authentication, environmentAuthentication *radixv1.Authentication) (auth *radixv1.Authentication, err error) {
	// mergo uses the reflect package, and reflect use panic() when errors are detected
	// We handle panics to prevent process termination even if the RD will be re-queued forever (until a new RD is built)
	defer func() {
		if r := recover(); r != nil {
			if e, ok := r.(error); ok {
				err = e
			} else {
				panic(r)
			}
		}
	}()

	if componentAuthentication == nil && environmentAuthentication == nil {
		return nil, nil
	}

	authBase := &radixv1.Authentication{}
	if componentAuthentication != nil {
		authBase = componentAuthentication.DeepCopy()
	}
	authEnv := &radixv1.Authentication{}
	if environmentAuthentication != nil {
		authEnv = environmentAuthentication.DeepCopy()
	}

	if err := mergo.Merge(authBase, authEnv, mergo.WithOverride, mergo.WithTransformers(authTransformer)); err != nil {
		return nil, err
	}
	return authBase, nil
}

// IsDNSAppAlias Checks if environment and component represents the DNS app alias
func IsDNSAppAlias(env, componentName string, dnsAppAlias radixv1.AppAlias) bool {
	return env == dnsAppAlias.Environment && componentName == dnsAppAlias.Component
}

func getEnvironmentSpecificConfigForComponent(component radixv1.RadixComponent, env string) *radixv1.RadixEnvironmentConfig {
	if component.EnvironmentConfig == nil {
		return nil
	}

	for _, environment := range component.EnvironmentConfig {
		if environment.Environment == env {
			return &environment
		}
	}
	return nil
}

func getRadixComponentPort(radixComponent *radixv1.RadixComponent) string {
	if radixComponent.PublicPort == "" && radixComponent.Public {
		return radixComponent.Ports[0].Name
	}
	return radixComponent.PublicPort
}

func getExternalDNSAliasForComponentEnvironment(radixApplication *radixv1.RadixApplication, component, env string) []radixv1.RadixDeployExternalDNS {
	dnsExternalAlias := make([]radixv1.RadixDeployExternalDNS, 0)

	for _, externalAlias := range radixApplication.Spec.DNSExternalAlias {
		if externalAlias.Component == component && externalAlias.Environment == env {
			dnsExternalAlias = append(dnsExternalAlias, radixv1.RadixDeployExternalDNS{FQDN: externalAlias.Alias, UseCertificateAutomation: externalAlias.UseCertificateAutomation})
		}
	}

	return dnsExternalAlias
}

func coalesceBool(first *bool, second *bool, fallback bool) bool {
	if first != nil {
		return *first
	} else if second != nil {
		return *second
	} else {
		return fallback
	}
}<|MERGE_RESOLUTION|>--- conflicted
+++ resolved
@@ -3,15 +3,15 @@
 import (
 	"dario.cat/mergo"
 	mergoutils "github.com/equinor/radix-common/utils/mergo"
+	"github.com/equinor/radix-common/utils/slice"
 	"github.com/equinor/radix-operator/pkg/apis/pipeline"
-	radixv1 "github.com/equinor/radix-operator/pkg/apis/radix/v1"
+	v1 "github.com/equinor/radix-operator/pkg/apis/radix/v1"
 )
 
 var (
 	authTransformer mergo.Transformers = mergoutils.CombinedTransformer{Transformers: []mergo.Transformers{mergoutils.BoolPtrTransformer{}}}
 )
 
-<<<<<<< HEAD
 func GetRadixComponentsForEnv(radixApplication *v1.RadixApplication, env string, componentImages pipeline.DeployComponentImages, defaultEnvVars v1.EnvVarsMap, preservingDeployComponents []v1.RadixDeployComponent) ([]v1.RadixDeployComponent, error) {
 	dnsAppAlias := radixApplication.Spec.DNSAppAlias
 	var deployComponents []v1.RadixDeployComponent
@@ -19,27 +19,17 @@
 		acc[component.GetName()] = component
 		return acc
 	})
-=======
-func GetRadixComponentsForEnv(radixApplication *radixv1.RadixApplication, env string, componentImages pipeline.DeployComponentImages, defaultEnvVars radixv1.EnvVarsMap) ([]radixv1.RadixDeployComponent, error) {
-	dnsAppAlias := radixApplication.Spec.DNSAppAlias
-	var components []radixv1.RadixDeployComponent
-
->>>>>>> e7ab4095
 	for _, radixComponent := range radixApplication.Spec.Components {
 		environmentSpecificConfig := getEnvironmentSpecificConfigForComponent(radixComponent, env)
 		if !radixComponent.GetEnabledForEnv(environmentSpecificConfig) {
 			continue
 		}
 		componentName := radixComponent.Name
-<<<<<<< HEAD
 		if preservingDeployComponent, ok := preservingDeployComponentMap[componentName]; ok {
 			deployComponents = append(deployComponents, preservingDeployComponent)
 			continue
 		}
 		deployComponent := v1.RadixDeployComponent{
-=======
-		deployComponent := radixv1.RadixDeployComponent{
->>>>>>> e7ab4095
 			Name:                 componentName,
 			Public:               false,
 			IngressConfiguration: radixComponent.IngressConfiguration,
@@ -123,7 +113,7 @@
 	if componentAuthentication != nil {
 		authBase = componentAuthentication.DeepCopy()
 	}
-	authEnv := &radixv1.Authentication{}
+	authEnv := &v1.Authentication{}
 	if environmentAuthentication != nil {
 		authEnv = environmentAuthentication.DeepCopy()
 	}
