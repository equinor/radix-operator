package deployment

import (
	"github.com/equinor/radix-common/utils/numbers"
	"github.com/equinor/radix-operator/pkg/apis/defaults"
	"github.com/equinor/radix-operator/pkg/apis/pipeline"
	v1 "github.com/equinor/radix-operator/pkg/apis/radix/v1"
)

// JobComponentsBuilder builds RD job components for a given environment
type JobComponentsBuilder interface {
	JobComponents() []v1.RadixDeployJobComponent
}

type jobComponentsBuilder struct {
	ra              *v1.RadixApplication
	env             string
	componentImages map[string]pipeline.ComponentImage
}

// NewJobComponentsBuilder constructor for JobComponentsBuilder
func NewJobComponentsBuilder(ra *v1.RadixApplication, env string, componentImages map[string]pipeline.ComponentImage) JobComponentsBuilder {
	return &jobComponentsBuilder{
		ra:              ra,
		env:             env,
		componentImages: componentImages,
	}
}

func (c *jobComponentsBuilder) JobComponents() []v1.RadixDeployJobComponent {
	var jobs []v1.RadixDeployJobComponent

	for _, appJob := range c.ra.Spec.Jobs {
		deployJob := c.buildJobComponent(appJob)
		jobs = append(jobs, deployJob)
	}

	return jobs
}

func (c *jobComponentsBuilder) getEnvironmentConfig(appJob v1.RadixJobComponent) *v1.RadixJobComponentEnvironmentConfig {
	if appJob.EnvironmentConfig == nil {
		return nil
	}

	for _, environment := range appJob.EnvironmentConfig {
		if environment.Environment == c.env {
			return &environment
		}
	}
	return nil
}

<<<<<<< HEAD
func (c *jobComponentsBuilder) buildJobComponent(appJobComponent v1.RadixJobComponent) v1.RadixDeployJobComponent {
	componentName := appJobComponent.Name
	componentImage := c.componentImages[componentName]
	var variables v1.EnvVarsMap
	monitoring := false
	var resources v1.ResourceRequirements
	var node v1.RadixNode
	var volumeMounts []v1.RadixVolumeMount
	var imageTagName string
	image := componentImage.ImagePath
	schedulerPort := appJobComponent.SchedulerPort
	payload := appJobComponent.Payload
	// Runs as root by default unless overridden
	runAsNonRoot := false
	var timeLimitSeconds *int64
=======
func (c *jobComponentsBuilder) buildJobComponent(radixJobComponent v1.RadixJobComponent) v1.RadixDeployJobComponent {
	componentName := radixJobComponent.Name
	deployJob := v1.RadixDeployJobComponent{
		Name:          componentName,
		Ports:         radixJobComponent.Ports,
		Secrets:       radixJobComponent.Secrets,
		Monitoring:    false,
		RunAsNonRoot:  false,
		Payload:       radixJobComponent.Payload,
		SchedulerPort: radixJobComponent.SchedulerPort,
	}
	if radixJobComponent.TimeLimitSeconds == nil {
		deployJob.TimeLimitSeconds = numbers.Int64Ptr(defaults.RadixJobTimeLimitSeconds)
	} else {
		deployJob.TimeLimitSeconds = radixJobComponent.TimeLimitSeconds
	}
>>>>>>> ff334355

	environmentSpecificConfig := c.getEnvironmentConfig(radixJobComponent)
	if environmentSpecificConfig != nil {
<<<<<<< HEAD
		variables = environmentSpecificConfig.Variables
		monitoring = environmentSpecificConfig.Monitoring
		resources = environmentSpecificConfig.Resources
		volumeMounts = environmentSpecificConfig.VolumeMounts
		imageTagName = environmentSpecificConfig.ImageTagName
		runAsNonRoot = environmentSpecificConfig.RunAsNonRoot
		node = environmentSpecificConfig.Node
		timeLimitSeconds = environmentSpecificConfig.TimeLimitSeconds
	}

	if timeLimitSeconds == nil {
		if appJobComponent.TimeLimitSeconds != nil {
			timeLimitSeconds = appJobComponent.TimeLimitSeconds
		} else {
			timeLimitSeconds = numbers.Int64Ptr(defaults.RadixJobTimeLimitSeconds)
		}
	}

	if variables == nil {
		variables = make(v1.EnvVarsMap)
	}

	updateComponentNode(&appJobComponent, &node)

	// Append common environment variables from appComponent.Variables to variables if not available yet
	for variableKey, variableValue := range appJobComponent.Variables {
		if _, found := variables[variableKey]; !found {
			variables[variableKey] = variableValue
		}
	}

	// Append common resources settings if currently empty
	if reflect.DeepEqual(resources, v1.ResourceRequirements{}) {
		resources = appJobComponent.Resources
	}

	// For deploy-only images, we will replace the dynamic tag with the tag from the environment
	// config
	if !componentImage.Build && strings.HasSuffix(image, v1.DynamicTagNameInEnvironmentConfig) {
		image = strings.ReplaceAll(image, v1.DynamicTagNameInEnvironmentConfig, imageTagName)
	}

	deployJob := v1.RadixDeployJobComponent{
		Name:                 componentName,
		Image:                image,
		Ports:                appJobComponent.Ports,
		Secrets:              appJobComponent.Secrets,
		EnvironmentVariables: variables, // todo: use single EnvVars instead
		Monitoring:           monitoring,
		Resources:            resources,
		VolumeMounts:         volumeMounts,
		SchedulerPort:        schedulerPort,
		Payload:              payload,
		RunAsNonRoot:         runAsNonRoot,
		Node:                 node,
		TimeLimitSeconds:     timeLimitSeconds,
=======
		deployJob.Monitoring = environmentSpecificConfig.Monitoring
		deployJob.VolumeMounts = environmentSpecificConfig.VolumeMounts
		deployJob.RunAsNonRoot = environmentSpecificConfig.RunAsNonRoot
		deployJob.TimeLimitSeconds = environmentSpecificConfig.TimeLimitSeconds
>>>>>>> ff334355
	}

	componentImage := c.componentImages[componentName]
	deployJob.Image = getImagePath(&componentImage, environmentSpecificConfig)
	deployJob.EnvironmentVariables = getRadixCommonComponentEnvVars(&radixJobComponent, environmentSpecificConfig)
	deployJob.Resources = getRadixCommonComponentResources(&radixJobComponent, environmentSpecificConfig)
	deployJob.Node = getRadixCommonComponentNode(&radixJobComponent, environmentSpecificConfig)
	deployJob.SecretRefs = getRadixCommonComponentRadixSecretRefs(&radixJobComponent, environmentSpecificConfig)
	return deployJob
}<|MERGE_RESOLUTION|>--- conflicted
+++ resolved
@@ -51,23 +51,6 @@
 	return nil
 }
 
-<<<<<<< HEAD
-func (c *jobComponentsBuilder) buildJobComponent(appJobComponent v1.RadixJobComponent) v1.RadixDeployJobComponent {
-	componentName := appJobComponent.Name
-	componentImage := c.componentImages[componentName]
-	var variables v1.EnvVarsMap
-	monitoring := false
-	var resources v1.ResourceRequirements
-	var node v1.RadixNode
-	var volumeMounts []v1.RadixVolumeMount
-	var imageTagName string
-	image := componentImage.ImagePath
-	schedulerPort := appJobComponent.SchedulerPort
-	payload := appJobComponent.Payload
-	// Runs as root by default unless overridden
-	runAsNonRoot := false
-	var timeLimitSeconds *int64
-=======
 func (c *jobComponentsBuilder) buildJobComponent(radixJobComponent v1.RadixJobComponent) v1.RadixDeployJobComponent {
 	componentName := radixJobComponent.Name
 	deployJob := v1.RadixDeployJobComponent{
@@ -79,78 +62,21 @@
 		Payload:       radixJobComponent.Payload,
 		SchedulerPort: radixJobComponent.SchedulerPort,
 	}
-	if radixJobComponent.TimeLimitSeconds == nil {
-		deployJob.TimeLimitSeconds = numbers.Int64Ptr(defaults.RadixJobTimeLimitSeconds)
-	} else {
-		deployJob.TimeLimitSeconds = radixJobComponent.TimeLimitSeconds
-	}
->>>>>>> ff334355
 
 	environmentSpecificConfig := c.getEnvironmentConfig(radixJobComponent)
 	if environmentSpecificConfig != nil {
-<<<<<<< HEAD
-		variables = environmentSpecificConfig.Variables
-		monitoring = environmentSpecificConfig.Monitoring
-		resources = environmentSpecificConfig.Resources
-		volumeMounts = environmentSpecificConfig.VolumeMounts
-		imageTagName = environmentSpecificConfig.ImageTagName
-		runAsNonRoot = environmentSpecificConfig.RunAsNonRoot
-		node = environmentSpecificConfig.Node
-		timeLimitSeconds = environmentSpecificConfig.TimeLimitSeconds
-	}
-
-	if timeLimitSeconds == nil {
-		if appJobComponent.TimeLimitSeconds != nil {
-			timeLimitSeconds = appJobComponent.TimeLimitSeconds
-		} else {
-			timeLimitSeconds = numbers.Int64Ptr(defaults.RadixJobTimeLimitSeconds)
-		}
-	}
-
-	if variables == nil {
-		variables = make(v1.EnvVarsMap)
-	}
-
-	updateComponentNode(&appJobComponent, &node)
-
-	// Append common environment variables from appComponent.Variables to variables if not available yet
-	for variableKey, variableValue := range appJobComponent.Variables {
-		if _, found := variables[variableKey]; !found {
-			variables[variableKey] = variableValue
-		}
-	}
-
-	// Append common resources settings if currently empty
-	if reflect.DeepEqual(resources, v1.ResourceRequirements{}) {
-		resources = appJobComponent.Resources
-	}
-
-	// For deploy-only images, we will replace the dynamic tag with the tag from the environment
-	// config
-	if !componentImage.Build && strings.HasSuffix(image, v1.DynamicTagNameInEnvironmentConfig) {
-		image = strings.ReplaceAll(image, v1.DynamicTagNameInEnvironmentConfig, imageTagName)
-	}
-
-	deployJob := v1.RadixDeployJobComponent{
-		Name:                 componentName,
-		Image:                image,
-		Ports:                appJobComponent.Ports,
-		Secrets:              appJobComponent.Secrets,
-		EnvironmentVariables: variables, // todo: use single EnvVars instead
-		Monitoring:           monitoring,
-		Resources:            resources,
-		VolumeMounts:         volumeMounts,
-		SchedulerPort:        schedulerPort,
-		Payload:              payload,
-		RunAsNonRoot:         runAsNonRoot,
-		Node:                 node,
-		TimeLimitSeconds:     timeLimitSeconds,
-=======
 		deployJob.Monitoring = environmentSpecificConfig.Monitoring
 		deployJob.VolumeMounts = environmentSpecificConfig.VolumeMounts
 		deployJob.RunAsNonRoot = environmentSpecificConfig.RunAsNonRoot
 		deployJob.TimeLimitSeconds = environmentSpecificConfig.TimeLimitSeconds
->>>>>>> ff334355
+	}
+
+	if deployJob.TimeLimitSeconds == nil {
+		if radixJobComponent.TimeLimitSeconds != nil {
+			deployJob.TimeLimitSeconds = radixJobComponent.TimeLimitSeconds
+		} else {
+			deployJob.TimeLimitSeconds = numbers.Int64Ptr(defaults.RadixJobTimeLimitSeconds)
+		}
 	}
 
 	componentImage := c.componentImages[componentName]
