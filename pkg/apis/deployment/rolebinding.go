package deployment

import (
	"context"
	"fmt"

	"github.com/equinor/radix-operator/pkg/apis/kube"
	radixv1 "github.com/equinor/radix-operator/pkg/apis/radix/v1"
	"github.com/equinor/radix-operator/pkg/apis/utils"
	"github.com/equinor/radix-operator/pkg/apis/utils/labels"
	rbacv1 "k8s.io/api/rbac/v1"
	metav1 "k8s.io/apimachinery/pkg/apis/meta/v1"
)

func (deploy *Deployment) grantAccessToRuntimeSecrets(component radixv1.RadixCommonDeployComponent, secretNames []string) error {
	if len(secretNames) == 0 {
		err := deploy.garbageCollectRoleBindingsNoLongerInSpecForComponent(component)
		if err != nil {
			return err
		}

		err = deploy.garbageCollectRolesNoLongerInSpecForComponent(component)
		if err != nil {
			return err
		}

		return nil
	}

	namespace, registration := deploy.radixDeployment.Namespace, deploy.registration
	extraLabels := labels.ForComponentName(component.GetName())

	// App admin role and rolebinding
	adminRoleName := fmt.Sprintf("radix-app-adm-%s", component.GetName())
	adminGroups, err := utils.GetAdGroups(registration)
	if err != nil {
		return err
	}
	adminRole := kube.CreateManageSecretRole(registration.Name, adminRoleName, secretNames, extraLabels)
	adminRoleBinding := roleBindingAppSecrets(registration, adminRole, adminGroups)

	// App reader role and rolebinding
	readerRoleName := fmt.Sprintf("radix-app-reader-%s", component.GetName())
	readerRole := kube.CreateReadSecretRole(registration.Name, readerRoleName, secretNames, extraLabels)
	readerRoleBinding := roleBindingAppSecrets(registration, readerRole, registration.Spec.ReaderAdGroups)

	// Apply roles and rolebindings
	for _, role := range []*rbacv1.Role{adminRole, readerRole} {
		if err := deploy.kubeutil.ApplyRole(namespace, role); err != nil {
			return err
		}
	}
	for _, roleBinding := range []*rbacv1.RoleBinding{adminRoleBinding, readerRoleBinding} {
		if err := deploy.kubeutil.ApplyRoleBinding(namespace, roleBinding); err != nil {
			return err
		}
	}

	return nil
}

func (deploy *Deployment) garbageCollectRoleBindingsNoLongerInSpecForComponent(component radixv1.RadixCommonDeployComponent) error {
	labelSelector := getLabelSelectorForComponent(component)
	roleBindings, err := deploy.kubeutil.ListRoleBindingsWithSelector(deploy.radixDeployment.GetNamespace(), labelSelector)

	if err != nil {
		return err
	}

	if len(roleBindings) > 0 {
		for _, rb := range roleBindings {
			err = deploy.kubeclient.RbacV1().RoleBindings(deploy.radixDeployment.GetNamespace()).Delete(context.TODO(), rb.Name, metav1.DeleteOptions{})
			if err != nil {
				return err
			}
		}
	}

	return nil
}

func (deploy *Deployment) garbageCollectRoleBindingsNoLongerInSpec() error {
	roleBindings, err := deploy.kubeutil.ListRoleBindings(deploy.radixDeployment.GetNamespace())
	if err != nil {
		return nil
	}

	for _, roleBinding := range roleBindings {
		componentName, ok := RadixComponentNameFromComponentLabel(roleBinding)
		if !ok {
			continue
		}

		if !componentName.ExistInDeploymentSpec(deploy.radixDeployment) {
			err = deploy.kubeclient.RbacV1().RoleBindings(deploy.radixDeployment.GetNamespace()).Delete(context.TODO(), roleBinding.Name, metav1.DeleteOptions{})
			if err != nil {
				return err
			}
		}
	}

	return nil
}

func roleBindingAppSecrets(registration *radixv1.RadixRegistration, role *rbacv1.Role, groups []string) *rbacv1.RoleBinding {
	roleName := role.ObjectMeta.Name
<<<<<<< HEAD
	subjects := kube.GetRoleBindingGroups(groups)

	// Add machine user to subjects
	if registration.Spec.MachineUser {
		subjects = append(subjects, rbacv1.Subject{
			Kind:      "ServiceAccount",
			Name:      defaults.GetMachineUserRoleName(registration.Name),
			Namespace: utils.GetAppNamespace(registration.Name),
		})
	}

=======
	subjects := kube.GetRoleBindingGroups(adGroups)
>>>>>>> 89f446fa
	return kube.GetRolebindingToRoleForSubjectsWithLabels(registration.Name, roleName, subjects, role.Labels)
}<|MERGE_RESOLUTION|>--- conflicted
+++ resolved
@@ -104,20 +104,6 @@
 
 func roleBindingAppSecrets(registration *radixv1.RadixRegistration, role *rbacv1.Role, groups []string) *rbacv1.RoleBinding {
 	roleName := role.ObjectMeta.Name
-<<<<<<< HEAD
-	subjects := kube.GetRoleBindingGroups(groups)
-
-	// Add machine user to subjects
-	if registration.Spec.MachineUser {
-		subjects = append(subjects, rbacv1.Subject{
-			Kind:      "ServiceAccount",
-			Name:      defaults.GetMachineUserRoleName(registration.Name),
-			Namespace: utils.GetAppNamespace(registration.Name),
-		})
-	}
-
-=======
 	subjects := kube.GetRoleBindingGroups(adGroups)
->>>>>>> 89f446fa
 	return kube.GetRolebindingToRoleForSubjectsWithLabels(registration.Name, roleName, subjects, role.Labels)
 }