--- conflicted
+++ resolved
@@ -22,16 +22,13 @@
 
 		// Delete job is it originates from job-scheduler and is no longed defined in RD jobs section
 		if jobType.IsJobScheduler() && !componentName.ExistInDeploymentSpecJobList(deploy.radixDeployment) {
-<<<<<<< HEAD
-			err = deploy.kubeclient.BatchV1().Jobs(deploy.radixDeployment.GetNamespace()).Delete(context.TODO(), job.Name, metav1.DeleteOptions{})
-=======
 			propagationPolicy := metav1.DeletePropagationBackground
 			err = deploy.kubeclient.BatchV1().Jobs(deploy.radixDeployment.GetNamespace()).Delete(
+				context.TODO(),
 				job.Name,
-				&metav1.DeleteOptions{
+				metav1.DeleteOptions{
 					PropagationPolicy: &propagationPolicy,
 				})
->>>>>>> 16bb1bc4
 			if err != nil {
 				return err
 			}
