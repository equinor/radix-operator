package kube

import (
	radixclient "github.com/equinor/radix-operator/pkg/client/clientset/versioned"
	informers "github.com/equinor/radix-operator/pkg/client/informers/externalversions"
	v1Lister "github.com/equinor/radix-operator/pkg/client/listers/radix/v1"
	log "github.com/sirupsen/logrus"
	kubeinformers "k8s.io/client-go/informers"
	"k8s.io/client-go/kubernetes"
	coreListers "k8s.io/client-go/listers/core/v1"
	extensionListers "k8s.io/client-go/listers/extensions/v1beta1"
	rbacListers "k8s.io/client-go/listers/rbac/v1"
)

// Radix Annotations
const (
	RadixBranchAnnotation          = "radix-branch"
	RadixComponentImagesAnnotation = "radix-component-images"

	// See https://github.com/equinor/radix-velero-plugin/blob/master/velero-plugins/deployment/restore.go
	RestoredStatusAnnotation = "equinor.com/velero-restored-status"
)

// Radix Labels
const (
	RadixAppLabel                = "radix-app"
	RadixEnvLabel                = "radix-env"
	RadixComponentLabel          = "radix-component"
	RadixJobNameLabel            = "radix-job-name"
	RadixBuildLabel              = "radix-build"
	RadixCommitLabel             = "radix-commit"
	RadixImageTagLabel           = "radix-image-tag"
	RadixJobTypeLabel            = "radix-job-type"
	RadixJobTypeJob              = "job" // Outer job
	RadixJobTypeBuild            = "build"
	RadixJobTypeCloneConfig      = "clone-config"
	RadixAppAliasLabel           = "radix-app-alias"
	RadixExternalAliasLabel      = "radix-app-external-alias"
	RadixActiveClusterAliasLabel = "radix-app-active-cluster-alias"

	// Only for backward compatibility
	RadixBranchDeprecated = "radix-branch"
)

// Kube  Stuct for accessing lower level kubernetes functions
type Kube struct {
<<<<<<< HEAD
	kubeClient               kubernetes.Interface
	radixclient              radixclient.Interface
	RrLister                 v1Lister.RadixRegistrationLister
	RdLister                 v1Lister.RadixDeploymentLister
	NamespaceLister          coreListers.NamespaceLister
	IngressLister            extensionListers.IngressLister
	ServiceLister            coreListers.ServiceLister
	RoleBindingLister        rbacListers.RoleBindingLister
	ClusterRoleBindingLister rbacListers.ClusterRoleBindingLister
	RoleLister               rbacListers.RoleLister
	ClusterRoleLister        rbacListers.ClusterRoleLister
	LimitRangeLister         coreListers.LimitRangeLister
=======
	kubeClient           kubernetes.Interface
	radixclient          radixclient.Interface
	RrLister             v1Lister.RadixRegistrationLister
	RdLister             v1Lister.RadixDeploymentLister
	NamespaceLister      coreListers.NamespaceLister
	IngressLister        extensionListers.IngressLister
	ServiceLister        coreListers.ServiceLister
	RoleBindingLister    rbacListers.RoleBindingLister
	ServiceAccountLister coreListers.ServiceAccountLister
	LimitRangeLister     coreListers.LimitRangeLister
>>>>>>> 495adbce
}

var logger *log.Entry

func init() {
	logger = log.WithFields(log.Fields{"radixOperatorComponent": "kube-api"})
}

// New Constructor
func New(client kubernetes.Interface, radixClient radixclient.Interface) (*Kube, error) {
	kube := &Kube{
		kubeClient:  client,
		radixclient: radixClient,
	}
	return kube, nil
}

// NewWithListers Constructor
func NewWithListers(client kubernetes.Interface,
	radixclient radixclient.Interface,
	kubeInformerFactory kubeinformers.SharedInformerFactory,
	radixInformerFactory informers.SharedInformerFactory) (*Kube, error) {
	kube := &Kube{
		kubeClient:               client,
		radixclient:              radixclient,
		RrLister:                 radixInformerFactory.Radix().V1().RadixRegistrations().Lister(),
		RdLister:                 radixInformerFactory.Radix().V1().RadixDeployments().Lister(),
		NamespaceLister:          kubeInformerFactory.Core().V1().Namespaces().Lister(),
		ServiceLister:            kubeInformerFactory.Core().V1().Services().Lister(),
		IngressLister:            kubeInformerFactory.Extensions().V1beta1().Ingresses().Lister(),
		RoleBindingLister:        kubeInformerFactory.Rbac().V1().RoleBindings().Lister(),
		ClusterRoleBindingLister: kubeInformerFactory.Rbac().V1().ClusterRoleBindings().Lister(),
		RoleLister:               kubeInformerFactory.Rbac().V1().Roles().Lister(),
		ClusterRoleLister:        kubeInformerFactory.Rbac().V1().ClusterRoles().Lister(),
		LimitRangeLister:         kubeInformerFactory.Core().V1().LimitRanges().Lister(),
	}

	return kube, nil
}

func isEmptyPatch(patchBytes []byte) bool {
	return string(patchBytes) == "{}"
}<|MERGE_RESOLUTION|>--- conflicted
+++ resolved
@@ -44,7 +44,6 @@
 
 // Kube  Stuct for accessing lower level kubernetes functions
 type Kube struct {
-<<<<<<< HEAD
 	kubeClient               kubernetes.Interface
 	radixclient              radixclient.Interface
 	RrLister                 v1Lister.RadixRegistrationLister
@@ -56,19 +55,8 @@
 	ClusterRoleBindingLister rbacListers.ClusterRoleBindingLister
 	RoleLister               rbacListers.RoleLister
 	ClusterRoleLister        rbacListers.ClusterRoleLister
+	ServiceAccountLister     coreListers.ServiceAccountLister
 	LimitRangeLister         coreListers.LimitRangeLister
-=======
-	kubeClient           kubernetes.Interface
-	radixclient          radixclient.Interface
-	RrLister             v1Lister.RadixRegistrationLister
-	RdLister             v1Lister.RadixDeploymentLister
-	NamespaceLister      coreListers.NamespaceLister
-	IngressLister        extensionListers.IngressLister
-	ServiceLister        coreListers.ServiceLister
-	RoleBindingLister    rbacListers.RoleBindingLister
-	ServiceAccountLister coreListers.ServiceAccountLister
-	LimitRangeLister     coreListers.LimitRangeLister
->>>>>>> 495adbce
 }
 
 var logger *log.Entry
