--- conflicted
+++ resolved
@@ -87,14 +87,12 @@
       ports:
         - name: http
           port: 8090
-<<<<<<< HEAD
     - name: app2
       src: .
       ports:
       - name: http
         port: 8080
       publicPort: http
-=======
     - name: compimg1
       image: img:{imageTagName}
       ports:
@@ -104,12 +102,11 @@
       image: img:{imageTagName}
       ports:
         - name: http
-          port: 8090  
+          port: 8090
       environmentConfig:
         - environment: dev
         - environment: prod
           imageTagName: "1.0.0"
->>>>>>> 7db9e53c
   jobs:
     - name: job
       src: job/
