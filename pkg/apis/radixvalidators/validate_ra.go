--- conflicted
+++ resolved
@@ -12,6 +12,7 @@
 	"unicode"
 
 	commonUtils "github.com/equinor/radix-common/utils"
+	errorUtils "github.com/equinor/radix-common/utils/errors"
 	"github.com/equinor/radix-operator/pkg/apis/defaults"
 	"github.com/equinor/radix-operator/pkg/apis/deployment"
 	"github.com/equinor/radix-operator/pkg/apis/kube"
@@ -27,6 +28,10 @@
 
 const (
 	maximumNumberOfEgressRules = 1000
+	maxPortNameLength          = 15
+	minimumPortNumber          = 1024
+	maximumPortNumber          = 65535
+	cpuRegex                   = "^[0-9]+m$"
 	azureClientIdResourceName  = "identity.azure.clientId"
 )
 
@@ -51,6 +56,7 @@
 		validateHPAConfigForRA,
 		validateVolumeMountConfigForRA,
 		ValidateNotificationsForRA,
+		validateDNSAlias,
 	}
 )
 
@@ -58,15 +64,7 @@
 type RadixApplicationValidator func(radixApplication *radixv1.RadixApplication) error
 
 // CanRadixApplicationBeInserted Checks if application config is valid. Returns a single error, if this is the case
-<<<<<<< HEAD
-func CanRadixApplicationBeInserted(client radixclient.Interface, app *radixv1.RadixApplication) (bool, error) {
-	isValid, errs := CanRadixApplicationBeInsertedErrors(client, app, nil, nil)
-	if isValid {
-		return true, nil
-	}
-=======
 func CanRadixApplicationBeInserted(client radixclient.Interface, app *radixv1.RadixApplication, additionalValidators ...RadixApplicationValidator) error {
->>>>>>> 15c20d55
 
 	validators := append(requiredRadixApplicationValidators, validateDoesRRExistFactory(client))
 	validators = append(validators, additionalValidators...)
@@ -96,86 +94,12 @@
 		path, azureKeyVaultName, component)
 }
 
-<<<<<<< HEAD
-// CanRadixApplicationBeInsertedErrors Checks if application config is valid. Returns list of errors, if present
-func CanRadixApplicationBeInsertedErrors(radixClient radixclient.Interface, app *radixv1.RadixApplication, dnsAliasAppReserved map[string]string, dnsAliasReserved []string) (bool, []error) {
-	errs := []error{}
-	err := validateAppName(app.Name)
-	if err != nil {
-		errs = append(errs, err)
-	}
-
-	componentErrs := validateComponents(app)
-	if len(componentErrs) > 0 {
-		errs = append(errs, componentErrs...)
-	}
-
-	jobErrs := validateJobComponents(app)
-	if len(jobErrs) > 0 {
-		errs = append(errs, jobErrs...)
-	}
-
-	if err = validateNoDuplicateComponentAndJobNames(app); err != nil {
-		errs = append(errs, err)
-	}
-
-	err = validateEnvNames(app)
-	if err != nil {
-		errs = append(errs, err)
-	}
-
-	errs = append(errs, validateEnvironmentEgressRules(app)...)
-
-	err = validateVariables(app)
-	if err != nil {
-		errs = append(errs, err)
-	}
-
-	err = validateSecrets(app)
-	if err != nil {
-		errs = append(errs, err)
-	}
-
-	err = validateBranchNames(app)
-	if err != nil {
-		errs = append(errs, err)
-	}
-
-	err = validateDoesRRExist(radixClient, app.Name)
-	if err != nil {
-		errs = append(errs, err)
-	}
-
-	if dnsAliasErrs := validateDNSAlias(radixClient, app); len(dnsAliasErrs) > 0 {
-		errs = append(errs, dnsAliasErrs...)
-	}
-
-	dnsErrors := validateDNSAppAlias(app)
-	if len(dnsErrors) > 0 {
-		errs = append(errs, dnsErrors...)
-	}
-
-	dnsErrors = validateDNSExternalAlias(app)
-	if len(dnsErrors) > 0 {
-		errs = append(errs, dnsErrors...)
-	}
-
-	dnsErrors = validatePrivateImageHubs(app)
-	if len(dnsErrors) > 0 {
-		errs = append(errs, dnsErrors...)
-	}
-
-	err = validateHPAConfigForRA(app)
-	if err != nil {
-		errs = append(errs, err)
-=======
 func validateRadixApplication(radixApplication *radixv1.RadixApplication, validators ...RadixApplicationValidator) error {
 	var errs []error
 	for _, v := range validators {
 		if err := v(radixApplication); err != nil {
 			errs = append(errs, err)
 		}
->>>>>>> 15c20d55
 	}
 
 	return errors.Join(errs...)
@@ -191,7 +115,7 @@
 	}
 }
 
-func validatePrivateImageHubs(app *radixv1.RadixApplication) error {
+func validatePrivateImageHubs(app *radixv1.RadixApplication) []error {
 	var errs []error
 	for server, config := range app.Spec.PrivateImageHubs {
 		if config.Username == "" {
@@ -211,7 +135,22 @@
 	return false
 }
 
-<<<<<<< HEAD
+func validateDNSAppAlias(app *radixv1.RadixApplication) error {
+	errs := []error{}
+	alias := app.Spec.DNSAppAlias
+	if alias.Component == "" && alias.Environment == "" {
+		return nil
+	}
+
+	if !doesEnvExist(app, alias.Environment) {
+		errs = append(errs, EnvForDNSAppAliasNotDefinedErrorWithMessage(alias.Environment))
+	}
+	if !doesComponentExistInEnvironment(app, alias.Component, alias.Environment) {
+		errs = append(errs, ComponentForDNSAppAliasNotDefinedErrorWithMessage(alias.Component))
+	}
+	return errors.Join(errs...)
+}
+
 func validateDNSAppAlias(app *radixv1.RadixApplication) []error {
 	alias := app.Spec.DNSAppAlias
 	return validateDNSAppAliasComponentAndEnvironmentAvailable(app, alias.Component, alias.Environment)
@@ -222,13 +161,6 @@
 	radixDNSAliasMap, err := kube.GetRadixDNSAliasMapWithSelector(radixClient, "")
 	if err != nil {
 		return []error{err}
-=======
-func validateDNSAppAlias(app *radixv1.RadixApplication) error {
-	errs := []error{}
-	alias := app.Spec.DNSAppAlias
-	if alias.Component == "" && alias.Environment == "" {
-		return nil
->>>>>>> 15c20d55
 	}
 	uniqueDomainNames := make(map[string]struct{})
 	for _, dnsAlias := range app.Spec.DNSAlias {
@@ -265,7 +197,6 @@
 	return errs
 }
 
-<<<<<<< HEAD
 func validateDNSAppAliasComponentAndEnvironmentAvailable(app *radixv1.RadixApplication, component string, environment string) []error {
 	var errs []error
 	if component == "" && environment == "" {
@@ -276,18 +207,10 @@
 	}
 	if !doesComponentExistInEnvironment(app, component, environment) {
 		errs = append(errs, ComponentForDNSAppAliasNotDefinedError(component))
-=======
-	if !doesEnvExist(app, alias.Environment) {
-		errs = append(errs, EnvForDNSAppAliasNotDefinedErrorWithMessage(alias.Environment))
-	}
-	if !doesComponentExistInEnvironment(app, alias.Component, alias.Environment) {
-		errs = append(errs, ComponentForDNSAppAliasNotDefinedErrorWithMessage(alias.Component))
->>>>>>> 15c20d55
-	}
-	return errors.Join(errs...)
-}
-
-<<<<<<< HEAD
+	}
+	return errs
+}
+
 func validateDNSAliasComponentAndEnvironmentAvailable(app *radixv1.RadixApplication, component string, environment string) error {
 	if !doesEnvExist(app, environment) {
 		return EnvForDNSAliasNotDefinedError(environment)
@@ -298,12 +221,8 @@
 	return nil
 }
 
-func validateDNSExternalAlias(app *radixv1.RadixApplication) []error {
-	var errs []error
-=======
 func validateDNSExternalAlias(app *radixv1.RadixApplication) error {
 	errs := []error{}
->>>>>>> 15c20d55
 
 	distinctAlias := make(map[string]bool)
 
