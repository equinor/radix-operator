--- conflicted
+++ resolved
@@ -1138,11 +1138,7 @@
 		if component.HorizontalScaling != nil {
 			err := validateHorizontalScalingPart(component.HorizontalScaling)
 			if err != nil {
-<<<<<<< HEAD
 				errs = append(errs, fmt.Errorf("error validating horizontal scaling for component: %s: %w", component.Name, err))
-=======
-				errs = append(errs, fmt.Errorf("error validating horizontal scaling for component: %s: %w", componentName, err))
->>>>>>> 509dcb0d
 			}
 		}
 		for _, envConfig := range component.EnvironmentConfig {
@@ -1152,7 +1148,6 @@
 
 			err := validateHorizontalScalingPart(envConfig.HorizontalScaling)
 			if err != nil {
-<<<<<<< HEAD
 				errs = append(errs, fmt.Errorf("error validating horizontal scaling for environment %s in component %s: %w", envConfig.Environment, component.Name, err))
 			}
 		}
@@ -1263,9 +1258,6 @@
 
 			if trigger.AzureServiceBus.QueueName == nil && (trigger.AzureServiceBus.TopicName == nil || trigger.AzureServiceBus.SubscriptionName == nil) {
 				errs = append(errs, fmt.Errorf("invalid trigger %s: both topicName and subscriptionName must be set if queueName is not used: %w", trigger.Name, ErrInvalidTriggerDefinition))
-=======
-				errs = append(errs, fmt.Errorf("error validating horizontal scaling for environment %s in component %s: %w", envConfig.Environment, componentName, err))
->>>>>>> 509dcb0d
 			}
 			if trigger.AzureServiceBus.Authentication.Identity.Azure.ClientId == "" {
 				errs = append(errs, fmt.Errorf("invalid trigger %s: azure workload identity is required: %w", trigger.Name, ErrInvalidTriggerDefinition))
@@ -1284,7 +1276,6 @@
 	return errors.Join(errs...)
 }
 
-<<<<<<< HEAD
 // hasNonResourceTypeTriggers returns true if atleast one non resource type triggers found
 func hasNonResourceTypeTriggers(config *radixv1.RadixHorizontalScaling) bool {
 	if config.Triggers == nil {
@@ -1301,38 +1292,6 @@
 	}
 
 	return false
-=======
-func validateHorizontalScalingPart(config *radixv1.RadixHorizontalScaling) error {
-	var errs []error
-
-	maxReplicas := config.MaxReplicas
-	minReplicas := config.MinReplicas
-	if minReplicas == nil {
-		minReplicas = pointers.Ptr[int32](deployment.DefaultReplicas)
-	}
-
-	if maxReplicas == 0 {
-		errs = append(errs, ErrMaxReplicasForHPANotSetOrZero)
-	}
-	if *minReplicas > maxReplicas {
-		errs = append(errs, ErrMinReplicasGreaterThanMaxReplicas)
-	}
-	resources := config.RadixHorizontalScalingResources
-	if resources != nil && getHorizontalScalingResourceAverageUtilization(resources.Cpu) == nil && getHorizontalScalingResourceAverageUtilization(resources.Memory) == nil {
-		errs = append(errs, ErrNoScalingResourceSet)
-	}
-
-	if *minReplicas == 0 && onlyCpuAndOrMemoryTriggersConfigured(resources) {
-		errs = append(errs, ErrInvalidMinimumReplicasConfigurationWithMemoryAndCPUTriggers)
-	}
-
-	return errors.Join(errs...)
-}
-
-func onlyCpuAndOrMemoryTriggersConfigured(resources *radixv1.RadixHorizontalScalingResources) bool {
-	// TODO: When using triggers, this must check that no other triggers have been configured
-	return resources.Cpu != nil || resources.Memory != nil
->>>>>>> 509dcb0d
 }
 
 func getHorizontalScalingResourceAverageUtilization(resource *radixv1.RadixHorizontalScalingResource) *int32 {
