--- conflicted
+++ resolved
@@ -1,11 +1,11 @@
 package radixvalidators
 
 import (
+	"errors"
 	"fmt"
 	"strings"
 
 	radixv1 "github.com/equinor/radix-operator/pkg/apis/radix/v1"
-	"github.com/pkg/errors"
 )
 
 var (
@@ -100,7 +100,6 @@
 	ErrMissingAzureIdentity                                                = errors.New("missing identity")
 )
 
-<<<<<<< HEAD
 // DomainForDNSAliasNotDefinedError Error when domain is not valid
 func DomainForDNSAliasNotDefinedError() error {
 	return fmt.Errorf("invalid or missing domain for dnsAlias")
@@ -141,24 +140,19 @@
 	return fmt.Errorf("DNS alias %s is reserved by Radix platform service", domain)
 }
 
-// EnvForDNSAppAliasNotDefinedError Error when env not defined
-func EnvForDNSAppAliasNotDefinedError(env string) error {
-	return fmt.Errorf("environment %s referred to by dnsAppAlias is not defined", env)
+// MissingPrivateImageHubUsernameErrorWithMessage Error when username for private image hubs is not defined
+func MissingPrivateImageHubUsernameErrorWithMessage(server string) error {
+	return errors.WithMessage(ErrMissingPrivateImageHubUsername, server)
+}
+
+// EnvForDNSAppAliasNotDefinedErrorWithMessage Error when env not defined
+func EnvForDNSAppAliasNotDefinedErrorWithMessage(env string) error {
+	return errors.WithMessagef(ErrEnvForDNSAppAliasNotDefined, "env %s referred to by dnsAppAlias is not defined", env)
 }
 
 // ComponentForDNSAppAliasNotDefinedError Error when component not defined
 func ComponentForDNSAppAliasNotDefinedError(component string) error {
 	return fmt.Errorf("component %s referred to by dnsAppAlias is not defined", component)
-=======
-// MissingPrivateImageHubUsernameErrorWithMessage Error when username for private image hubs is not defined
-func MissingPrivateImageHubUsernameErrorWithMessage(server string) error {
-	return errors.WithMessage(ErrMissingPrivateImageHubUsername, server)
-}
-
-// EnvForDNSAppAliasNotDefinedErrorWithMessage Error when env not defined
-func EnvForDNSAppAliasNotDefinedErrorWithMessage(env string) error {
-	return errors.WithMessagef(ErrEnvForDNSAppAliasNotDefined, "env %s referred to by dnsAppAlias is not defined", env)
->>>>>>> 15c20d55
 }
 
 // ComponentForDNSAppAliasNotDefinedErrorWithMessage Error when env not defined
@@ -375,25 +369,14 @@
 	return errors.WithMessagef(ErrInvalidEmail, "field %s does not contain a valid email (value: %s)", resourceName, email)
 }
 
-<<<<<<< HEAD
-// InvalidResourceNameError Invalid resource name
-func InvalidResourceNameError(resourceName, value string) error {
-	return fmt.Errorf("%s %s can only consist of alphanumeric characters and '-'", resourceName, value)
-}
-
-// InvalidLowerCaseAlphaNumericDashResourceNameError Invalid lower case alpha-numeric, dot, dash resource name error
-func InvalidLowerCaseAlphaNumericDashResourceNameError(resourceName, value string) error {
-	return fmt.Errorf("%s %s can only consist of lower case alphanumeric characters and '-'", resourceName, value)
-=======
 // InvalidResourceNameErrorWithMessage Invalid resource name
 func InvalidResourceNameErrorWithMessage(resourceName, value string) error {
-	return errors.WithMessagef(ErrInvalidResourceName, "%s %s can only consist of alphanumeric characters, '.' and '-'", resourceName, value)
-}
-
-// InvalidLowerCaseAlphaNumericDotDashResourceNameErrorWithMessage Invalid lower case alpha-numeric, dot, dash resource name error
+	return errors.WithMessagef(ErrInvalidResourceName, "%s %s can only consist of alphanumeric characters and '-'", resourceName, value)
+}
+
+// InvalidLowerCaseAlphaNumericDotDashResourceNameErrorWithMessage Invalid lower case alpha-numeric, dash resource name error
 func InvalidLowerCaseAlphaNumericDotDashResourceNameErrorWithMessage(resourceName, value string) error {
-	return errors.WithMessagef(ErrInvalidLowerCaseAlphaNumericDotDashResourceName, "%s %s can only consist of lower case alphanumeric characters, '.' and '-'", resourceName, value)
->>>>>>> 15c20d55
+	return errors.WithMessagef(ErrInvalidLowerCaseAlphaNumericDotDashResourceName, "%s %s can only consist of lower case alphanumeric characters and '-'", resourceName, value)
 }
 
 // NoRegistrationExistsForApplicationErrorWithMessage No registration exists
