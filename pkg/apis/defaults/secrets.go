--- conflicted
+++ resolved
@@ -38,9 +38,6 @@
 	// CsiAzureCredsAccountNamePart Account name part of secret data
 	CsiAzureCredsAccountNamePart = "accountname"
 
-<<<<<<< HEAD
-	csiAzureCreds = "%s-%s-csiazurecreds" // <componentname>-<radixvolumemountname>-csiazurecreds
-
 	// OAuthCookieSecretKeyName defines the name of the key which holds the secret used by OAuth to encrypt the session cookie
 	OAuthCookieSecretKeyName = "CookieSecret"
 
@@ -49,7 +46,7 @@
 
 	// OAuthRedisPasswordKeyName defines the name of the key which holds the Redis password used by OAuth to store session data
 	OAuthRedisPasswordKeyName = "RedisPassword"
-=======
+
 	csiAzureCreds         = "%s-%s-csiazurecreds" // <componentname>-<radixvolumemountname>-csiazurecreds
 	csiAzureKeyVaultCreds = "%s-%s-csiazkvcreds"  // <componentname>-<azure-keyvault-name>-csiazkvcreds
 
@@ -64,7 +61,6 @@
 
 	// CsiAzureKeyVaultCredsClientSecretPart Client secret part of secret data for Azure Key Vault
 	CsiAzureKeyVaultCredsClientSecretPart = "clientsecret"
->>>>>>> ff334355
 )
 
 // GetBlobFuseCredsSecretName Helper method
