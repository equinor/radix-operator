--- conflicted
+++ resolved
@@ -15,14 +15,13 @@
 
 	// ContainerRegistryEnvironmentVariable The name of the container registry
 	ContainerRegistryEnvironmentVariable = "RADIX_CONTAINER_REGISTRY"
-<<<<<<< HEAD
 
 	// EnvironmentnameEnvironmentVariable The name of the environment for the application
 	EnvironmentnameEnvironmentVariable = "RADIX_ENVIRONMENT"
 
 	// PublicEndpointEnvironmentVariable The environment variable holding the public endpoint of the component
 	PublicEndpointEnvironmentVariable = "RADIX_PUBLIC_DOMAIN_NAME"
-
+	CanonicalEndpointEnvironmentVariable = "RADIX_CANONICAL_DOMAIN_NAME"
 	// RadixAppEnvironmentVariable The environment variable holding the name of the app
 	RadixAppEnvironmentVariable = "RADIX_APP"
 
@@ -42,16 +41,5 @@
 	RadixClusterTypeEnvironmentVariable = "RADIX_CLUSTER_TYPE"
 
 	// ActiveClusternameEnvironmentVariable The name of the active cluster. If ActiveClusternameEnvironmentVariable == ClusternameEnvironmentVariable, this is the active cluster
-=======
-	EnvironmentnameEnvironmentVariable   = "RADIX_ENVIRONMENT"
-	PublicEndpointEnvironmentVariable    = "RADIX_PUBLIC_DOMAIN_NAME"
-	CanonicalEndpointEnvironmentVariable = "RADIX_CANONICAL_DOMAIN_NAME"
-	RadixAppEnvironmentVariable          = "RADIX_APP"
-	RadixComponentEnvironmentVariable    = "RADIX_COMPONENT"
-	RadixPortsEnvironmentVariable        = "RADIX_PORTS"
-	RadixPortNamesEnvironmentVariable    = "RADIX_PORT_NAMES"
-	RadixDNSZoneEnvironmentVariable      = "RADIX_DNS_ZONE"
-	RadixClusterTypeEnvironmentVariable  = "RADIX_CLUSTER_TYPE"
->>>>>>> d66ff2e3
 	ActiveClusternameEnvironmentVariable = "RADIX_ACTIVE_CLUSTERNAME"
 )