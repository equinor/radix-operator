--- conflicted
+++ resolved
@@ -49,10 +49,6 @@
 	// RadixCommitHashEnvironmentVariable Contains the commit id of the build
 	RadixCommitHashEnvironmentVariable = "RADIX_GIT_COMMIT_HASH"
 
-<<<<<<< HEAD
-	// RadixRestartEnvironmentVariable Custom environment variable put on the RD by the Radix API
-=======
 	// RadixRestartEnvironmentVariable Environment variable to indicate that a restart was triggered
->>>>>>> 762f6cac
 	RadixRestartEnvironmentVariable = "RADIX_RESTART_TRIGGERED"
 )