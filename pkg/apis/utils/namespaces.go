--- conflicted
+++ resolved
@@ -24,7 +24,6 @@
 	return fmt.Sprintf("%s-%s-%s", env, tag, random)
 }
 
-<<<<<<< HEAD
 // GetAuxiliaryComponentDeploymentName returns deployment name for auxiliary component, e.g. the oauth proxy
 func GetAuxiliaryComponentDeploymentName(componentName string, auxSuffix string) string {
 	return fmt.Sprintf("%s-%s", componentName, auxSuffix)
@@ -39,21 +38,6 @@
 	return GetComponentSecretName(GetAuxiliaryComponentDeploymentName(componentName, suffix))
 }
 
-// GetComponentSecretName Gets unique name of the component secret
-func GetComponentSecretName(componentName string) string {
-	// include a hash so that users cannot get access to a secret they should not ,
-	// by naming component the same as secret object
-	hash := strings.ToLower(RandStringStrSeed(8, componentName))
-	return fmt.Sprintf("%s-%s", componentName, hash)
-}
-
-// GetComponentClientCertificateSecretName Gets name of the component secret that holds the ca.crt public key for clientcertificate authentication
-func GetComponentClientCertificateSecretName(componentame string) string {
-	return fmt.Sprintf("%s-clientcertca", componentame)
-}
-
-=======
->>>>>>> ff334355
 // GetAppAndTagPairFromName Reverse engineer deployment name
 func GetAppAndTagPairFromName(name string) (string, string) {
 	runes := []rune(name)
