package utils

import (
	"context"
	"net/http"
	"os"
	"time"

	certclient "github.com/cert-manager/cert-manager/pkg/client/clientset/versioned"
	radixclient "github.com/equinor/radix-operator/pkg/client/clientset/versioned"
	kedav2 "github.com/kedacore/keda/v2/pkg/generated/clientset/versioned"
	monitoring "github.com/prometheus-operator/prometheus-operator/pkg/client/versioned"
	"github.com/prometheus/client_golang/prometheus"
	"github.com/prometheus/client_golang/prometheus/promauto"
	"github.com/prometheus/client_golang/prometheus/promhttp"
	"github.com/rs/zerolog"
	"github.com/rs/zerolog/log"
	"k8s.io/client-go/kubernetes"
	"k8s.io/client-go/rest"
	"k8s.io/client-go/tools/clientcmd"
	"k8s.io/client-go/util/flowcontrol"
	secretProviderClient "sigs.k8s.io/secrets-store-csi-driver/pkg/client/clientset/versioned"
)

var (
	nrRequests = promauto.NewHistogramVec(prometheus.HistogramOpts{
		Name: "radix_operator_request",
		Help: "The total number of http requests done from radix operator",
	}, []string{"code", "method"})
)

type KubernetesClientConfigOption func(*rest.Config)

func WithKubernetesClientRateLimiter(rateLimiter flowcontrol.RateLimiter) KubernetesClientConfigOption {
	return func(c *rest.Config) {
		c.RateLimiter = rateLimiter
	}
}

func WithKubernetesWarningHandler(handler rest.WarningHandler) KubernetesClientConfigOption {
	return func(c *rest.Config) {
		c.WarningHandler = handler
	}
}

type ZerologWarningHandlerAdapter func() *zerolog.Event

func (zl ZerologWarningHandlerAdapter) HandleWarningHeader(_ int, _ string, text string) {
	zl().Msg(text)
}

// GetKubernetesClient Gets clients to talk to the API
func GetKubernetesClient(ctx context.Context, configOptions ...KubernetesClientConfigOption) (kubernetes.Interface, radixclient.Interface, kedav2.Interface, monitoring.Interface, secretProviderClient.Interface, certclient.Interface) {
	pollTimeout, pollInterval := time.Minute, 15*time.Second
	kubeConfigPath := os.Getenv("HOME") + "/.kube/config"
	config, err := clientcmd.BuildConfigFromFlags("", kubeConfigPath)

	if err != nil {
		config, err = rest.InClusterConfig()
		if err != nil {
			log.Fatal().Err(err).Msg("Failed to read InClusterConfig")
		}
	}

	config.WarningHandler = rest.NoWarnings{}
	config.WrapTransport = func(rt http.RoundTripper) http.RoundTripper {
		return promhttp.InstrumentRoundTripperDuration(nrRequests, rt)
	}

	for _, o := range configOptions {
		o(config)
	}

	client, err := PollUntilRESTClientSuccessfulConnection(ctx, pollTimeout, pollInterval, func() (*kubernetes.Clientset, error) {
		return kubernetes.NewForConfig(config)
	})
	if err != nil {
		log.Fatal().Err(err).Msg("Failed to initialize Kubernetes client")
	}

	radixClient, err := PollUntilRESTClientSuccessfulConnection(ctx, pollTimeout, pollInterval, func() (*radixclient.Clientset, error) {
		return radixclient.NewForConfig(config)
	})
	if err != nil {
		log.Fatal().Err(err).Msg("Failed to initialize Radix client")
	}

	kedaClient, err := PollUntilRESTClientSuccessfulConnection(ctx, pollTimeout, pollInterval, func() (*kedav2.Clientset, error) {
		return kedav2.NewForConfig(config)
	})
	if err != nil {
<<<<<<< HEAD
		log.Fatal().Err(err).Msg("Failed to initialize Prometheus client")
=======
		log.Fatal().Err(err).Msg("Failed to initialize KEDA client")
>>>>>>> 509dcb0d
	}

	prometheusOperatorClient, err := PollUntilRESTClientSuccessfulConnection(ctx, pollTimeout, pollInterval, func() (*monitoring.Clientset, error) {
		return monitoring.NewForConfig(config)
	})
	if err != nil {
		log.Fatal().Err(err).Msg("Failed to initialize Prometheus client")
	}

	secretProviderClient, err := PollUntilRESTClientSuccessfulConnection(ctx, pollTimeout, pollInterval, func() (*secretProviderClient.Clientset, error) {
		return secretProviderClient.NewForConfig(config)
	})
	if err != nil {
		log.Fatal().Err(err).Msg("Failed to initialize SecretProvider client")
	}
	certClient, err := PollUntilRESTClientSuccessfulConnection(ctx, pollTimeout, pollInterval, func() (*certclient.Clientset, error) {
		return certclient.NewForConfig(config)
	})
	if err != nil {
		log.Fatal().Err(err).Msg("Failed to initialize CertManager client")
	}

	log.Info().Msgf("Successfully constructed k8s client to API server %v", config.Host)
	return client, radixClient, kedaClient, prometheusOperatorClient, secretProviderClient, certClient
}<|MERGE_RESOLUTION|>--- conflicted
+++ resolved
@@ -89,11 +89,7 @@
 		return kedav2.NewForConfig(config)
 	})
 	if err != nil {
-<<<<<<< HEAD
-		log.Fatal().Err(err).Msg("Failed to initialize Prometheus client")
-=======
 		log.Fatal().Err(err).Msg("Failed to initialize KEDA client")
->>>>>>> 509dcb0d
 	}
 
 	prometheusOperatorClient, err := PollUntilRESTClientSuccessfulConnection(ctx, pollTimeout, pollInterval, func() (*monitoring.Clientset, error) {
