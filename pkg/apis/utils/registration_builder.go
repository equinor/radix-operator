package utils

import (
	"strings"
	"time"

	v1 "github.com/equinor/radix-operator/pkg/apis/radix/v1"
	metav1 "k8s.io/apimachinery/pkg/apis/meta/v1"
	"k8s.io/apimachinery/pkg/types"
)

// RegistrationBuilder Handles construction of RR or applicationRegistation
type RegistrationBuilder interface {
	WithUID(types.UID) RegistrationBuilder
	WithName(name string) RegistrationBuilder
	WithRepository(string) RegistrationBuilder
	WithSharedSecret(string) RegistrationBuilder
	WithAdGroups([]string) RegistrationBuilder
	WithPublicKey(string) RegistrationBuilder
	WithPrivateKey(string) RegistrationBuilder
	WithCloneURL(string) RegistrationBuilder
	WithOwner(string) RegistrationBuilder
	WithCreator(string) RegistrationBuilder
	WithEmptyStatus() RegistrationBuilder
	WithMachineUser(bool) RegistrationBuilder
	WithWBS(string) RegistrationBuilder
	WithConfigBranch(string) RegistrationBuilder
<<<<<<< HEAD
	WithRadixConfigFullName(string) RegistrationBuilder
=======
	WithConfigurationItem(string) RegistrationBuilder
>>>>>>> 04b0998f
	WithRadixRegistration(*v1.RadixRegistration) RegistrationBuilder
	BuildRR() *v1.RadixRegistration
}

// RegistrationBuilderStruct Instance variables
type RegistrationBuilderStruct struct {
<<<<<<< HEAD
	uid                 types.UID
	name                string
	repository          string
	sharedSecret        string
	adGroups            []string
	publicKey           string
	privateKey          string
	cloneURL            string
	owner               string
	creator             string
	emptyStatus         bool
	machineUser         bool
	wbs                 string
	configBranch        string
	radixConfigFullName string
=======
	uid               types.UID
	name              string
	repository        string
	sharedSecret      string
	adGroups          []string
	publicKey         string
	privateKey        string
	cloneURL          string
	owner             string
	creator           string
	emptyStatus       bool
	machineUser       bool
	wbs               string
	configBranch      string
	configurationItem string
>>>>>>> 04b0998f
}

// WithRadixRegistration Re-enginers a builder from a registration
func (rb *RegistrationBuilderStruct) WithRadixRegistration(radixRegistration *v1.RadixRegistration) RegistrationBuilder {
	rb.WithName(radixRegistration.Name)
	rb.WithCloneURL(radixRegistration.Spec.CloneURL)
	rb.WithSharedSecret(radixRegistration.Spec.SharedSecret)
	rb.WithAdGroups(radixRegistration.Spec.AdGroups)
	rb.WithPublicKey(radixRegistration.Spec.DeployKeyPublic)
	rb.WithPrivateKey(radixRegistration.Spec.DeployKey)
	rb.WithOwner(radixRegistration.Spec.Owner)
	rb.WithCreator(radixRegistration.Spec.Creator)
	rb.WithMachineUser(radixRegistration.Spec.MachineUser)
	rb.WithWBS(radixRegistration.Spec.WBS)
<<<<<<< HEAD
	rb.WithRadixConfigFullName(radixRegistration.Spec.RadixConfigFullName)
=======
	rb.WithConfigurationItem(radixRegistration.Spec.ConfigurationItem)
>>>>>>> 04b0998f
	return rb
}

// WithUID Sets UID
func (rb *RegistrationBuilderStruct) WithUID(uid types.UID) RegistrationBuilder {
	rb.uid = uid
	return rb
}

// WithName Sets name
func (rb *RegistrationBuilderStruct) WithName(name string) RegistrationBuilder {
	rb.name = name
	return rb
}

// WithOwner set owner
func (rb *RegistrationBuilderStruct) WithOwner(owner string) RegistrationBuilder {
	rb.owner = owner
	return rb
}

// WithCreator set creator
func (rb *RegistrationBuilderStruct) WithCreator(creator string) RegistrationBuilder {
	rb.creator = creator
	return rb
}

// WithRepository Sets repository
func (rb *RegistrationBuilderStruct) WithRepository(repository string) RegistrationBuilder {
	rb.repository = repository
	return rb
}

// WithCloneURL Sets clone url
func (rb *RegistrationBuilderStruct) WithCloneURL(cloneURL string) RegistrationBuilder {
	rb.cloneURL = cloneURL
	return rb
}

// WithSharedSecret Sets shared secret
func (rb *RegistrationBuilderStruct) WithSharedSecret(sharedSecret string) RegistrationBuilder {
	rb.sharedSecret = sharedSecret
	return rb
}

// WithAdGroups Sets ad group
func (rb *RegistrationBuilderStruct) WithAdGroups(adGroups []string) RegistrationBuilder {
	rb.adGroups = adGroups
	return rb
}

// WithPublicKey Sets public key
func (rb *RegistrationBuilderStruct) WithPublicKey(publicKey string) RegistrationBuilder {
	rb.publicKey = strings.TrimSuffix(publicKey, "\n")
	return rb
}

// WithPrivateKey Sets private key
func (rb *RegistrationBuilderStruct) WithPrivateKey(privateKey string) RegistrationBuilder {
	rb.privateKey = privateKey
	return rb
}

// WithEmptyStatus Indicates that the RR has no reconciled status
func (rb *RegistrationBuilderStruct) WithEmptyStatus() RegistrationBuilder {
	rb.emptyStatus = true
	return rb
}

// WithMachineUser Indicates that a machine user service account should be created for this application
func (rb *RegistrationBuilderStruct) WithMachineUser(machineUser bool) RegistrationBuilder {
	rb.machineUser = machineUser
	return rb
}

// WithWBS Sets WBS
func (rb *RegistrationBuilderStruct) WithWBS(wbs string) RegistrationBuilder {
	rb.wbs = wbs
	return rb
}

// WithConfigBranch Sets ConfigBranch
func (rb *RegistrationBuilderStruct) WithConfigBranch(configBranch string) RegistrationBuilder {
	rb.configBranch = configBranch
	return rb
}

<<<<<<< HEAD
// WithRadixConfigFullName Sets RadixConfigFullName
func (rb *RegistrationBuilderStruct) WithRadixConfigFullName(fullName string) RegistrationBuilder {
	rb.radixConfigFullName = fullName
=======
// WithConfigBranch Sets ApplicationId
func (rb *RegistrationBuilderStruct) WithConfigurationItem(ci string) RegistrationBuilder {
	rb.configurationItem = ci
>>>>>>> 04b0998f
	return rb
}

// BuildRR Builds the radix registration
func (rb *RegistrationBuilderStruct) BuildRR() *v1.RadixRegistration {
	cloneURL := rb.cloneURL
	if cloneURL == "" {
		cloneURL = GetGithubCloneURLFromRepo(rb.repository)
	}

	status := v1.RadixRegistrationStatus{}
	if !rb.emptyStatus {
		status = v1.RadixRegistrationStatus{
			Reconciled: metav1.NewTime(time.Now().UTC()),
		}
	}

	radixRegistration := &v1.RadixRegistration{
		TypeMeta: metav1.TypeMeta{
			APIVersion: "radix.equinor.com/v1",
			Kind:       "RadixRegistration",
		},
		ObjectMeta: metav1.ObjectMeta{
			Name: rb.name,
			UID:  rb.uid,
		},
		Spec: v1.RadixRegistrationSpec{
<<<<<<< HEAD
			CloneURL:            cloneURL,
			SharedSecret:        rb.sharedSecret,
			DeployKey:           rb.privateKey,
			DeployKeyPublic:     rb.publicKey,
			AdGroups:            rb.adGroups,
			Owner:               rb.owner,
			Creator:             rb.creator,
			MachineUser:         rb.machineUser,
			WBS:                 rb.wbs,
			ConfigBranch:        rb.configBranch,
			RadixConfigFullName: rb.radixConfigFullName,
=======
			CloneURL:          cloneURL,
			SharedSecret:      rb.sharedSecret,
			DeployKey:         rb.privateKey,
			DeployKeyPublic:   rb.publicKey,
			AdGroups:          rb.adGroups,
			Owner:             rb.owner,
			Creator:           rb.creator,
			MachineUser:       rb.machineUser,
			WBS:               rb.wbs,
			ConfigBranch:      rb.configBranch,
			ConfigurationItem: rb.configurationItem,
>>>>>>> 04b0998f
		},
		Status: status,
	}
	return radixRegistration
}

// NewRegistrationBuilder Constructor for registration builder
func NewRegistrationBuilder() RegistrationBuilder {
	return &RegistrationBuilderStruct{}
}

// ARadixRegistration Constructor for registration builder containing test data
func ARadixRegistration() RegistrationBuilder {
	builder := NewRegistrationBuilder().
		WithName("anyapp").
		WithCloneURL("git@github.com:equinor/anyapp").
		WithSharedSecret("NotSoSecret").
		WithUID("1234-5678").
		WithAdGroups([]string{"604bad73-c53b-4a95-ab17-d7953f75c8c3"}).
		WithOwner("radix@equinor.com").
		WithCreator("radix@equinor.com").
		WithWBS("A.BCD.00.999").
		WithConfigBranch("main")

	return builder
}<|MERGE_RESOLUTION|>--- conflicted
+++ resolved
@@ -25,18 +25,14 @@
 	WithMachineUser(bool) RegistrationBuilder
 	WithWBS(string) RegistrationBuilder
 	WithConfigBranch(string) RegistrationBuilder
-<<<<<<< HEAD
 	WithRadixConfigFullName(string) RegistrationBuilder
-=======
 	WithConfigurationItem(string) RegistrationBuilder
->>>>>>> 04b0998f
 	WithRadixRegistration(*v1.RadixRegistration) RegistrationBuilder
 	BuildRR() *v1.RadixRegistration
 }
 
 // RegistrationBuilderStruct Instance variables
 type RegistrationBuilderStruct struct {
-<<<<<<< HEAD
 	uid                 types.UID
 	name                string
 	repository          string
@@ -52,23 +48,7 @@
 	wbs                 string
 	configBranch        string
 	radixConfigFullName string
-=======
-	uid               types.UID
-	name              string
-	repository        string
-	sharedSecret      string
-	adGroups          []string
-	publicKey         string
-	privateKey        string
-	cloneURL          string
-	owner             string
-	creator           string
-	emptyStatus       bool
-	machineUser       bool
-	wbs               string
-	configBranch      string
-	configurationItem string
->>>>>>> 04b0998f
+	configurationItem   string
 }
 
 // WithRadixRegistration Re-enginers a builder from a registration
@@ -83,11 +63,8 @@
 	rb.WithCreator(radixRegistration.Spec.Creator)
 	rb.WithMachineUser(radixRegistration.Spec.MachineUser)
 	rb.WithWBS(radixRegistration.Spec.WBS)
-<<<<<<< HEAD
 	rb.WithRadixConfigFullName(radixRegistration.Spec.RadixConfigFullName)
-=======
 	rb.WithConfigurationItem(radixRegistration.Spec.ConfigurationItem)
->>>>>>> 04b0998f
 	return rb
 }
 
@@ -175,15 +152,15 @@
 	return rb
 }
 
-<<<<<<< HEAD
 // WithRadixConfigFullName Sets RadixConfigFullName
 func (rb *RegistrationBuilderStruct) WithRadixConfigFullName(fullName string) RegistrationBuilder {
 	rb.radixConfigFullName = fullName
-=======
+	return rb
+}
+
 // WithConfigBranch Sets ApplicationId
 func (rb *RegistrationBuilderStruct) WithConfigurationItem(ci string) RegistrationBuilder {
 	rb.configurationItem = ci
->>>>>>> 04b0998f
 	return rb
 }
 
@@ -211,7 +188,6 @@
 			UID:  rb.uid,
 		},
 		Spec: v1.RadixRegistrationSpec{
-<<<<<<< HEAD
 			CloneURL:            cloneURL,
 			SharedSecret:        rb.sharedSecret,
 			DeployKey:           rb.privateKey,
@@ -223,19 +199,7 @@
 			WBS:                 rb.wbs,
 			ConfigBranch:        rb.configBranch,
 			RadixConfigFullName: rb.radixConfigFullName,
-=======
-			CloneURL:          cloneURL,
-			SharedSecret:      rb.sharedSecret,
-			DeployKey:         rb.privateKey,
-			DeployKeyPublic:   rb.publicKey,
-			AdGroups:          rb.adGroups,
-			Owner:             rb.owner,
-			Creator:           rb.creator,
-			MachineUser:       rb.machineUser,
-			WBS:               rb.wbs,
-			ConfigBranch:      rb.configBranch,
 			ConfigurationItem: rb.configurationItem,
->>>>>>> 04b0998f
 		},
 		Status: status,
 	}
