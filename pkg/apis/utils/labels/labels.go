--- conflicted
+++ resolved
@@ -261,7 +261,6 @@
 		kube.RadixComponentLabel: componentName,
 		kube.RadixAliasLabel:     dnsAlias,
 	}
-<<<<<<< HEAD
 }
 
 // ForDNSAliasRbac returns labels for DNS alias cluster role and rolebinding
@@ -270,6 +269,4 @@
 		kube.RadixAppLabel:   appName,
 		kube.RadixAliasLabel: dnsAlias,
 	}
-=======
->>>>>>> 8c005550
 }