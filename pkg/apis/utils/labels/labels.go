package labels

import (
	maputils "github.com/equinor/radix-common/utils/maps"
	"github.com/equinor/radix-operator/pkg/apis/kube"
<<<<<<< HEAD
	v1 "github.com/equinor/radix-operator/pkg/apis/radix/v1"
	"github.com/oklog/ulid/v2"
=======
	radixv1 "github.com/equinor/radix-operator/pkg/apis/radix/v1"
>>>>>>> d94291ff
	kubelabels "k8s.io/apimachinery/pkg/labels"
	"k8s.io/apimachinery/pkg/selection"
)

const azureWorkloadIdentityUseLabel = "azure.workload.identity/use"

// Merge multiple maps into one
func Merge(labels ...map[string]string) kubelabels.Set {
	return maputils.MergeMaps(labels...)
}

// ForApplicationName returns labels describing the application name,
// e.g. "radix-app": "myapp"
func ForApplicationName(appName string) kubelabels.Set {
	return kubelabels.Set{
		kube.RadixAppLabel: appName,
	}
}

<<<<<<< HEAD
func ForApplicationID(appID ulid.ULID) kubelabels.Set {
=======
func ForApplicationID(appID radixv1.ULID) kubelabels.Set {
>>>>>>> d94291ff
	if appID.IsZero() {
		return nil
	}

	return kubelabels.Set{
		kube.RadixAppIDLabel: appID.String(),
	}
}

// ForEnvironmentName returns labels describing the application environment name,
// e.g. "radix-env": "dev"
func ForEnvironmentName(envName string) kubelabels.Set {
	return kubelabels.Set{
		kube.RadixEnvLabel: envName,
	}
}

// ForComponentName returns labels describing the component name,
// e.g. "radix-component": "mycomponent"
func ForComponentName(componentName string) kubelabels.Set {
	return kubelabels.Set{
		kube.RadixComponentLabel: componentName,
	}
}

// ForJobAuxObject returns labels describing the job aux object,
func ForJobAuxObject(jobName, auxType string) kubelabels.Set {
	return kubelabels.Set{
		kube.RadixAuxiliaryComponentLabel:     jobName,
		kube.RadixAuxiliaryComponentTypeLabel: auxType,
		kube.RadixPodIsJobAuxObjectLabel:      "true",
	}
}

// IsJobAuxObjectSelector returns labels indicating that an object is a job auxiliary object,
func IsJobAuxObjectSelector(auxType string) kubelabels.Selector {
	return kubelabels.Set{
		kube.RadixAuxiliaryComponentTypeLabel: auxType,
		kube.RadixPodIsJobAuxObjectLabel:      "true",
	}.AsSelector()
}

// ForComponentType returns labels describing the component type,
// e.g. "radix-component-type": "job"
func ForComponentType(componentType radixv1.RadixComponentType) kubelabels.Set {
	return kubelabels.Set{
		kube.RadixComponentTypeLabel: string(componentType),
	}
}

// IsComponentSelector returns labels matching any component,
func IsComponentSelector() kubelabels.Selector {
	hasComponentTypeLabel, _ := kubelabels.NewRequirement(kube.RadixComponentTypeLabel, selection.Exists, []string{})
	hasComponentLabel, _ := kubelabels.NewRequirement(kube.RadixComponentLabel, selection.Exists, []string{})

	return kubelabels.NewSelector().Add(*hasComponentTypeLabel, *hasComponentLabel)
}

// ForBatchType returns labels describing the type of batch,
// e.g. "radix-batch-type": "batch"
func ForBatchType(batchType kube.RadixBatchType) kubelabels.Set {
	return kubelabels.Set{
		kube.RadixBatchTypeLabel: string(batchType),
	}
}

// ForBatchName returns labels describing name of a batch,
// e.g. "radix-batch-name": "compute-20221212125307-pet6fubk"
func ForBatchName(batchName string) kubelabels.Set {
	return kubelabels.Set{
		kube.RadixBatchNameLabel: batchName,
	}
}

// ForBatchJobName returns labels describing name of job in a batch,
// e.g. "radix-batch-job-name": "fns63hk8"
func ForBatchJobName(jobName string) kubelabels.Set {
	return kubelabels.Set{
		kube.RadixBatchJobNameLabel: jobName,
	}
}

// ForCommitId returns labels describing the commit ID,
// e.g. "radix-commit": "64b54f4a6aa542cb4bd15666c1e104eee647573a"
func ForCommitId(commitId string) kubelabels.Set {
	return kubelabels.Set{
		kube.RadixCommitLabel: commitId,
	}
}

// ForPodIsJobScheduler returns labels indicating that a pod is a job scheduler,
func ForPodIsJobScheduler() kubelabels.Set {
	return kubelabels.Set{
		kube.RadixPodIsJobSchedulerLabel: "true",
	}
}

// ForServiceAccountIsForComponent returns labels indicating that a service account is used by a component or job
func ForServiceAccountIsForComponent() kubelabels.Set {
	return kubelabels.Set{
		kube.IsServiceAccountForComponent: "true",
	}
}

// ForServiceAccountIsForSubPipeline returns labels indicating that a service account is used by a subpipeline
func ForServiceAccountIsForSubPipeline() kubelabels.Set {
	return kubelabels.Set{
		kube.IsServiceAccountForSubPipelineLabel: "true",
	}
}

// ForOAuthProxyComponentServiceAccount returns labels for configuring a ServiceAccount for an aux OAuth2 proxy
func ForOAuthProxyComponentServiceAccount(component radixv1.RadixCommonDeployComponent) kubelabels.Set {
	return Merge(
		kubelabels.Set{
			kube.RadixAuxiliaryComponentLabel:       component.GetName(),
			kube.RadixAuxiliaryComponentTypeLabel:   radixv1.OAuthProxyAuxiliaryComponentType,
			kube.IsServiceAccountForOAuthProxyLabel: "true",
		},
	)
}

// ForPodWithRadixIdentity returns labels for configuring a Pod with external identities,
// e.g. for Azure Workload Identity: "azure.workload.identity/use": "true"
func ForPodWithRadixIdentity(identity *radixv1.Identity) kubelabels.Set {
	if identity == nil {
		return nil
	}

	var labels kubelabels.Set

	if identity.Azure != nil {
		labels = Merge(labels, forAzureWorkloadUseIdentity())
	}

	return labels
}

// ForOAuthProxyPodWithRadixIdentity returns labels for configuring a OAuth Proxy Pod with external identities,
// e.g. for Azure Workload Identity: "azure.workload.identity/use": "true"
func ForOAuthProxyPodWithRadixIdentity(oauth2 *radixv1.OAuth2) kubelabels.Set {
	if oauth2 == nil {
		return nil
	}
	var labels kubelabels.Set
	if oauth2.GetUseAzureIdentity() {
		labels = Merge(labels, forAzureWorkloadUseIdentity())
	}
	return labels
}

// ForJobType returns labels describing the job type,
// e.g. "radix-job-type": "batch-scheduler"
func ForJobType(jobType string) kubelabels.Set {
	return kubelabels.Set{
		kube.RadixJobTypeLabel: jobType,
	}
}

// ForBatchScheduleJobType returns labels describing the batch schedule job type
func ForBatchScheduleJobType() kubelabels.Set {
	return ForJobType(kube.RadixJobTypeBatchSchedule)
}

// ForJobScheduleJobType returns labels describing the job schedule job type
func ForJobScheduleJobType() kubelabels.Set {
	return ForJobType(kube.RadixJobTypeJobSchedule)
}

// ForPipelineJobName returns labels describing the name of a pipeline job
func ForPipelineJobName(jobName string) kubelabels.Set {
	return kubelabels.Set{
		kube.RadixJobNameLabel: jobName,
	}
}

// ForPipelineJobType returns labels describing the pipeline-job type
func ForPipelineJobType() kubelabels.Set {
	return ForJobType(kube.RadixJobTypeJob)
}

// ForPipelineJobPipelineType returns label describing the pipeline-job pipeline type, e.g. build-deploy, promote, deploy-only
func ForPipelineJobPipelineType(pipeline radixv1.RadixPipelineType) kubelabels.Set {
	return kubelabels.Set{
		kube.RadixPipelineTypeLabels: string(pipeline),
	}
}

// ForRadixImageTag returns labels describing that image tag used by pipeline job in a build-deploy scenario
func ForRadixImageTag(imageTag string) kubelabels.Set {
	return kubelabels.Set{
		kube.RadixImageTagLabel: imageTag,
	}
}

func forAzureWorkloadUseIdentity() kubelabels.Set {
	return kubelabels.Set{
		azureWorkloadIdentityUseLabel: "true",
	}
}

// GetRadixBatchDescendantsSelector returns selector for radix batch descendants - jobs, secrets, etc.
func GetRadixBatchDescendantsSelector(componentName string) kubelabels.Selector {
	return kubelabels.SelectorFromSet(Merge(ForJobScheduleJobType(), ForComponentName(componentName))).
		Add(*requirementRadixBatchNameLabelExists())
}

func requirementRadixBatchNameLabelExists() *kubelabels.Requirement {
	requirement, err := kubelabels.NewRequirement(kube.RadixBatchNameLabel, selection.Exists, []string{})
	if err != nil {
		panic(err)
	}
	return requirement
}

// ForRadixSecretType returns labels describing the radix secret type,
// e.g. "radix-secret-type": "scheduler-job-payload"
func ForRadixSecretType(secretType kube.RadixSecretType) kubelabels.Set {
	return kubelabels.Set{
		kube.RadixSecretTypeLabel: string(secretType),
	}
}

// ForAccessValidation returns labels indicating that an object is used for access validation
func ForAccessValidation() kubelabels.Set {
	return kubelabels.Set{
		kube.RadixAccessValidationLabel: "true",
	}
}

// ForAuxComponentOauth returns labels for application component aux OAuth proxy
<<<<<<< HEAD
func ForAuxComponentOauth(appName string, component v1.RadixCommonDeployComponent) kubelabels.Set {
=======
func ForAuxComponentOauth(appName string, component radixv1.RadixCommonDeployComponent) kubelabels.Set {
>>>>>>> d94291ff
	return kubelabels.Set{
		kube.RadixAppLabel:                    appName,
		kube.RadixAuxiliaryComponentLabel:     component.GetName(),
		kube.RadixAuxiliaryComponentTypeLabel: radixv1.OAuthProxyAuxiliaryComponentType,
	}
}

// ForAuxComponentDefaultIngress returns labels for application component aux OAuth proxy default ingress
func ForAuxComponentDefaultIngress(appName string, component radixv1.RadixCommonDeployComponent) kubelabels.Set {
	return forAuxComponentIngress(appName, component, kube.RadixDefaultAliasLabel, "true")
}

// ForAuxComponentActiveClusterAliasIngress returns labels for application component active cluster alias ingress
func ForAuxComponentActiveClusterAliasIngress(appName string, component radixv1.RadixCommonDeployComponent) kubelabels.Set {
	return forAuxComponentIngress(appName, component, kube.RadixActiveClusterAliasLabel, "true")
}

// ForAuxComponentAppAliasIngress returns labels for application component app alias ingress
func ForAuxComponentAppAliasIngress(appName string, component radixv1.RadixCommonDeployComponent) kubelabels.Set {
	return forAuxComponentIngress(appName, component, kube.RadixAppAliasLabel, "true")
}

// ForAuxComponentExternalAliasIngress returns labels for application component aux OAuth proxy external alias ingress
func ForAuxComponentExternalAliasIngress(appName string, component radixv1.RadixCommonDeployComponent) kubelabels.Set {
	return forAuxComponentIngress(appName, component, kube.RadixExternalAliasLabel, "true")
}

// ForAuxComponentDNSAliasIngress returns labels for application component aux DNS alias ingress OAuth proxy
func ForAuxComponentDNSAliasIngress(appName string, component radixv1.RadixCommonDeployComponent, dnsAlias string) kubelabels.Set {
	return forAuxComponentIngress(appName, component, kube.RadixAliasLabel, dnsAlias)
}

func forAuxComponentIngress(appName string, component radixv1.RadixCommonDeployComponent, aliasLabel, aliasLabelValue string) kubelabels.Set {
	return kubelabels.Set{
		kube.RadixAppLabel:                    appName,
		kube.RadixAuxiliaryComponentLabel:     component.GetName(),
		kube.RadixAuxiliaryComponentTypeLabel: radixv1.OAuthProxyAuxiliaryComponentType,
		aliasLabel:                            aliasLabelValue,
	}
}

// ForComponentDefaultAliasIngress returns labels for application component default alias ingress
func ForComponentDefaultAliasIngress(component radixv1.RadixCommonDeployComponent) kubelabels.Set {
	return kubelabels.Set{
		kube.RadixComponentLabel:    component.GetName(),
		kube.RadixDefaultAliasLabel: "true",
	}
}

// ForComponentActiveClusterAliasIngress returns labels for application component active cluster alias ingress
func ForComponentActiveClusterAliasIngress(component radixv1.RadixCommonDeployComponent) kubelabels.Set {
	return kubelabels.Set{
		kube.RadixComponentLabel:          component.GetName(),
		kube.RadixActiveClusterAliasLabel: "true",
	}
}

// ForComponentAppAliasIngress returns labels for application component app alias ingress
func ForComponentAppAliasIngress(component radixv1.RadixCommonDeployComponent) kubelabels.Set {
	return kubelabels.Set{
		kube.RadixComponentLabel: component.GetName(),
		kube.RadixAppAliasLabel:  "true",
	}
}

// ForComponentExternalAliasIngress returns labels for application component external alias ingress
func ForComponentExternalAliasIngress(component radixv1.RadixCommonDeployComponent) kubelabels.Set {
	return kubelabels.Set{
		kube.RadixComponentLabel:     component.GetName(),
		kube.RadixExternalAliasLabel: "true",
	}
}

// ForDNSAliasIngress returns labels for DNS alias ingress
func ForDNSAliasIngress(appName string, componentName, dnsAlias string) kubelabels.Set {
	return kubelabels.Set{
		kube.RadixAppLabel:       appName,
		kube.RadixComponentLabel: componentName,
		kube.RadixAliasLabel:     dnsAlias,
	}
}

// ForDNSAliasRbac returns labels for DNS alias cluster role and rolebinding
func ForDNSAliasRbac(appName string) kubelabels.Set {
	return kubelabels.Set{
		kube.RadixAppLabel:   appName,
		kube.RadixAliasLabel: "true",
	}
}

// ForExternalDNSTLSSecret returns labels for External DNS TLS secret
func ForExternalDNSTLSSecret(appName string, externalDns radixv1.RadixDeployExternalDNS) kubelabels.Set {
	return kubelabels.Set{
		kube.RadixAppLabel:               appName,
		kube.RadixExternalAliasFQDNLabel: externalDns.FQDN,
	}
}

// ForExternalDNSCertificate returns labels for External DNS certificate
func ForExternalDNSCertificate(appName string, externalDns radixv1.RadixDeployExternalDNS) kubelabels.Set {
	return kubelabels.Set{
		kube.RadixAppLabel:               appName,
		kube.RadixExternalAliasFQDNLabel: externalDns.FQDN,
	}
}

func ForBlobCSIAzurePersistentVolume(appName, namespace, componentName string, radixVolumeMount radixv1.RadixVolumeMount) kubelabels.Set {
	return kubelabels.Set{
		kube.RadixAppLabel:             appName,
		kube.RadixNamespace:            namespace,
		kube.RadixComponentLabel:       componentName,
		kube.RadixVolumeMountNameLabel: radixVolumeMount.Name,
	}
}

func ForBlobCSIAzurePersistentVolumeClaim(appName, componentName string, radixVolumeMount radixv1.RadixVolumeMount) kubelabels.Set {
	return kubelabels.Set{
		kube.RadixAppLabel:             appName,
		kube.RadixComponentLabel:       componentName,
		kube.RadixMountTypeLabel:       string(radixVolumeMount.GetVolumeMountType()), // TODO: Discuss if we really need this. It is not used anywhere, and I don't see a reason why we would need it.
		kube.RadixVolumeMountNameLabel: radixVolumeMount.Name,
	}
}<|MERGE_RESOLUTION|>--- conflicted
+++ resolved
@@ -3,12 +3,7 @@
 import (
 	maputils "github.com/equinor/radix-common/utils/maps"
 	"github.com/equinor/radix-operator/pkg/apis/kube"
-<<<<<<< HEAD
-	v1 "github.com/equinor/radix-operator/pkg/apis/radix/v1"
-	"github.com/oklog/ulid/v2"
-=======
 	radixv1 "github.com/equinor/radix-operator/pkg/apis/radix/v1"
->>>>>>> d94291ff
 	kubelabels "k8s.io/apimachinery/pkg/labels"
 	"k8s.io/apimachinery/pkg/selection"
 )
@@ -28,11 +23,7 @@
 	}
 }
 
-<<<<<<< HEAD
-func ForApplicationID(appID ulid.ULID) kubelabels.Set {
-=======
 func ForApplicationID(appID radixv1.ULID) kubelabels.Set {
->>>>>>> d94291ff
 	if appID.IsZero() {
 		return nil
 	}
@@ -264,11 +255,7 @@
 }
 
 // ForAuxComponentOauth returns labels for application component aux OAuth proxy
-<<<<<<< HEAD
-func ForAuxComponentOauth(appName string, component v1.RadixCommonDeployComponent) kubelabels.Set {
-=======
 func ForAuxComponentOauth(appName string, component radixv1.RadixCommonDeployComponent) kubelabels.Set {
->>>>>>> d94291ff
 	return kubelabels.Set{
 		kube.RadixAppLabel:                    appName,
 		kube.RadixAuxiliaryComponentLabel:     component.GetName(),
