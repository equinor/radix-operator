package utils

import (
<<<<<<< HEAD
	"strings"

=======
>>>>>>> 8c005550
	radixv1 "github.com/equinor/radix-operator/pkg/apis/radix/v1"
	"github.com/equinor/radix-operator/pkg/apis/utils/numbers"
	metav1 "k8s.io/apimachinery/pkg/apis/meta/v1"
)

// ApplicationBuilder Handles construction of RA
type ApplicationBuilder interface {
	WithRadixRegistration(RegistrationBuilder) ApplicationBuilder
	WithAppName(appName string) ApplicationBuilder
	WithBuildSecrets(buildSecrets ...string) ApplicationBuilder
	WithBuildKit(useBuildKit *bool) ApplicationBuilder
	WithBuildCache(*bool) ApplicationBuilder
	WithEnvironment(environment, buildFrom string) ApplicationBuilder
	WithEnvironmentNoBranch(environment string) ApplicationBuilder
	WithComponent(components RadixApplicationComponentBuilder) ApplicationBuilder
	WithComponents(components ...RadixApplicationComponentBuilder) ApplicationBuilder
	WithJobComponent(component RadixApplicationJobComponentBuilder) ApplicationBuilder
	WithJobComponents(components ...RadixApplicationJobComponentBuilder) ApplicationBuilder
	WithDNSAppAlias(env, component string) ApplicationBuilder
	WithDNSAlias(dnsAliases ...radixv1.DNSAlias) ApplicationBuilder
	WithDNSExternalAlias(alias, env, component string) ApplicationBuilder
	WithPrivateImageRegistry(server, username, email string) ApplicationBuilder
	GetRegistrationBuilder() RegistrationBuilder
	BuildRA() *radixv1.RadixApplication
}

// ApplicationBuilderStruct Instance variables
type ApplicationBuilderStruct struct {
	registrationBuilder RegistrationBuilder
	appName             string
	buildSecrets        []string
	useBuildKit         *bool
	useBuildCache       *bool
	environments        []radixv1.Environment
	components          []RadixApplicationComponentBuilder
	jobComponents       []RadixApplicationJobComponentBuilder
	dnsAppAlias         radixv1.AppAlias
	dnsAliases          []radixv1.DNSAlias
	externalAppAlias    []radixv1.ExternalAlias
	privateImageHubs    radixv1.PrivateImageHubEntries
}

func (ap *ApplicationBuilderStruct) WithBuildKit(useBuildKit *bool) ApplicationBuilder {
	ap.useBuildKit = useBuildKit
	return ap
}
func (ap *ApplicationBuilderStruct) WithBuildCache(useBuildCache *bool) ApplicationBuilder {
	ap.useBuildCache = useBuildCache
	return ap
}

// WithPrivateImageRegistry adds a private image hub to application
func (ap *ApplicationBuilderStruct) WithPrivateImageRegistry(server, username, email string) ApplicationBuilder {
	if ap.privateImageHubs == nil {
<<<<<<< HEAD
		ap.privateImageHubs = radixv1.PrivateImageHubEntries(map[string]*radixv1.RadixPrivateImageHubCredential{})
=======
		ap.privateImageHubs = map[string]*radixv1.RadixPrivateImageHubCredential{}
>>>>>>> 8c005550
	}

	ap.privateImageHubs[server] = &radixv1.RadixPrivateImageHubCredential{
		Username: username,
		Email:    email,
	}
	return ap
}

// WithRadixRegistration Associates this builder with a registration builder
func (ap *ApplicationBuilderStruct) WithRadixRegistration(registrationBuilder RegistrationBuilder) ApplicationBuilder {
	ap.registrationBuilder = registrationBuilder
	return ap
}

// WithAppName Sets app name
func (ap *ApplicationBuilderStruct) WithAppName(appName string) ApplicationBuilder {
	if ap.registrationBuilder != nil {
		ap.registrationBuilder = ap.registrationBuilder.WithName(appName)
	}

	ap.appName = appName
	return ap
}

// WithBuildSecrets Appends to build secrets
func (ap *ApplicationBuilderStruct) WithBuildSecrets(buildSecrets ...string) ApplicationBuilder {
	ap.buildSecrets = buildSecrets
	return ap
}

// WithEnvironment Appends to environment-build list
func (ap *ApplicationBuilderStruct) WithEnvironment(environment, buildFrom string) ApplicationBuilder {
	ap.environments = append(ap.environments, radixv1.Environment{
		Name: environment,
		Build: radixv1.EnvBuild{
			From: buildFrom,
		},
	})

	return ap
}

// WithEnvironmentNoBranch Appends environment with no branch mapping to config
func (ap *ApplicationBuilderStruct) WithEnvironmentNoBranch(environment string) ApplicationBuilder {
	ap.environments = append(ap.environments, radixv1.Environment{
		Name: environment,
	})

	return ap
}

// WithDNSAppAlias Sets env + component to be the app alias like "frontend-myapp-prod.radix.equinor.com" or "frontend-myapp-prod.<clustername>.radix.equinor.com"
func (ap *ApplicationBuilderStruct) WithDNSAppAlias(env, component string) ApplicationBuilder {
	ap.dnsAppAlias = radixv1.AppAlias{
		Environment: env,
		Component:   component,
	}
	return ap
}

// WithDNSAlias Sets alias for env and component to be the DNS alias like "my-alias.radix.equinor.com" or "my-alias.<clustername>.radix.equinor.com"
func (ap *ApplicationBuilderStruct) WithDNSAlias(dnsAliases ...radixv1.DNSAlias) ApplicationBuilder {
<<<<<<< HEAD
	var dnsAliasesToAppend []radixv1.DNSAlias
	for _, dnsAlias := range dnsAliases {
		foundExistingAlias := false
		for i := 0; i < len(ap.dnsAliases); i++ {
			if strings.EqualFold(dnsAlias.Alias, ap.dnsAliases[i].Alias) {
				ap.dnsAliases[i].Alias = dnsAlias.Alias
				ap.dnsAliases[i].Environment = dnsAlias.Environment
				ap.dnsAliases[i].Component = dnsAlias.Component
				foundExistingAlias = true
				break
			}
		}
		if foundExistingAlias {
			continue
		}
		dnsAliasesToAppend = append(dnsAliasesToAppend, radixv1.DNSAlias{
			Alias:       dnsAlias.Alias,
			Environment: dnsAlias.Environment,
			Component:   dnsAlias.Component,
		})
	}
	ap.dnsAliases = append(ap.dnsAliases, dnsAliasesToAppend...)
=======
	ap.dnsAliases = dnsAliases
>>>>>>> 8c005550
	return ap
}

// WithDNSExternalAlias Sets env + component to the external alias
func (ap *ApplicationBuilderStruct) WithDNSExternalAlias(alias, env, component string) ApplicationBuilder {
	if ap.externalAppAlias == nil {
		ap.externalAppAlias = make([]radixv1.ExternalAlias, 0)
	}

	externalAlias := radixv1.ExternalAlias{
		Alias:       alias,
		Environment: env,
		Component:   component,
	}

	ap.externalAppAlias = append(ap.externalAppAlias, externalAlias)
	return ap
}

// WithComponent Appends application component to list of existing components
func (ap *ApplicationBuilderStruct) WithComponent(component RadixApplicationComponentBuilder) ApplicationBuilder {
	ap.components = append(ap.components, component)
	return ap
}

// WithComponents Sets application components to application
func (ap *ApplicationBuilderStruct) WithComponents(components ...RadixApplicationComponentBuilder) ApplicationBuilder {
	ap.components = components
	return ap
}

// WithJobComponent Appends application job component to list of existing components
func (ap *ApplicationBuilderStruct) WithJobComponent(component RadixApplicationJobComponentBuilder) ApplicationBuilder {
	ap.jobComponents = append(ap.jobComponents, component)
	return ap
}

// WithJobComponents Sets application job components to application
func (ap *ApplicationBuilderStruct) WithJobComponents(components ...RadixApplicationJobComponentBuilder) ApplicationBuilder {
	ap.jobComponents = components
	return ap
}

// GetRegistrationBuilder Gets associated registration builder
func (ap *ApplicationBuilderStruct) GetRegistrationBuilder() RegistrationBuilder {
	if ap.registrationBuilder != nil {
		return ap.registrationBuilder
	}

	return nil
}

// BuildRA Builds RA
func (ap *ApplicationBuilderStruct) BuildRA() *radixv1.RadixApplication {
	var components = make([]radixv1.RadixComponent, 0)
	for _, comp := range ap.components {
		components = append(components, comp.BuildComponent())
	}

	var jobComponents = make([]radixv1.RadixJobComponent, 0)
	for _, comp := range ap.jobComponents {
		jobComponents = append(jobComponents, comp.BuildJobComponent())
	}
	var build *radixv1.BuildSpec
	if ap.useBuildKit == nil && ap.buildSecrets == nil {
		build = nil
	} else {
		build = &radixv1.BuildSpec{
			Secrets:       ap.buildSecrets,
			UseBuildKit:   ap.useBuildKit,
			UseBuildCache: ap.useBuildCache,
		}
	}

	radixApplication := &radixv1.RadixApplication{
		TypeMeta: metav1.TypeMeta{
			APIVersion: radixv1.SchemeGroupVersion.Identifier(),
			Kind:       radixv1.KindRadixApplication,
		},
		ObjectMeta: metav1.ObjectMeta{
			Name:      ap.appName,
			Namespace: GetAppNamespace(ap.appName),
		},
		Spec: radixv1.RadixApplicationSpec{
			Build:            build,
			Components:       components,
			Jobs:             jobComponents,
			Environments:     ap.environments,
			DNSAppAlias:      ap.dnsAppAlias,
			DNSAlias:         ap.dnsAliases,
			DNSExternalAlias: ap.externalAppAlias,
			PrivateImageHubs: ap.privateImageHubs,
		},
	}
	return radixApplication
}

// NewRadixApplicationBuilder Constructor for config builder
func NewRadixApplicationBuilder() ApplicationBuilder {
	return &ApplicationBuilderStruct{}
}

// ARadixApplication Constructor for application builder containing test data
func ARadixApplication() ApplicationBuilder {
	builder := NewRadixApplicationBuilder().
		WithRadixRegistration(ARadixRegistration()).
		WithAppName("anyapp").
		WithEnvironment("test", "master").
		WithComponent(AnApplicationComponent().WithPort("http", 8080).WithPublicPort("http")).
		WithJobComponent(
			AnApplicationJobComponent().
				WithSchedulerPort(numbers.Int32Ptr(8888)),
		)

	return builder
}<|MERGE_RESOLUTION|>--- conflicted
+++ resolved
@@ -1,11 +1,6 @@
 package utils
 
 import (
-<<<<<<< HEAD
-	"strings"
-
-=======
->>>>>>> 8c005550
 	radixv1 "github.com/equinor/radix-operator/pkg/apis/radix/v1"
 	"github.com/equinor/radix-operator/pkg/apis/utils/numbers"
 	metav1 "k8s.io/apimachinery/pkg/apis/meta/v1"
@@ -60,11 +55,7 @@
 // WithPrivateImageRegistry adds a private image hub to application
 func (ap *ApplicationBuilderStruct) WithPrivateImageRegistry(server, username, email string) ApplicationBuilder {
 	if ap.privateImageHubs == nil {
-<<<<<<< HEAD
 		ap.privateImageHubs = radixv1.PrivateImageHubEntries(map[string]*radixv1.RadixPrivateImageHubCredential{})
-=======
-		ap.privateImageHubs = map[string]*radixv1.RadixPrivateImageHubCredential{}
->>>>>>> 8c005550
 	}
 
 	ap.privateImageHubs[server] = &radixv1.RadixPrivateImageHubCredential{
@@ -128,32 +119,7 @@
 
 // WithDNSAlias Sets alias for env and component to be the DNS alias like "my-alias.radix.equinor.com" or "my-alias.<clustername>.radix.equinor.com"
 func (ap *ApplicationBuilderStruct) WithDNSAlias(dnsAliases ...radixv1.DNSAlias) ApplicationBuilder {
-<<<<<<< HEAD
-	var dnsAliasesToAppend []radixv1.DNSAlias
-	for _, dnsAlias := range dnsAliases {
-		foundExistingAlias := false
-		for i := 0; i < len(ap.dnsAliases); i++ {
-			if strings.EqualFold(dnsAlias.Alias, ap.dnsAliases[i].Alias) {
-				ap.dnsAliases[i].Alias = dnsAlias.Alias
-				ap.dnsAliases[i].Environment = dnsAlias.Environment
-				ap.dnsAliases[i].Component = dnsAlias.Component
-				foundExistingAlias = true
-				break
-			}
-		}
-		if foundExistingAlias {
-			continue
-		}
-		dnsAliasesToAppend = append(dnsAliasesToAppend, radixv1.DNSAlias{
-			Alias:       dnsAlias.Alias,
-			Environment: dnsAlias.Environment,
-			Component:   dnsAlias.Component,
-		})
-	}
-	ap.dnsAliases = append(ap.dnsAliases, dnsAliasesToAppend...)
-=======
 	ap.dnsAliases = dnsAliases
->>>>>>> 8c005550
 	return ap
 }
 
