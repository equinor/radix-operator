--- conflicted
+++ resolved
@@ -14,8 +14,6 @@
 	WithEnvironmentNoBranch(string) ApplicationBuilder
 	WithComponent(RadixApplicationComponentBuilder) ApplicationBuilder
 	WithComponents(...RadixApplicationComponentBuilder) ApplicationBuilder
-	WithJobComponent(RadixApplicationJobComponentBuilder) ApplicationBuilder
-	WithJobComponents(...RadixApplicationJobComponentBuilder) ApplicationBuilder
 	WithDNSAppAlias(string, string) ApplicationBuilder
 	WithDNSExternalAlias(string, string, string) ApplicationBuilder
 	WithPrivateImageRegistry(string, string, string) ApplicationBuilder
@@ -30,7 +28,6 @@
 	buildSecrets        []string
 	environments        []v1.Environment
 	components          []RadixApplicationComponentBuilder
-	jobComponents       []RadixApplicationJobComponentBuilder
 	dnsAppAlias         v1.AppAlias
 	externalAppAlias    []v1.ExternalAlias
 	privateImageHubs    v1.PrivateImageHubEntries
@@ -129,18 +126,6 @@
 	return ap
 }
 
-// WithJobComponent Appends application job component to list of existing components
-func (ap *ApplicationBuilderStruct) WithJobComponent(component RadixApplicationJobComponentBuilder) ApplicationBuilder {
-	ap.jobComponents = append(ap.jobComponents, component)
-	return ap
-}
-
-// WithJobComponents Sets application job components to application
-func (ap *ApplicationBuilderStruct) WithJobComponents(components ...RadixApplicationJobComponentBuilder) ApplicationBuilder {
-	ap.jobComponents = components
-	return ap
-}
-
 // GetRegistrationBuilder Gets associated registration builder
 func (ap *ApplicationBuilderStruct) GetRegistrationBuilder() RegistrationBuilder {
 	if ap.registrationBuilder != nil {
@@ -155,11 +140,6 @@
 	var components = make([]v1.RadixComponent, 0)
 	for _, comp := range ap.components {
 		components = append(components, comp.BuildComponent())
-	}
-
-	var jobComponents = make([]v1.RadixJobComponent, 0)
-	for _, comp := range ap.jobComponents {
-		jobComponents = append(jobComponents, comp.BuildJobComponent())
 	}
 
 	radixApplication := &v1.RadixApplication{
@@ -176,7 +156,6 @@
 				Secrets: ap.buildSecrets,
 			},
 			Components:       components,
-			Jobs:             jobComponents,
 			Environments:     ap.environments,
 			DNSAppAlias:      ap.dnsAppAlias,
 			DNSExternalAlias: ap.externalAppAlias,
@@ -197,11 +176,9 @@
 		WithRadixRegistration(ARadixRegistration()).
 		WithAppName("anyapp").
 		WithEnvironment("test", "master").
-		WithComponent(AnApplicationComponent()).
-		WithJobComponent(AnApplicationJobComponent())
+		WithComponent(AnApplicationComponent())
 
 	return builder
-<<<<<<< HEAD
 }
 
 // RadixApplicationComponentBuilder Handles construction of RA component
@@ -230,7 +207,7 @@
 	dockerfileName          string
 	image                   string
 	alwaysPullImageOnDeploy *bool
-	// Deprecated: For backwards compatibility public is still supported, new code should use publicPort instead
+	// Deprecated: For backwards comptibility public is still supported, new code should use publicPort instead
 	public               bool
 	publicPort           string
 	ports                map[string]int32
@@ -239,7 +216,6 @@
 	environmentConfig    []RadixEnvironmentConfigBuilder
 	variables            v1.EnvVarsMap
 	resources            v1.ResourceRequirements
-	node                 v1.RadixNode
 }
 
 func (rcb *radixApplicationComponentBuilder) WithName(name string) RadixApplicationComponentBuilder {
@@ -382,7 +358,6 @@
 	resources               v1.ResourceRequirements
 	alwaysPullImageOnDeploy *bool
 	volumeMounts            []v1.RadixVolumeMount
-	node                    v1.RadixNode
 }
 
 func (ceb *radixEnvironmentConfigBuilder) WithResource(request map[string]string, limit map[string]string) RadixEnvironmentConfigBuilder {
@@ -430,7 +405,6 @@
 		Replicas:                ceb.replicas,
 		Resources:               ceb.resources,
 		VolumeMounts:            ceb.volumeMounts,
-		Node:                    ceb.node,
 		AlwaysPullImageOnDeploy: ceb.alwaysPullImageOnDeploy,
 	}
 }
@@ -448,6 +422,4 @@
 		environment: "app",
 		variables:   make(map[string]string),
 	}
-=======
->>>>>>> 25e94e20
 }