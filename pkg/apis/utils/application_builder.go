package utils

import (
	"strings"

	"github.com/equinor/radix-operator/pkg/apis/radix"
	radixv1 "github.com/equinor/radix-operator/pkg/apis/radix/v1"
	"github.com/equinor/radix-operator/pkg/apis/utils/numbers"
	metav1 "k8s.io/apimachinery/pkg/apis/meta/v1"
)

// ApplicationBuilder Handles construction of RA
type ApplicationBuilder interface {
	WithRadixRegistration(RegistrationBuilder) ApplicationBuilder
<<<<<<< HEAD
	WithAppName(appName string) ApplicationBuilder
	WithBuildSecrets(buildSecrets ...string) ApplicationBuilder
	WithBuildKit(useBuildKit *bool) ApplicationBuilder
	WithEnvironment(environment, buildFrom string) ApplicationBuilder
	WithEnvironmentNoBranch(environment string) ApplicationBuilder
	WithComponent(components RadixApplicationComponentBuilder) ApplicationBuilder
	WithComponents(components ...RadixApplicationComponentBuilder) ApplicationBuilder
	WithJobComponent(component RadixApplicationJobComponentBuilder) ApplicationBuilder
	WithJobComponents(components ...RadixApplicationJobComponentBuilder) ApplicationBuilder
	WithDNSAppAlias(env, component string) ApplicationBuilder
	WithDNSAlias(dnsAliases ...radixv1.DNSAlias) ApplicationBuilder
	WithDNSExternalAlias(alias, env, component string) ApplicationBuilder
	WithPrivateImageRegistry(server, username, email string) ApplicationBuilder
=======
	WithAppName(string) ApplicationBuilder
	WithBuildSecrets(...string) ApplicationBuilder
	WithBuildKit(*bool) ApplicationBuilder
	WithBuildCache(*bool) ApplicationBuilder
	WithEnvironment(string, string) ApplicationBuilder
	WithEnvironmentNoBranch(string) ApplicationBuilder
	WithComponent(RadixApplicationComponentBuilder) ApplicationBuilder
	WithComponents(...RadixApplicationComponentBuilder) ApplicationBuilder
	WithJobComponent(RadixApplicationJobComponentBuilder) ApplicationBuilder
	WithJobComponents(...RadixApplicationJobComponentBuilder) ApplicationBuilder
	WithDNSAppAlias(string, string) ApplicationBuilder
	WithDNSExternalAlias(string, string, string) ApplicationBuilder
	WithPrivateImageRegistry(string, string, string) ApplicationBuilder
>>>>>>> 829f3901
	GetRegistrationBuilder() RegistrationBuilder
	BuildRA() *radixv1.RadixApplication
}

// ApplicationBuilderStruct Instance variables
type ApplicationBuilderStruct struct {
	registrationBuilder RegistrationBuilder
	appName             string
	buildSecrets        []string
	useBuildKit         *bool
<<<<<<< HEAD
	environments        []radixv1.Environment
=======
	useBuildCache       *bool
	environments        []v1.Environment
>>>>>>> 829f3901
	components          []RadixApplicationComponentBuilder
	jobComponents       []RadixApplicationJobComponentBuilder
	dnsAppAlias         radixv1.AppAlias
	dnsAliases          []radixv1.DNSAlias
	externalAppAlias    []radixv1.ExternalAlias
	privateImageHubs    radixv1.PrivateImageHubEntries
}

func (ap *ApplicationBuilderStruct) WithBuildKit(useBuildKit *bool) ApplicationBuilder {
	ap.useBuildKit = useBuildKit
	return ap
}
func (ap *ApplicationBuilderStruct) WithBuildCache(useBuilCache *bool) ApplicationBuilder {
	ap.useBuildCache = useBuilCache
	return ap
}

// WithPrivateImageRegistry adds a private image hub to application
func (ap *ApplicationBuilderStruct) WithPrivateImageRegistry(server, username, email string) ApplicationBuilder {
	if ap.privateImageHubs == nil {
		ap.privateImageHubs = radixv1.PrivateImageHubEntries(map[string]*radixv1.RadixPrivateImageHubCredential{})
	}

	ap.privateImageHubs[server] = &radixv1.RadixPrivateImageHubCredential{
		Username: username,
		Email:    email,
	}
	return ap
}

// WithRadixRegistration Associates this builder with a registration builder
func (ap *ApplicationBuilderStruct) WithRadixRegistration(registrationBuilder RegistrationBuilder) ApplicationBuilder {
	ap.registrationBuilder = registrationBuilder
	return ap
}

// WithAppName Sets app name
func (ap *ApplicationBuilderStruct) WithAppName(appName string) ApplicationBuilder {
	if ap.registrationBuilder != nil {
		ap.registrationBuilder = ap.registrationBuilder.WithName(appName)
	}

	ap.appName = appName
	return ap
}

// WithBuildSecrets Appends to build secrets
func (ap *ApplicationBuilderStruct) WithBuildSecrets(buildSecrets ...string) ApplicationBuilder {
	ap.buildSecrets = buildSecrets
	return ap
}

// WithEnvironment Appends to environment-build list
func (ap *ApplicationBuilderStruct) WithEnvironment(environment, buildFrom string) ApplicationBuilder {
	ap.environments = append(ap.environments, radixv1.Environment{
		Name: environment,
		Build: radixv1.EnvBuild{
			From: buildFrom,
		},
	})

	return ap
}

// WithEnvironmentNoBranch Appends environment with no branch mapping to config
func (ap *ApplicationBuilderStruct) WithEnvironmentNoBranch(environment string) ApplicationBuilder {
	ap.environments = append(ap.environments, radixv1.Environment{
		Name: environment,
	})

	return ap
}

// WithDNSAppAlias Sets env + component to be the app alias like "frontend-myapp-prod.radix.equinor.com" or "frontend-myapp-prod.<clustername>.radix.equinor.com"
func (ap *ApplicationBuilderStruct) WithDNSAppAlias(env, component string) ApplicationBuilder {
	ap.dnsAppAlias = radixv1.AppAlias{
		Environment: env,
		Component:   component,
	}
	return ap
}

// WithDNSAlias Sets domain for env and component to be the DNS alias like "my-domain.radix.equinor.com" or "my-domain.<clustername>.radix.equinor.com"
func (ap *ApplicationBuilderStruct) WithDNSAlias(dnsAliases ...radixv1.DNSAlias) ApplicationBuilder {
	var dnsAliasesToAppend []radixv1.DNSAlias
	for _, dnsAlias := range dnsAliases {
		foundExistingAlias := false
		for i := 0; i < len(ap.dnsAliases); i++ {
			if strings.EqualFold(dnsAlias.Domain, ap.dnsAliases[i].Domain) {
				ap.dnsAliases[i].Domain = dnsAlias.Domain
				ap.dnsAliases[i].Environment = dnsAlias.Environment
				ap.dnsAliases[i].Component = dnsAlias.Component
				foundExistingAlias = true
				break
			}
		}
		if foundExistingAlias {
			continue
		}
		dnsAliasesToAppend = append(dnsAliasesToAppend, radixv1.DNSAlias{
			Domain:      dnsAlias.Domain,
			Environment: dnsAlias.Environment,
			Component:   dnsAlias.Component,
		})
	}
	ap.dnsAliases = append(ap.dnsAliases, dnsAliasesToAppend...)
	return ap
}

// WithDNSExternalAlias Sets env + component to the external alias
func (ap *ApplicationBuilderStruct) WithDNSExternalAlias(alias, env, component string) ApplicationBuilder {
	if ap.externalAppAlias == nil {
		ap.externalAppAlias = make([]radixv1.ExternalAlias, 0)
	}

	externalAlias := radixv1.ExternalAlias{
		Alias:       alias,
		Environment: env,
		Component:   component,
	}

	ap.externalAppAlias = append(ap.externalAppAlias, externalAlias)
	return ap
}

// WithComponent Appends application component to list of existing components
func (ap *ApplicationBuilderStruct) WithComponent(component RadixApplicationComponentBuilder) ApplicationBuilder {
	ap.components = append(ap.components, component)
	return ap
}

// WithComponents Sets application components to application
func (ap *ApplicationBuilderStruct) WithComponents(components ...RadixApplicationComponentBuilder) ApplicationBuilder {
	ap.components = components
	return ap
}

// WithJobComponent Appends application job component to list of existing components
func (ap *ApplicationBuilderStruct) WithJobComponent(component RadixApplicationJobComponentBuilder) ApplicationBuilder {
	ap.jobComponents = append(ap.jobComponents, component)
	return ap
}

// WithJobComponents Sets application job components to application
func (ap *ApplicationBuilderStruct) WithJobComponents(components ...RadixApplicationJobComponentBuilder) ApplicationBuilder {
	ap.jobComponents = components
	return ap
}

// GetRegistrationBuilder Gets associated registration builder
func (ap *ApplicationBuilderStruct) GetRegistrationBuilder() RegistrationBuilder {
	if ap.registrationBuilder != nil {
		return ap.registrationBuilder
	}

	return nil
}

// BuildRA Builds RA
func (ap *ApplicationBuilderStruct) BuildRA() *radixv1.RadixApplication {
	var components = make([]radixv1.RadixComponent, 0)
	for _, comp := range ap.components {
		components = append(components, comp.BuildComponent())
	}

	var jobComponents = make([]radixv1.RadixJobComponent, 0)
	for _, comp := range ap.jobComponents {
		jobComponents = append(jobComponents, comp.BuildJobComponent())
	}
	var build *radixv1.BuildSpec
	if ap.useBuildKit == nil && ap.buildSecrets == nil {
		build = nil
	} else {
<<<<<<< HEAD
		build = &radixv1.BuildSpec{
			Secrets:     ap.buildSecrets,
			UseBuildKit: ap.useBuildKit,
=======
		build = &v1.BuildSpec{
			Secrets:       ap.buildSecrets,
			UseBuildKit:   ap.useBuildKit,
			UseBuildCache: ap.useBuildCache,
>>>>>>> 829f3901
		}
	}

	radixApplication := &radixv1.RadixApplication{
		TypeMeta: metav1.TypeMeta{
			APIVersion: radix.APIVersion,
			Kind:       radix.KindRadixApplication,
		},
		ObjectMeta: metav1.ObjectMeta{
			Name:      ap.appName,
			Namespace: GetAppNamespace(ap.appName),
		},
		Spec: radixv1.RadixApplicationSpec{
			Build:            build,
			Components:       components,
			Jobs:             jobComponents,
			Environments:     ap.environments,
			DNSAppAlias:      ap.dnsAppAlias,
			DNSAlias:         ap.dnsAliases,
			DNSExternalAlias: ap.externalAppAlias,
			PrivateImageHubs: ap.privateImageHubs,
		},
	}
	return radixApplication
}

// NewRadixApplicationBuilder Constructor for config builder
func NewRadixApplicationBuilder() ApplicationBuilder {
	return &ApplicationBuilderStruct{}
}

// ARadixApplication Constructor for application builder containing test data
func ARadixApplication() ApplicationBuilder {
	builder := NewRadixApplicationBuilder().
		WithRadixRegistration(ARadixRegistration()).
		WithAppName("anyapp").
		WithEnvironment("test", "master").
		WithComponent(AnApplicationComponent()).
		WithJobComponent(
			AnApplicationJobComponent().
				WithSchedulerPort(numbers.Int32Ptr(8888)),
		)

	return builder
}<|MERGE_RESOLUTION|>--- conflicted
+++ resolved
@@ -12,10 +12,10 @@
 // ApplicationBuilder Handles construction of RA
 type ApplicationBuilder interface {
 	WithRadixRegistration(RegistrationBuilder) ApplicationBuilder
-<<<<<<< HEAD
 	WithAppName(appName string) ApplicationBuilder
 	WithBuildSecrets(buildSecrets ...string) ApplicationBuilder
 	WithBuildKit(useBuildKit *bool) ApplicationBuilder
+	WithBuildCache(*bool) ApplicationBuilder
 	WithEnvironment(environment, buildFrom string) ApplicationBuilder
 	WithEnvironmentNoBranch(environment string) ApplicationBuilder
 	WithComponent(components RadixApplicationComponentBuilder) ApplicationBuilder
@@ -26,21 +26,6 @@
 	WithDNSAlias(dnsAliases ...radixv1.DNSAlias) ApplicationBuilder
 	WithDNSExternalAlias(alias, env, component string) ApplicationBuilder
 	WithPrivateImageRegistry(server, username, email string) ApplicationBuilder
-=======
-	WithAppName(string) ApplicationBuilder
-	WithBuildSecrets(...string) ApplicationBuilder
-	WithBuildKit(*bool) ApplicationBuilder
-	WithBuildCache(*bool) ApplicationBuilder
-	WithEnvironment(string, string) ApplicationBuilder
-	WithEnvironmentNoBranch(string) ApplicationBuilder
-	WithComponent(RadixApplicationComponentBuilder) ApplicationBuilder
-	WithComponents(...RadixApplicationComponentBuilder) ApplicationBuilder
-	WithJobComponent(RadixApplicationJobComponentBuilder) ApplicationBuilder
-	WithJobComponents(...RadixApplicationJobComponentBuilder) ApplicationBuilder
-	WithDNSAppAlias(string, string) ApplicationBuilder
-	WithDNSExternalAlias(string, string, string) ApplicationBuilder
-	WithPrivateImageRegistry(string, string, string) ApplicationBuilder
->>>>>>> 829f3901
 	GetRegistrationBuilder() RegistrationBuilder
 	BuildRA() *radixv1.RadixApplication
 }
@@ -51,12 +36,8 @@
 	appName             string
 	buildSecrets        []string
 	useBuildKit         *bool
-<<<<<<< HEAD
+	useBuildCache       *bool
 	environments        []radixv1.Environment
-=======
-	useBuildCache       *bool
-	environments        []v1.Environment
->>>>>>> 829f3901
 	components          []RadixApplicationComponentBuilder
 	jobComponents       []RadixApplicationJobComponentBuilder
 	dnsAppAlias         radixv1.AppAlias
@@ -230,16 +211,10 @@
 	if ap.useBuildKit == nil && ap.buildSecrets == nil {
 		build = nil
 	} else {
-<<<<<<< HEAD
 		build = &radixv1.BuildSpec{
 			Secrets:     ap.buildSecrets,
 			UseBuildKit: ap.useBuildKit,
-=======
-		build = &v1.BuildSpec{
-			Secrets:       ap.buildSecrets,
-			UseBuildKit:   ap.useBuildKit,
 			UseBuildCache: ap.useBuildCache,
->>>>>>> 829f3901
 		}
 	}
 
