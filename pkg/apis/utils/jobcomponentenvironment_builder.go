package utils

import v1 "github.com/equinor/radix-operator/pkg/apis/radix/v1"

// RadixJobComponentEnvironmentConfigBuilder Handles construction of RA job component environment
type RadixJobComponentEnvironmentConfigBuilder interface {
	WithEnvironment(string) RadixJobComponentEnvironmentConfigBuilder
	WithEnvironmentVariable(string, string) RadixJobComponentEnvironmentConfigBuilder
	WithResource(map[string]string, map[string]string) RadixJobComponentEnvironmentConfigBuilder
	WithVolumeMounts([]v1.RadixVolumeMount) RadixJobComponentEnvironmentConfigBuilder
	WithMonitoring(bool) RadixJobComponentEnvironmentConfigBuilder
	WithImageTagName(string) RadixJobComponentEnvironmentConfigBuilder
	WithNode(node v1.RadixNode) RadixJobComponentEnvironmentConfigBuilder
	WithRunAsNonRoot(bool) RadixJobComponentEnvironmentConfigBuilder
	WithTimeLimitSeconds(*int64) RadixJobComponentEnvironmentConfigBuilder
	BuildEnvironmentConfig() v1.RadixJobComponentEnvironmentConfig
}

type radixJobComponentEnvironmentConfigBuilder struct {
<<<<<<< HEAD
	environment      string
	variables        v1.EnvVarsMap
	resources        v1.ResourceRequirements
	volumeMounts     []v1.RadixVolumeMount
	imageTagName     string
	monitoring       bool
	node             v1.RadixNode
	runAsNonRoot     bool
	timeLimitSeconds *int64
}

func (ceb *radixJobComponentEnvironmentConfigBuilder) WithTimeLimitSeconds(timeLimitSeconds *int64) RadixJobComponentEnvironmentConfigBuilder {
	ceb.timeLimitSeconds = timeLimitSeconds
	return ceb
=======
	environment  string
	variables    v1.EnvVarsMap
	resources    v1.ResourceRequirements
	volumeMounts []v1.RadixVolumeMount
	imageTagName string
	monitoring   bool
	node         v1.RadixNode
	runAsNonRoot bool
	secretRefs   v1.RadixSecretRefs
>>>>>>> ff334355
}

func (ceb *radixJobComponentEnvironmentConfigBuilder) WithResource(request map[string]string, limit map[string]string) RadixJobComponentEnvironmentConfigBuilder {
	ceb.resources = v1.ResourceRequirements{
		Limits:   limit,
		Requests: request,
	}
	return ceb
}

func (ceb *radixJobComponentEnvironmentConfigBuilder) WithVolumeMounts(volumeMounts []v1.RadixVolumeMount) RadixJobComponentEnvironmentConfigBuilder {
	ceb.volumeMounts = volumeMounts
	return ceb
}

func (ceb *radixJobComponentEnvironmentConfigBuilder) WithEnvironment(environment string) RadixJobComponentEnvironmentConfigBuilder {
	ceb.environment = environment
	return ceb
}

func (ceb *radixJobComponentEnvironmentConfigBuilder) WithEnvironmentVariable(name, value string) RadixJobComponentEnvironmentConfigBuilder {
	if ceb.variables == nil {
		ceb.variables = make(v1.EnvVarsMap)
	}

	ceb.variables[name] = value
	return ceb
}

func (ceb *radixJobComponentEnvironmentConfigBuilder) WithMonitoring(enabled bool) RadixJobComponentEnvironmentConfigBuilder {
	ceb.monitoring = enabled
	return ceb
}

func (ceb *radixJobComponentEnvironmentConfigBuilder) WithImageTagName(imageTagName string) RadixJobComponentEnvironmentConfigBuilder {
	ceb.imageTagName = imageTagName
	return ceb
}

func (ceb *radixJobComponentEnvironmentConfigBuilder) WithNode(node v1.RadixNode) RadixJobComponentEnvironmentConfigBuilder {
	ceb.node = node
	return ceb
}

func (ceb *radixJobComponentEnvironmentConfigBuilder) WithRunAsNonRoot(runAsNonRoot bool) RadixJobComponentEnvironmentConfigBuilder {
	ceb.runAsNonRoot = runAsNonRoot
	return ceb
}

func (ceb *radixJobComponentEnvironmentConfigBuilder) BuildEnvironmentConfig() v1.RadixJobComponentEnvironmentConfig {
	return v1.RadixJobComponentEnvironmentConfig{
<<<<<<< HEAD
		Environment:      ceb.environment,
		Variables:        ceb.variables,
		Resources:        ceb.resources,
		VolumeMounts:     ceb.volumeMounts,
		Monitoring:       ceb.monitoring,
		ImageTagName:     ceb.imageTagName,
		Node:             ceb.node,
		RunAsNonRoot:     ceb.runAsNonRoot,
		TimeLimitSeconds: ceb.timeLimitSeconds,
=======
		Environment:  ceb.environment,
		Variables:    ceb.variables,
		Resources:    ceb.resources,
		VolumeMounts: ceb.volumeMounts,
		Monitoring:   ceb.monitoring,
		ImageTagName: ceb.imageTagName,
		Node:         ceb.node,
		RunAsNonRoot: ceb.runAsNonRoot,
		SecretRefs:   ceb.secretRefs,
>>>>>>> ff334355
	}
}

// NewJobComponentEnvironmentBuilder Constructor for job component environment builder
func NewJobComponentEnvironmentBuilder() RadixJobComponentEnvironmentConfigBuilder {
	return &radixJobComponentEnvironmentConfigBuilder{}
}

// AJobComponentEnvironmentConfig Constructor for job component environment builder containing test data
func AJobComponentEnvironmentConfig() RadixJobComponentEnvironmentConfigBuilder {
	return &radixJobComponentEnvironmentConfigBuilder{
		environment: "app",
	}
}<|MERGE_RESOLUTION|>--- conflicted
+++ resolved
@@ -17,32 +17,21 @@
 }
 
 type radixJobComponentEnvironmentConfigBuilder struct {
-<<<<<<< HEAD
-	environment      string
-	variables        v1.EnvVarsMap
-	resources        v1.ResourceRequirements
-	volumeMounts     []v1.RadixVolumeMount
-	imageTagName     string
-	monitoring       bool
-	node             v1.RadixNode
-	runAsNonRoot     bool
-	timeLimitSeconds *int64
+	environment  		string
+	variables   		 v1.EnvVarsMap
+	resources    		v1.ResourceRequirements
+	volumeMounts 		[]v1.RadixVolumeMount
+	imageTagName 		string
+	monitoring   		bool
+	node         		v1.RadixNode
+	runAsNonRoot 		bool
+	secretRefs   		v1.RadixSecretRefs
+	timeLimitSeconds 	*int64
 }
 
 func (ceb *radixJobComponentEnvironmentConfigBuilder) WithTimeLimitSeconds(timeLimitSeconds *int64) RadixJobComponentEnvironmentConfigBuilder {
 	ceb.timeLimitSeconds = timeLimitSeconds
 	return ceb
-=======
-	environment  string
-	variables    v1.EnvVarsMap
-	resources    v1.ResourceRequirements
-	volumeMounts []v1.RadixVolumeMount
-	imageTagName string
-	monitoring   bool
-	node         v1.RadixNode
-	runAsNonRoot bool
-	secretRefs   v1.RadixSecretRefs
->>>>>>> ff334355
 }
 
 func (ceb *radixJobComponentEnvironmentConfigBuilder) WithResource(request map[string]string, limit map[string]string) RadixJobComponentEnvironmentConfigBuilder {
@@ -94,17 +83,6 @@
 
 func (ceb *radixJobComponentEnvironmentConfigBuilder) BuildEnvironmentConfig() v1.RadixJobComponentEnvironmentConfig {
 	return v1.RadixJobComponentEnvironmentConfig{
-<<<<<<< HEAD
-		Environment:      ceb.environment,
-		Variables:        ceb.variables,
-		Resources:        ceb.resources,
-		VolumeMounts:     ceb.volumeMounts,
-		Monitoring:       ceb.monitoring,
-		ImageTagName:     ceb.imageTagName,
-		Node:             ceb.node,
-		RunAsNonRoot:     ceb.runAsNonRoot,
-		TimeLimitSeconds: ceb.timeLimitSeconds,
-=======
 		Environment:  ceb.environment,
 		Variables:    ceb.variables,
 		Resources:    ceb.resources,
@@ -114,7 +92,7 @@
 		Node:         ceb.node,
 		RunAsNonRoot: ceb.runAsNonRoot,
 		SecretRefs:   ceb.secretRefs,
->>>>>>> ff334355
+		TimeLimitSeconds: ceb.timeLimitSeconds,
 	}
 }
 
