--- conflicted
+++ resolved
@@ -26,7 +26,6 @@
 }
 
 type radixJobComponentEnvironmentConfigBuilder struct {
-<<<<<<< HEAD
 	environment      string
 	sourceFolder     string
 	dockerfileName   string
@@ -44,23 +43,7 @@
 	enabled          *bool
 	identity         *v1.Identity
 	notifications    *v1.Notifications
-=======
-	environment        string
-	variables          v1.EnvVarsMap
-	resources          v1.ResourceRequirements
-	volumeMounts       []v1.RadixVolumeMount
-	imageTagName       string
-	monitoring         bool
-	node               v1.RadixNode
-	runAsNonRoot       bool
-	secretRefs         v1.RadixSecretRefs
-	timeLimitSeconds   *int64
-	backoffLimit       *int32
-	enabled            *bool
-	identity           *v1.Identity
-	notifications      *v1.Notifications
 	readOnlyFileSystem *bool
->>>>>>> c953b382
 }
 
 func (ceb *radixJobComponentEnvironmentConfigBuilder) WithTimeLimitSeconds(timeLimitSeconds *int64) RadixJobComponentEnvironmentConfigBuilder {
@@ -159,7 +142,6 @@
 }
 func (ceb *radixJobComponentEnvironmentConfigBuilder) BuildEnvironmentConfig() v1.RadixJobComponentEnvironmentConfig {
 	return v1.RadixJobComponentEnvironmentConfig{
-<<<<<<< HEAD
 		Environment:      ceb.environment,
 		SourceFolder:     ceb.sourceFolder,
 		DockerfileName:   ceb.dockerfileName,
@@ -176,22 +158,7 @@
 		Enabled:          ceb.enabled,
 		Identity:         ceb.identity,
 		Notifications:    ceb.notifications,
-=======
-		Environment:        ceb.environment,
-		Variables:          ceb.variables,
-		Resources:          ceb.resources,
-		VolumeMounts:       ceb.volumeMounts,
-		Monitoring:         ceb.monitoring,
-		ImageTagName:       ceb.imageTagName,
-		Node:               ceb.node,
-		SecretRefs:         ceb.secretRefs,
-		TimeLimitSeconds:   ceb.timeLimitSeconds,
-		BackoffLimit:       ceb.backoffLimit,
-		Enabled:            ceb.enabled,
-		Identity:           ceb.identity,
-		Notifications:      ceb.notifications,
 		ReadOnlyFileSystem: ceb.readOnlyFileSystem,
->>>>>>> c953b382
 	}
 }
 
