package utils

import v1 "github.com/equinor/radix-operator/pkg/apis/radix/v1"

// RadixJobComponentEnvironmentConfigBuilder Handles construction of RA job component environment
type RadixJobComponentEnvironmentConfigBuilder interface {
	WithEnvironment(string) RadixJobComponentEnvironmentConfigBuilder
	WithEnvironmentVariable(string, string) RadixJobComponentEnvironmentConfigBuilder
	WithResource(map[string]string, map[string]string) RadixJobComponentEnvironmentConfigBuilder
	WithVolumeMounts([]v1.RadixVolumeMount) RadixJobComponentEnvironmentConfigBuilder
	WithMonitoring(bool) RadixJobComponentEnvironmentConfigBuilder
	WithImageTagName(string) RadixJobComponentEnvironmentConfigBuilder
	WithNode(node v1.RadixNode) RadixJobComponentEnvironmentConfigBuilder
	WithRunAsNonRoot(bool) RadixJobComponentEnvironmentConfigBuilder
	WithTimeLimitSeconds(*int64) RadixJobComponentEnvironmentConfigBuilder
	BuildEnvironmentConfig() v1.RadixJobComponentEnvironmentConfig
}

type radixJobComponentEnvironmentConfigBuilder struct {
<<<<<<< HEAD
	environment  string
	variables    v1.EnvVarsMap
	resources    v1.ResourceRequirements
	volumeMounts []v1.RadixVolumeMount
	imageTagName string
	monitoring   bool
	node         v1.RadixNode
	runAsNonRoot bool
	secretRefs   v1.RadixSecretRefs
=======
	environment  		string
	variables   		 v1.EnvVarsMap
	resources    		v1.ResourceRequirements
	volumeMounts 		[]v1.RadixVolumeMount
	imageTagName 		string
	monitoring   		bool
	node         		v1.RadixNode
	runAsNonRoot 		bool
	secretRefs   		v1.RadixSecretRefs
	timeLimitSeconds 	*int64
}

func (ceb *radixJobComponentEnvironmentConfigBuilder) WithTimeLimitSeconds(timeLimitSeconds *int64) RadixJobComponentEnvironmentConfigBuilder {
	ceb.timeLimitSeconds = timeLimitSeconds
	return ceb
>>>>>>> c8a1c493
}

func (ceb *radixJobComponentEnvironmentConfigBuilder) WithResource(request map[string]string, limit map[string]string) RadixJobComponentEnvironmentConfigBuilder {
	ceb.resources = v1.ResourceRequirements{
		Limits:   limit,
		Requests: request,
	}
	return ceb
}

func (ceb *radixJobComponentEnvironmentConfigBuilder) WithVolumeMounts(volumeMounts []v1.RadixVolumeMount) RadixJobComponentEnvironmentConfigBuilder {
	ceb.volumeMounts = volumeMounts
	return ceb
}

func (ceb *radixJobComponentEnvironmentConfigBuilder) WithEnvironment(environment string) RadixJobComponentEnvironmentConfigBuilder {
	ceb.environment = environment
	return ceb
}

func (ceb *radixJobComponentEnvironmentConfigBuilder) WithEnvironmentVariable(name, value string) RadixJobComponentEnvironmentConfigBuilder {
	if ceb.variables == nil {
		ceb.variables = make(v1.EnvVarsMap)
	}

	ceb.variables[name] = value
	return ceb
}

func (ceb *radixJobComponentEnvironmentConfigBuilder) WithMonitoring(enabled bool) RadixJobComponentEnvironmentConfigBuilder {
	ceb.monitoring = enabled
	return ceb
}

func (ceb *radixJobComponentEnvironmentConfigBuilder) WithImageTagName(imageTagName string) RadixJobComponentEnvironmentConfigBuilder {
	ceb.imageTagName = imageTagName
	return ceb
}

func (ceb *radixJobComponentEnvironmentConfigBuilder) WithNode(node v1.RadixNode) RadixJobComponentEnvironmentConfigBuilder {
	ceb.node = node
	return ceb
}

func (ceb *radixJobComponentEnvironmentConfigBuilder) WithRunAsNonRoot(runAsNonRoot bool) RadixJobComponentEnvironmentConfigBuilder {
	ceb.runAsNonRoot = runAsNonRoot
	return ceb
}

func (ceb *radixJobComponentEnvironmentConfigBuilder) BuildEnvironmentConfig() v1.RadixJobComponentEnvironmentConfig {
	return v1.RadixJobComponentEnvironmentConfig{
		Environment:  ceb.environment,
		Variables:    ceb.variables,
		Resources:    ceb.resources,
		VolumeMounts: ceb.volumeMounts,
		Monitoring:   ceb.monitoring,
		ImageTagName: ceb.imageTagName,
		Node:         ceb.node,
		RunAsNonRoot: ceb.runAsNonRoot,
		SecretRefs:   ceb.secretRefs,
<<<<<<< HEAD
=======
		TimeLimitSeconds: ceb.timeLimitSeconds,
>>>>>>> c8a1c493
	}
}

// NewJobComponentEnvironmentBuilder Constructor for job component environment builder
func NewJobComponentEnvironmentBuilder() RadixJobComponentEnvironmentConfigBuilder {
	return &radixJobComponentEnvironmentConfigBuilder{}
}

// AJobComponentEnvironmentConfig Constructor for job component environment builder containing test data
func AJobComponentEnvironmentConfig() RadixJobComponentEnvironmentConfigBuilder {
	return &radixJobComponentEnvironmentConfigBuilder{
		environment: "app",
	}
}<|MERGE_RESOLUTION|>--- conflicted
+++ resolved
@@ -17,17 +17,6 @@
 }
 
 type radixJobComponentEnvironmentConfigBuilder struct {
-<<<<<<< HEAD
-	environment  string
-	variables    v1.EnvVarsMap
-	resources    v1.ResourceRequirements
-	volumeMounts []v1.RadixVolumeMount
-	imageTagName string
-	monitoring   bool
-	node         v1.RadixNode
-	runAsNonRoot bool
-	secretRefs   v1.RadixSecretRefs
-=======
 	environment  		string
 	variables   		 v1.EnvVarsMap
 	resources    		v1.ResourceRequirements
@@ -43,7 +32,6 @@
 func (ceb *radixJobComponentEnvironmentConfigBuilder) WithTimeLimitSeconds(timeLimitSeconds *int64) RadixJobComponentEnvironmentConfigBuilder {
 	ceb.timeLimitSeconds = timeLimitSeconds
 	return ceb
->>>>>>> c8a1c493
 }
 
 func (ceb *radixJobComponentEnvironmentConfigBuilder) WithResource(request map[string]string, limit map[string]string) RadixJobComponentEnvironmentConfigBuilder {
@@ -104,10 +92,7 @@
 		Node:         ceb.node,
 		RunAsNonRoot: ceb.runAsNonRoot,
 		SecretRefs:   ceb.secretRefs,
-<<<<<<< HEAD
-=======
 		TimeLimitSeconds: ceb.timeLimitSeconds,
->>>>>>> c8a1c493
 	}
 }
 
