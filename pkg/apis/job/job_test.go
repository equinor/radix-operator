package job

import (
	"context"
	"errors"
	"fmt"
	"strings"
	"testing"
	"time"

	"github.com/equinor/radix-common/utils/pointers"
	"github.com/equinor/radix-common/utils/slice"
	"github.com/equinor/radix-operator/pkg/apis/config"
	"github.com/equinor/radix-operator/pkg/apis/config/containerregistry"
	"github.com/equinor/radix-operator/pkg/apis/config/pipelinejob"
	"github.com/equinor/radix-operator/pkg/apis/defaults"
	"github.com/equinor/radix-operator/pkg/apis/kube"
	radixv1 "github.com/equinor/radix-operator/pkg/apis/radix/v1"
	"github.com/equinor/radix-operator/pkg/apis/test"
	"github.com/equinor/radix-operator/pkg/apis/utils"
	"github.com/equinor/radix-operator/pkg/apis/utils/annotations"
	radix "github.com/equinor/radix-operator/pkg/client/clientset/versioned/fake"
	kedafake "github.com/kedacore/keda/v2/pkg/generated/clientset/versioned/fake"
	"github.com/oklog/ulid/v2"
	"github.com/stretchr/testify/suite"
	corev1 "k8s.io/api/core/v1"
	"k8s.io/apimachinery/pkg/api/resource"
	metav1 "k8s.io/apimachinery/pkg/apis/meta/v1"
	"k8s.io/apimachinery/pkg/runtime"
	kubernetes "k8s.io/client-go/kubernetes/fake"
	k8stesting "k8s.io/client-go/testing"
	secretproviderfake "sigs.k8s.io/secrets-store-csi-driver/pkg/client/clientset/versioned/fake"
)

type RadixJobTestSuiteBase struct {
	suite.Suite
	testUtils   *test.Utils
	kubeClient  *kubernetes.Clientset
	kubeUtils   *kube.Kube
	radixClient *radix.Clientset
	config      struct {
		clusterName    string
		builderImage   string
		buildkitImage  string
		buildahSecComp string
		gitImage       string
		radixZone      string
		clusterType    string
		registry       string
		appRegistry    string
		subscriptionID string
	}
}

func (s *RadixJobTestSuiteBase) SetupSuite() {
	s.config = struct {
		clusterName    string
		builderImage   string
		buildkitImage  string
		buildahSecComp string
		gitImage       string
		radixZone      string
		clusterType    string
		registry       string
		appRegistry    string
		subscriptionID string
	}{
		clusterName:    "AnyClusterName",
		builderImage:   "docker.io/builder:any",
		buildkitImage:  "docker.io/buildkit:any",
		buildahSecComp: "anyseccomp",
		gitImage:       "docker.io/git:any",
		radixZone:      "anyzone",
		clusterType:    "anyclustertype",
		registry:       "anyregistry",
		appRegistry:    "anyAppRegistry",
		subscriptionID: "anysubid",
	}
}

func (s *RadixJobTestSuiteBase) SetupTest() {
	s.setupTest()
}

func (s *RadixJobTestSuiteBase) setupTest() {
	// Setup
	kubeClient := kubernetes.NewSimpleClientset()
	radixClient := radix.NewSimpleClientset()
	kedaClient := kedafake.NewSimpleClientset()
	secretproviderclient := secretproviderfake.NewSimpleClientset()
	kubeUtil, _ := kube.New(kubeClient, radixClient, kedaClient, secretproviderclient)
	handlerTestUtils := test.NewTestUtils(kubeClient, radixClient, kedaClient, secretproviderclient)
	err := handlerTestUtils.CreateClusterPrerequisites(s.config.clusterName, s.config.subscriptionID)
	s.Require().NoError(err)
	s.testUtils, s.kubeClient, s.kubeUtils, s.radixClient = &handlerTestUtils, kubeClient, kubeUtil, radixClient

	s.T().Setenv(defaults.OperatorClusterTypeEnvironmentVariable, s.config.clusterType)
	s.T().Setenv(defaults.RadixZoneEnvironmentVariable, s.config.radixZone)
	s.T().Setenv(defaults.ContainerRegistryEnvironmentVariable, s.config.registry)
	s.T().Setenv(defaults.AppContainerRegistryEnvironmentVariable, s.config.appRegistry)
	s.T().Setenv(defaults.RadixImageBuilderEnvironmentVariable, s.config.builderImage)
	s.T().Setenv(defaults.RadixBuildKitImageBuilderEnvironmentVariable, s.config.buildkitImage)
	s.T().Setenv(defaults.SeccompProfileFileNameEnvironmentVariable, s.config.buildahSecComp)
	s.T().Setenv(defaults.RadixGitCloneGitImageEnvironmentVariable, s.config.gitImage)
}

func (s *RadixJobTestSuiteBase) applyJobWithSync(regBuilder utils.RegistrationBuilder, jobBuilder utils.JobBuilder, config *config.Config) (*radixv1.RadixJob, *radixv1.RadixRegistration, error) {
	rj, err := s.testUtils.ApplyJob(jobBuilder)
	if err != nil {
		return nil, nil, err
	}

	rr, err := s.testUtils.ApplyRegistration(regBuilder)
	if err != nil {
		return nil, nil, err
	}

	err = s.runSync(rr, rj, config)
	if err != nil {
		return nil, nil, err
	}

	newRj, err := s.radixClient.RadixV1().RadixJobs(rj.GetNamespace()).Get(context.Background(), rj.Name, metav1.GetOptions{})
	if err != nil {
		return nil, nil, err
	}

	newRr, err := s.radixClient.RadixV1().RadixRegistrations().Get(context.Background(), rr.Name, metav1.GetOptions{})
	if err != nil {
		return nil, nil, err
	}

	return newRj, newRr, nil
}

func (s *RadixJobTestSuiteBase) runSync(rr *radixv1.RadixRegistration, rj *radixv1.RadixJob, config *config.Config) error {
	job := NewJob(s.kubeClient, s.kubeUtils, s.radixClient, rr, rj, config)
	return job.OnSync(context.Background())
}

func TestRadixJobTestSuite(t *testing.T) {
	suite.Run(t, new(RadixJobTestSuite))
}

type RadixJobTestSuite struct {
	RadixJobTestSuiteBase
}

func (s *RadixJobTestSuite) SetupSubTest() {
	s.setupTest()
}

func (s *RadixJobTestSuite) Test_ReconcileStatus() {
	qty := resource.MustParse("1")
	cfg := &config.Config{
		PipelineJobConfig: &pipelinejob.Config{
			AppBuilderResourcesLimitsCPU:      &qty,
			AppBuilderResourcesLimitsMemory:   &qty,
			AppBuilderResourcesRequestsCPU:    &qty,
			AppBuilderResourcesRequestsMemory: &qty,
		},
		DNSConfig: &dnsalias.DNSConfig{},
	}
	rr := &radixv1.RadixRegistration{}
	rj := &radixv1.RadixJob{ObjectMeta: metav1.ObjectMeta{Name: "any-name", Generation: 42}}
	rj, err := s.radixClient.RadixV1().RadixJobs("any-ns").Create(context.Background(), rj, metav1.CreateOptions{})
	s.Require().NoError(err)

	// First sync sets status
	expectedGen := rj.Generation
	sut := NewJob(s.kubeClient, s.kubeUtils, s.radixClient, rr, rj, cfg)
	err = sut.OnSync(context.Background())
	s.Require().NoError(err)
	rj, err = s.radixClient.RadixV1().RadixJobs(rj.Namespace).Get(context.Background(), rj.Name, metav1.GetOptions{})
	s.Require().NoError(err)
	s.Equal(radixv1.RadixJobReconcileSucceeded, rj.Status.ReconcileStatus)
	s.Empty(rj.Status.Message)
	s.Equal(expectedGen, rj.Status.ObservedGeneration)
	s.False(rj.Status.Reconciled.IsZero())

	// Second sync with updated generation
	rj.Generation++
	expectedGen = rj.Generation
	sut = NewJob(s.kubeClient, s.kubeUtils, s.radixClient, rr, rj, cfg)
	err = sut.OnSync(context.Background())
	s.Require().NoError(err)
	rj, err = s.radixClient.RadixV1().RadixJobs(rj.Namespace).Get(context.Background(), rj.Name, metav1.GetOptions{})
	s.Require().NoError(err)
	s.Equal(radixv1.RadixJobReconcileSucceeded, rj.Status.ReconcileStatus)
	s.Empty(rj.Status.Message)
	s.Equal(expectedGen, rj.Status.ObservedGeneration)
	s.False(rj.Status.Reconciled.IsZero())

	// Sync with stop
	rjStop := &radixv1.RadixJob{ObjectMeta: metav1.ObjectMeta{Name: "stop-job", Generation: 20}, Spec: radixv1.RadixJobSpec{Stop: true}}
	rjStop, err = s.radixClient.RadixV1().RadixJobs("any-ns").Create(context.Background(), rjStop, metav1.CreateOptions{})
	s.Require().NoError(err)
	expectedGen = rjStop.Generation
	sut = NewJob(s.kubeClient, s.kubeUtils, s.radixClient, rr, rjStop, cfg)
	err = sut.OnSync(context.Background())
	s.Require().NoError(err)
	rjStop, err = s.radixClient.RadixV1().RadixJobs(rjStop.Namespace).Get(context.Background(), rjStop.Name, metav1.GetOptions{})
	s.Require().NoError(err)
	s.Equal(radixv1.RadixJobReconcileSucceeded, rjStop.Status.ReconcileStatus)
	s.Empty(rj.Status.Message)
	s.Equal(expectedGen, rjStop.Status.ObservedGeneration)
	s.False(rjStop.Status.Reconciled.IsZero())

	// Sync with error
	rjErr := &radixv1.RadixJob{ObjectMeta: metav1.ObjectMeta{Name: "err-job", Generation: 10}}
	rjErr, err = s.radixClient.RadixV1().RadixJobs("any-ns").Create(context.Background(), rjErr, metav1.CreateOptions{})
	s.Require().NoError(err)
	errorMsg := "any sync error"
	s.kubeClient.PrependReactor("create", "jobs", func(action k8stesting.Action) (handled bool, ret runtime.Object, err error) {
		return true, nil, errors.New(errorMsg)
	})
	expectedGen = rjErr.Generation
	sut = NewJob(s.kubeClient, s.kubeUtils, s.radixClient, rr, rjErr, cfg)
	err = sut.OnSync(context.Background())
	s.Require().ErrorContains(err, errorMsg)
	rjErr, err = s.radixClient.RadixV1().RadixJobs(rjErr.Namespace).Get(context.Background(), rjErr.Name, metav1.GetOptions{})
	s.Require().NoError(err)
	s.Equal(radixv1.RadixJobReconcileFailed, rjErr.Status.ReconcileStatus)
	s.Contains(rjErr.Status.Message, errorMsg)
	s.Equal(expectedGen, rjErr.Status.ObservedGeneration)
	s.False(rjErr.Status.Reconciled.IsZero())
}

func (s *RadixJobTestSuite) Test_QueuedJob_ReconcileStatus() {
	config := getConfigWithPipelineJobsHistoryLimit(3)

	// Setup
	_, err := s.testUtils.ApplyJob(utils.AStartedBuildDeployJob().WithJobName("FirstJob").WithGitRef("master").WithGitRefType(string(radixv1.GitRefBranch)))
	s.Require().NoError(err)

	// Sync job -> queued
	expectedGen := int64(42)
	secondJob, _, err := s.applyJobWithSync(utils.ARadixRegistration(), utils.ARadixBuildDeployJob().WithGeneration(expectedGen).WithJobName("SecondJob").WithGitRef("master").WithGitRefType(string(radixv1.GitRefBranch)), config)
	s.Require().NoError(err)
	s.Equal(radixv1.JobQueued, secondJob.Status.Condition)
	s.Equal(radixv1.RadixJobReconcileSucceeded, secondJob.Status.ReconcileStatus)
	s.Empty(secondJob.Status.Message)
	s.Equal(expectedGen, secondJob.Status.ObservedGeneration)
	s.False(secondJob.Status.Reconciled.IsZero())
}

func (s *RadixJobTestSuite) TestObjectSynced_PipelineJobCreated() {
	appID := ulid.Make()
	appName, jobName, gitRef, gitRefType, envName, deploymentName, commitID, imageTag, pipelineTag := "anyapp", "anyjobname", "anytag", string(radixv1.GitRefTag), "anyenv", "anydeploy", "anycommit", "anyimagetag", "docker.io/anypipeline:tag"
	config := getConfigWithPipelineJobsHistoryLimit(3)
	rj, _, err := s.applyJobWithSync(
		utils.NewRegistrationBuilder().WithName(appName).WithAppID(appID.String()).WithRadixConfigFullName("some-radixconfig.yaml"),
		utils.NewJobBuilder().
			WithJobName(jobName).
			WithAppName(appName).
			WithGitRef(gitRef).
			WithGitRefType(gitRefType).
			WithToEnvironment(envName).
			WithCommitID(commitID).
			WithPushImage(true).
			WithImageTag(imageTag).
			WithDeploymentName(deploymentName).
			WithPipelineType(radixv1.BuildDeploy),
		config)
	s.Require().NoError(err)
	jobs, _ := s.kubeClient.BatchV1().Jobs(utils.GetAppNamespace(appName)).List(context.Background(), metav1.ListOptions{})
	s.Require().Len(jobs.Items, 1)
	job := jobs.Items[0]
	s.Equal(GetOwnerReference(rj), job.OwnerReferences)
	expectedJobLabels := map[string]string{kube.RadixJobNameLabel: jobName, "radix-pipeline": string(radixv1.BuildDeploy), kube.RadixJobTypeLabel: kube.RadixJobTypeJob, kube.RadixAppLabel: appName, kube.RadixCommitLabel: commitID, kube.RadixImageTagLabel: imageTag}
	s.Equal(expectedJobLabels, job.Labels)
	expectedJobAnnotations := map[string]string{kube.RadixBranchAnnotation: "", kube.RadixGitRefAnnotation: gitRef, kube.RadixGitRefTypeAnnotation: gitRefType}
	s.Equal(expectedJobAnnotations, job.Annotations)
	podTemplate := job.Spec.Template
	s.Equal(annotations.ForClusterAutoscalerSafeToEvict(false), podTemplate.Annotations)

	s.Equal(corev1.RestartPolicyNever, podTemplate.Spec.RestartPolicy)
	expectedTolerations := []corev1.Toleration{{Key: kube.NodeTaintJobsKey, Effect: corev1.TaintEffectNoSchedule, Operator: corev1.TolerationOpExists}}
	s.ElementsMatch(expectedTolerations, podTemplate.Spec.Tolerations)
	expectedAffinity := &corev1.Affinity{NodeAffinity: &corev1.NodeAffinity{RequiredDuringSchedulingIgnoredDuringExecution: &corev1.NodeSelector{NodeSelectorTerms: []corev1.NodeSelectorTerm{{MatchExpressions: []corev1.NodeSelectorRequirement{
		{Key: kube.RadixJobNodeLabel, Operator: corev1.NodeSelectorOpExists},
		{Key: corev1.LabelOSStable, Operator: corev1.NodeSelectorOpIn, Values: []string{defaults.DefaultNodeSelectorOS}},
		{Key: corev1.LabelArchStable, Operator: corev1.NodeSelectorOpIn, Values: []string{string(radixv1.RuntimeArchitectureArm64)}},
	}}}}}}
	s.Equal(expectedAffinity, podTemplate.Spec.Affinity)
	expectedSecurityCtx := &corev1.PodSecurityContext{FSGroup: pointers.Ptr[int64](1000), RunAsNonRoot: pointers.Ptr(true), SeccompProfile: &corev1.SeccompProfile{Type: corev1.SeccompProfileTypeRuntimeDefault}}
	s.Equal(expectedSecurityCtx, podTemplate.Spec.SecurityContext)

	expectedContainers := []corev1.Container{
		{
			Name:            "radix-pipeline",
			Image:           pipelineTag,
			ImagePullPolicy: corev1.PullAlways,
			Args: []string{
				fmt.Sprintf("--RADIX_APP=%s", appName),
				fmt.Sprintf("--JOB_NAME=%s", jobName),
				fmt.Sprintf("--PIPELINE_TYPE=%s", radixv1.BuildDeploy),
				"--RADIXOPERATOR_APP_BUILDER_RESOURCES_REQUESTS_MEMORY=1000Mi",
				"--RADIXOPERATOR_APP_BUILDER_RESOURCES_REQUESTS_CPU=100m",
				"--RADIXOPERATOR_APP_BUILDER_RESOURCES_LIMITS_MEMORY=2000Mi",
				"--RADIXOPERATOR_APP_BUILDER_RESOURCES_LIMITS_CPU=200m",
				fmt.Sprintf("--RADIX_EXTERNAL_REGISTRY_DEFAULT_AUTH_SECRET=%s", config.ContainerRegistryConfig.ExternalRegistryAuthSecret),
				fmt.Sprintf("--RADIX_IMAGE_BUILDER_IMAGE=%s", s.config.builderImage),
				fmt.Sprintf("--RADIX_BUILDKIT_IMAGE_BUILDER_IMAGE=%s", s.config.buildkitImage),
				fmt.Sprintf("--SECCOMP_PROFILE_FILENAME=%s", s.config.buildahSecComp),
				fmt.Sprintf("--RADIX_CLUSTER_TYPE=%s", s.config.clusterType),
				fmt.Sprintf("--RADIX_ZONE=%s", s.config.radixZone),
				fmt.Sprintf("--RADIX_CLUSTERNAME=%s", s.config.clusterName),
				fmt.Sprintf("--RADIX_CONTAINER_REGISTRY=%s", s.config.registry),
				fmt.Sprintf("--RADIX_APP_CONTAINER_REGISTRY=%s", s.config.appRegistry),
				fmt.Sprintf("--AZURE_SUBSCRIPTION_ID=%s", s.config.subscriptionID),
				"--RADIX_GITHUB_WORKSPACE=/workspace",
				"--RADIX_FILE_NAME=some-radixconfig.yaml",
				"--TRIGGERED_FROM_WEBHOOK=false",
				fmt.Sprintf("--RADIX_PIPELINE_GIT_CLONE_GIT_IMAGE=%s", s.config.gitImage),
				fmt.Sprintf("--IMAGE_TAG=%s", imageTag),
				"--BRANCH=",
				fmt.Sprintf("--GIT_REF=%s", gitRef),
				fmt.Sprintf("--GIT_REF_TYPE=%s", gitRefType),
				fmt.Sprintf("--TO_ENVIRONMENT=%s", envName),
				fmt.Sprintf("--COMMIT_ID=%s", commitID),
				"--PUSH_IMAGE=1",
			},
			VolumeMounts: []corev1.VolumeMount{
				{
					Name:      "build-context",
					MountPath: "/workspace",
					ReadOnly:  false,
				},
				{
					Name:      "pod-labels",
					MountPath: "/pod-labels",
					ReadOnly:  false,
				},
			},
			Resources: corev1.ResourceRequirements{
				Limits: corev1.ResourceList{
					corev1.ResourceCPU:    resource.MustParse("500m"),
					corev1.ResourceMemory: resource.MustParse("2000Mi"),
				},
				Requests: corev1.ResourceList{
					corev1.ResourceCPU:    resource.MustParse("100m"),
					corev1.ResourceMemory: resource.MustParse("250Mi"),
				},
			},
			SecurityContext: &corev1.SecurityContext{
				Privileged:               pointers.Ptr(false),
				AllowPrivilegeEscalation: pointers.Ptr(false),
				RunAsNonRoot:             pointers.Ptr(true),
				ReadOnlyRootFilesystem:   pointers.Ptr(true),
				RunAsUser:                pointers.Ptr[int64](1000),
				RunAsGroup:               pointers.Ptr[int64](1000),
				Capabilities:             &corev1.Capabilities{Drop: []corev1.Capability{"ALL"}},
				SeccompProfile:           &corev1.SeccompProfile{Type: corev1.SeccompProfileTypeRuntimeDefault},
			},
		},
	}

	expectedInitContainers := []corev1.Container{
		{
			Name:            "clone-config",
			Image:           s.config.gitImage,
			Command:         []string{"sh", "-c", "umask 002 && git config --global --add safe.directory /workspace && git clone  -b  --verbose --progress /workspace && (git submodule update --init --recursive || echo \"Warning: Unable to clone submodules, proceeding without them\") && chmod -R g+r /workspace/.git"},
			ImagePullPolicy: corev1.PullIfNotPresent,
			Env:             []corev1.EnvVar{{Name: "HOME", Value: "/home/clone"}},
			VolumeMounts: []corev1.VolumeMount{
				{
					Name:      "build-context",
					MountPath: "/workspace",
					ReadOnly:  false,
				},
				{
					Name:      "git-ssh-keys",
					MountPath: "/.ssh",
					ReadOnly:  true,
				},
				{
					Name:      "builder-home",
					MountPath: "/home/clone",
					ReadOnly:  false,
				},
			},
			Resources: corev1.ResourceRequirements{
				Requests: corev1.ResourceList{
					corev1.ResourceCPU:    *resource.NewScaledQuantity(100, resource.Milli),
					corev1.ResourceMemory: *resource.NewScaledQuantity(250, resource.Mega),
				},
				Limits: map[corev1.ResourceName]resource.Quantity{
					corev1.ResourceCPU:    *resource.NewScaledQuantity(1000, resource.Milli),
					corev1.ResourceMemory: *resource.NewScaledQuantity(2000, resource.Mega),
				},
			},
			SecurityContext: &corev1.SecurityContext{
				Capabilities:             &corev1.Capabilities{Drop: []corev1.Capability{"ALL"}},
				RunAsNonRoot:             pointers.Ptr(true),
				RunAsUser:                pointers.Ptr[int64](65534),
				RunAsGroup:               pointers.Ptr[int64](1000),
				SeccompProfile:           &corev1.SeccompProfile{Type: corev1.SeccompProfileTypeRuntimeDefault},
				ReadOnlyRootFilesystem:   pointers.Ptr(true),
				AllowPrivilegeEscalation: pointers.Ptr(false),
				Privileged:               pointers.Ptr(false),
				ProcMount:                nil,
			},
		},
	}
	expectedVolumes := []corev1.Volume{
		{Name: "build-context"},
		{Name: "builder-home"},
		{Name: "git-ssh-keys", VolumeSource: corev1.VolumeSource{Secret: &corev1.SecretVolumeSource{SecretName: "git-ssh-keys", DefaultMode: pointers.Ptr[int32](256)}}},
		{Name: "pod-labels", VolumeSource: corev1.VolumeSource{DownwardAPI: &corev1.DownwardAPIVolumeSource{Items: []corev1.DownwardAPIVolumeFile{{Path: "labels", FieldRef: &corev1.ObjectFieldSelector{FieldPath: "metadata.labels"}}}}}},
	}

	expectedPodLabels := map[string]string{kube.RadixJobNameLabel: jobName, kube.RadixAppLabel: "anyapp", kube.RadixAppIDLabel: appID.String()}
	s.Equal(expectedPodLabels, podTemplate.Labels)
	expectedPodAnnotations := annotations.ForClusterAutoscalerSafeToEvict(false)
	s.Equal(expectedPodAnnotations, podTemplate.Annotations)
	expectedPodSpec := corev1.PodSpec{
		ImagePullSecrets:   []corev1.LocalObjectReference{{Name: "an-external-registry-secret"}},
		RestartPolicy:      corev1.RestartPolicyNever,
		Tolerations:        expectedTolerations,
		Affinity:           expectedAffinity,
		ServiceAccountName: "radix-pipeline",
		SecurityContext:    expectedSecurityCtx,
		Containers:         expectedContainers,
		Volumes:            expectedVolumes,
	}

	actualInitContainers := podTemplate.Spec.InitContainers
	podTemplate.Spec.InitContainers = nil

	s.Equal(expectedPodSpec, podTemplate.Spec)
	s.Require().Equal(len(expectedInitContainers), len(actualInitContainers))
	for i := range expectedInitContainers {
		s.Equal(expectedInitContainers[i], actualInitContainers[i], "init container %s not equal", expectedInitContainers[i].Name)
	}

}

func (s *RadixJobTestSuite) TestObjectSynced_BuildKit() {
	const appName, jobName, branch, envName, deploymentName, commitID, imageTag, pipelineTag = "anyapp", "anyjobname", "anybranch", "anyenv", "anydeploy", "anycommit", "anyimagetag", "docker.io/anypipeline:tag"
	argUseBuildCacheTrue := fmt.Sprintf("--%s=true", defaults.RadixOverrideUseBuildCacheEnvironmentVariable)
	argUseBuildCacheFalse := fmt.Sprintf("--%s=false", defaults.RadixOverrideUseBuildCacheEnvironmentVariable)
	argRefreshBuildCacheTrue := fmt.Sprintf("--%s=true", defaults.RadixRefreshBuildCacheEnvironmentVariable)
	argRefreshBuildCacheFalse := fmt.Sprintf("--%s=false", defaults.RadixRefreshBuildCacheEnvironmentVariable)

	scenarios := map[string]struct {
		build                            *radixv1.BuildSpec
		overrideUseBuildCache            *bool
		refreshBuildCache                *bool
		expectedArgOverrideUseBuildCache string
		expectedArgRefreshBuildCache     string
	}{
		"Build empty": {
			expectedArgOverrideUseBuildCache: "",
			expectedArgRefreshBuildCache:     "",
		},
		"Build empty, overrideUseBuildCache true": {
			overrideUseBuildCache:            pointers.Ptr(true),
			expectedArgOverrideUseBuildCache: "",
			expectedArgRefreshBuildCache:     "",
		},
		"Build empty, overrideUseBuildCache false": {
			overrideUseBuildCache:            pointers.Ptr(false),
			expectedArgOverrideUseBuildCache: "",
			expectedArgRefreshBuildCache:     "",
		},
		"Build empty, overrideUseBuildCache true, refreshBuildCache false": {
			overrideUseBuildCache:            pointers.Ptr(true),
			refreshBuildCache:                pointers.Ptr(true),
			expectedArgOverrideUseBuildCache: "",
			expectedArgRefreshBuildCache:     "",
		},
		"Build empty, overrideUseBuildCache false, refreshBuildCache true": {
			overrideUseBuildCache:            pointers.Ptr(false),
			refreshBuildCache:                pointers.Ptr(true),
			expectedArgOverrideUseBuildCache: "",
			expectedArgRefreshBuildCache:     "",
		},
		"Build empty, refreshBuildCache false": {
			overrideUseBuildCache:            pointers.Ptr(true),
			refreshBuildCache:                pointers.Ptr(true),
			expectedArgOverrideUseBuildCache: "",
			expectedArgRefreshBuildCache:     "",
		},
		"Build empty, refreshBuildCache true": {
			overrideUseBuildCache:            pointers.Ptr(false),
			refreshBuildCache:                pointers.Ptr(true),
			expectedArgOverrideUseBuildCache: "",
			expectedArgRefreshBuildCache:     "",
		},
		"Build not empty": {
			build:                            &radixv1.BuildSpec{},
			expectedArgOverrideUseBuildCache: "",
			expectedArgRefreshBuildCache:     "",
		},
		"Build not empty, overrideUseBuildCache true": {
			build:                            &radixv1.BuildSpec{},
			overrideUseBuildCache:            pointers.Ptr(true),
			expectedArgOverrideUseBuildCache: "",
			expectedArgRefreshBuildCache:     "",
		},
		"Build not empty, overrideUseBuildCache false": {
			build:                            &radixv1.BuildSpec{},
			overrideUseBuildCache:            pointers.Ptr(false),
			expectedArgOverrideUseBuildCache: "",
			expectedArgRefreshBuildCache:     "",
		},
		"Build not empty, overrideUseBuildCache true, refreshBuildCache false": {
			build:                            &radixv1.BuildSpec{},
			overrideUseBuildCache:            pointers.Ptr(true),
			refreshBuildCache:                pointers.Ptr(true),
			expectedArgOverrideUseBuildCache: "",
			expectedArgRefreshBuildCache:     "",
		},
		"Build not empty, overrideUseBuildCache false, refreshBuildCache true": {
			build:                            &radixv1.BuildSpec{},
			overrideUseBuildCache:            pointers.Ptr(false),
			refreshBuildCache:                pointers.Ptr(true),
			expectedArgOverrideUseBuildCache: "",
			expectedArgRefreshBuildCache:     "",
		},
		"Build not empty, refreshBuildCache false": {
			build:                            &radixv1.BuildSpec{},
			overrideUseBuildCache:            pointers.Ptr(true),
			refreshBuildCache:                pointers.Ptr(true),
			expectedArgOverrideUseBuildCache: "",
			expectedArgRefreshBuildCache:     "",
		},
		"Build not empty, refreshBuildCache true": {
			build:                            &radixv1.BuildSpec{},
			overrideUseBuildCache:            pointers.Ptr(false),
			refreshBuildCache:                pointers.Ptr(true),
			expectedArgOverrideUseBuildCache: "",
			expectedArgRefreshBuildCache:     "",
		},
		"UseBuildKit": {
			build:                            &radixv1.BuildSpec{UseBuildKit: pointers.Ptr(true)},
			expectedArgOverrideUseBuildCache: "",
			expectedArgRefreshBuildCache:     "",
		},
		"UseBuildKit, overrideUseBuildCache true": {
			build:                            &radixv1.BuildSpec{UseBuildKit: pointers.Ptr(true)},
			overrideUseBuildCache:            pointers.Ptr(true),
			expectedArgOverrideUseBuildCache: argUseBuildCacheTrue,
			expectedArgRefreshBuildCache:     "",
		},
		"UseBuildKit, overrideUseBuildCache false": {
			build:                            &radixv1.BuildSpec{UseBuildKit: pointers.Ptr(true)},
			overrideUseBuildCache:            pointers.Ptr(false),
			expectedArgOverrideUseBuildCache: argUseBuildCacheFalse,
			expectedArgRefreshBuildCache:     "",
		},
		"UseBuildKit, overrideUseBuildCache true, refreshBuildCache true": {
			build:                            &radixv1.BuildSpec{UseBuildKit: pointers.Ptr(true)},
			overrideUseBuildCache:            pointers.Ptr(true),
			refreshBuildCache:                pointers.Ptr(true),
			expectedArgOverrideUseBuildCache: argUseBuildCacheTrue,
			expectedArgRefreshBuildCache:     argRefreshBuildCacheTrue,
		},
		"UseBuildKit, overrideUseBuildCache false, refreshBuildCache true": {
			build:                            &radixv1.BuildSpec{UseBuildKit: pointers.Ptr(true)},
			overrideUseBuildCache:            pointers.Ptr(false),
			refreshBuildCache:                pointers.Ptr(true),
			expectedArgOverrideUseBuildCache: argUseBuildCacheFalse,
			expectedArgRefreshBuildCache:     argRefreshBuildCacheTrue,
		},
		"UseBuildKit, implicit UseBuildCache": {
			build:                            &radixv1.BuildSpec{UseBuildKit: pointers.Ptr(true)},
			expectedArgOverrideUseBuildCache: "",
			expectedArgRefreshBuildCache:     "",
		},
		"UseBuildKit, explicite UseBuildCache, explicite refreshBuildCache": {
			build:                            &radixv1.BuildSpec{UseBuildKit: pointers.Ptr(true), UseBuildCache: pointers.Ptr(true)},
			expectedArgOverrideUseBuildCache: "",
			expectedArgRefreshBuildCache:     "",
		},
		"UseBuildKit, implicit UseBuildCache, explicite no refreshBuildCache": {
			build:                            &radixv1.BuildSpec{UseBuildKit: pointers.Ptr(true), UseBuildCache: pointers.Ptr(false)},
			refreshBuildCache:                pointers.Ptr(false),
			expectedArgOverrideUseBuildCache: "",
			expectedArgRefreshBuildCache:     argRefreshBuildCacheFalse,
		},
		"UseBuildKit, explicite UseBuildCache, explicite refreshBuildCache, refreshBuildCache": {
			build:                            &radixv1.BuildSpec{UseBuildKit: pointers.Ptr(true), UseBuildCache: pointers.Ptr(true)},
			refreshBuildCache:                pointers.Ptr(true),
			expectedArgOverrideUseBuildCache: "",
			expectedArgRefreshBuildCache:     argRefreshBuildCacheTrue,
		},
		"UseBuildKit, explicite no UseBuildCache, explicite refreshBuildCache": {
			build:                            &radixv1.BuildSpec{UseBuildKit: pointers.Ptr(true), UseBuildCache: pointers.Ptr(false)},
			refreshBuildCache:                pointers.Ptr(true),
			expectedArgOverrideUseBuildCache: "",
			expectedArgRefreshBuildCache:     argRefreshBuildCacheTrue,
		},
	}

	for name, scenario := range scenarios {
		s.T().Run(name, func(t *testing.T) {
			s.T().Log(name)
			s.SetupTest()
			_, err := s.radixClient.RadixV1().RadixRegistrations().Create(context.Background(), utils.NewRegistrationBuilder().WithName(appName).WithRadixConfigFullName("some-radixconfig.yaml").BuildRR(), metav1.CreateOptions{})
			s.Require().NoError(err)
			applicationBuilder := utils.ARadixApplication()
			if scenario.build != nil {
				applicationBuilder = applicationBuilder.WithBuildKit(scenario.build.UseBuildKit).WithBuildCache(scenario.build.UseBuildCache)
			}
			_, _, err = s.applyJobWithSync(
				utils.ARadixRegistration().WithName(appName),
				utils.NewJobBuilder().
					WithJobName(jobName).
					WithRadixApplication(applicationBuilder).
					WithAppName(appName).
					WithGitRef(branch).
					WithGitRefType(string(radixv1.GitRefBranch)).
					WithToEnvironment(envName).
					WithCommitID(commitID).
					WithPushImage(true).
					WithImageTag(imageTag).
					WithDeploymentName(deploymentName).
					WithPipelineType(radixv1.BuildDeploy).
					WithOverrideUseBuildCache(scenario.overrideUseBuildCache).
					WithRefreshBuildCache(scenario.refreshBuildCache),
				getConfigWithPipelineJobsHistoryLimit(3))
			s.Require().NoError(err)
			jobs, _ := s.kubeClient.BatchV1().Jobs(utils.GetAppNamespace(appName)).List(context.Background(), metav1.ListOptions{})
			s.Require().Len(jobs.Items, 1)
			job := jobs.Items[0]

			if len(scenario.expectedArgOverrideUseBuildCache) > 0 {
				s.Contains(job.Spec.Template.Spec.Containers[0].Args, scenario.expectedArgOverrideUseBuildCache, "expected argument for UseBuildCache %s not found in job args", scenario.expectedArgOverrideUseBuildCache)
			} else {
				arg := fmt.Sprintf("--%s=", defaults.RadixOverrideUseBuildCacheEnvironmentVariable)
				s.NotContains(job.Spec.Template.Spec.Containers[0].Args, arg, "unexpected expected argument for UseBuildCache %s not found in job args", arg)
			}

			if len(scenario.expectedArgRefreshBuildCache) > 0 {
				s.Contains(job.Spec.Template.Spec.Containers[0].Args, scenario.expectedArgRefreshBuildCache, "expected argument for RefreshBuildCache %s not found in job args", scenario.expectedArgRefreshBuildCache)
			} else {
				arg := fmt.Sprintf("--%s=", defaults.RadixRefreshBuildCacheEnvironmentVariable)
				s.NotContains(job.Spec.Template.Spec.Containers[0].Args, arg, "unexpected expected argument for RefreshBuildCache %s not found in job args", arg)
			}

		})
	}
}

func (s *RadixJobTestSuite) TestObjectSynced_GitCloneArguments() {
	var (
		appName = "anyapp"
		jobName = "anyjobname"
		gitArg  = fmt.Sprintf("--RADIX_PIPELINE_GIT_CLONE_GIT_IMAGE=%s", s.config.gitImage)
		config  = getConfigWithPipelineJobsHistoryLimit(3)
	)
	tests := map[string]struct {
		unsetGit     bool
		expectedArgs []string
	}{
		"all set":   {false, []string{gitArg}},
		"git unset": {true, []string{}},
	}

	for name, test := range tests {
		s.Run(name, func() {
			if test.unsetGit {
				s.T().Setenv(defaults.RadixGitCloneGitImageEnvironmentVariable, "")
			}
			_, err := s.radixClient.RadixV1().RadixRegistrations().Create(context.Background(), utils.NewRegistrationBuilder().WithName(appName).BuildRR(), metav1.CreateOptions{})
			s.Require().NoError(err)
			_, _, err = s.applyJobWithSync(
				utils.ARadixRegistration().WithName(appName),
				utils.NewJobBuilder().
					WithJobName(jobName).
					WithAppName(appName).
					WithPipelineType(radixv1.BuildDeploy),
				config)
			s.Require().NoError(err)
			jobs, _ := s.kubeClient.BatchV1().Jobs(utils.GetAppNamespace(appName)).List(context.Background(), metav1.ListOptions{})
			s.Require().Len(jobs.Items, 1)
			s.Require().Len(jobs.Items[0].Spec.Template.Spec.Containers, 1)
			actualArgs := slice.FindAll(jobs.Items[0].Spec.Template.Spec.Containers[0].Args, func(arg string) bool {
				return strings.HasPrefix(arg, "--RADIX_PIPELINE_GIT_CLONE")
			})
			s.Subset(actualArgs, test.expectedArgs)
		})
	}
}

func (s *RadixJobTestSuite) TestObjectSynced_FirstJobRunning_SecondJobQueued() {
	config := getConfigWithPipelineJobsHistoryLimit(3)
	// Setup
	firstJob, err := s.testUtils.ApplyJob(utils.AStartedBuildDeployJob().WithJobName("FirstJob").WithGitRef("master").WithGitRefType(string(radixv1.GitRefBranch)))
	s.Require().NoError(err)

	// Test
	secondJob, rr, err := s.applyJobWithSync(utils.ARadixRegistration(), utils.ARadixBuildDeployJob().WithJobName("SecondJob").WithGitRef("master").WithGitRefType(string(radixv1.GitRefBranch)), config)
	s.Require().NoError(err)
	s.Equal(radixv1.JobQueued, secondJob.Status.Condition)

	// Stopping first job should set second job to running
	firstJob.Spec.Stop = true
	_, err = s.radixClient.RadixV1().RadixJobs(firstJob.ObjectMeta.Namespace).Update(context.Background(), firstJob, metav1.UpdateOptions{})
	s.Require().NoError(err)

	err = s.runSync(rr, firstJob, config)
	s.Require().NoError(err)

	secondJob, _ = s.radixClient.RadixV1().RadixJobs(secondJob.ObjectMeta.Namespace).Get(context.Background(), secondJob.Name, metav1.GetOptions{})
	s.Equal(radixv1.JobRunning, secondJob.Status.Condition)
}

func (s *RadixJobTestSuite) TestObjectSynced_FirstJobWaiting_SecondJobQueued() {
	config := getConfigWithPipelineJobsHistoryLimit(3)
	// Setup
	firstJob, err := s.testUtils.ApplyJob(utils.ARadixBuildDeployJob().WithStatus(utils.NewJobStatusBuilder().WithCondition(radixv1.JobWaiting)).WithJobName("FirstJob").WithGitRef("master").WithGitRefType(string(radixv1.GitRefBranch)))
	s.Require().NoError(err)

	// Test
	secondJob, rr, err := s.applyJobWithSync(utils.ARadixRegistration(), utils.ARadixBuildDeployJob().WithJobName("SecondJob").WithGitRef("master").WithGitRefType(string(radixv1.GitRefBranch)), config)
	s.Require().NoError(err)
	s.Equal(radixv1.JobQueued, secondJob.Status.Condition)

	// Stopping first job should set second job to running
	firstJob.Spec.Stop = true
	_, err = s.radixClient.RadixV1().RadixJobs(firstJob.ObjectMeta.Namespace).Update(context.Background(), firstJob, metav1.UpdateOptions{})
	s.Require().NoError(err)

	err = s.runSync(rr, firstJob, config)
	s.Require().NoError(err)

	secondJob, _ = s.radixClient.RadixV1().RadixJobs(secondJob.ObjectMeta.Namespace).Get(context.Background(), secondJob.Name, metav1.GetOptions{})
	s.Equal(radixv1.JobRunning, secondJob.Status.Condition)
}

func (s *RadixJobTestSuite) TestObjectSynced_MultipleJobs_MissingRadixApplication() {
	_, err := s.radixClient.RadixV1().RadixRegistrations().Create(context.Background(), utils.NewRegistrationBuilder().WithName("some-app").BuildRR(), metav1.CreateOptions{})
	s.Require().NoError(err)
	config := getConfigWithPipelineJobsHistoryLimit(3)
	// Setup
	firstJob, err := s.testUtils.ApplyJob(utils.AStartedBuildDeployJob().WithRadixApplication(nil).WithJobName("FirstJob").WithGitRef("master").WithGitRefType(string(radixv1.GitRefBranch)))
	s.Require().NoError(err)

	// Test
	secondJob, _, err := s.applyJobWithSync(utils.ARadixRegistration(), utils.ARadixBuildDeployJob().WithRadixApplication(nil).WithJobName("SecondJob").WithGitRef("master").WithGitRefType(string(radixv1.GitRefBranch)), config)
	s.Require().NoError(err)
	s.Equal(radixv1.JobQueued, secondJob.Status.Condition)

	// Third job differen branch
	thirdJob, rr, err := s.applyJobWithSync(utils.ARadixRegistration(), utils.ARadixBuildDeployJob().WithRadixApplication(nil).WithJobName("ThirdJob").WithBranch("qa"), config)
	s.Require().NoError(err)
	s.Equal(radixv1.JobWaiting, thirdJob.Status.Condition)

	// Stopping first job should set second job to running
	firstJob.Spec.Stop = true
	_, err = s.radixClient.RadixV1().RadixJobs(firstJob.ObjectMeta.Namespace).Update(context.Background(), firstJob, metav1.UpdateOptions{})
	s.Require().NoError(err)

	err = s.runSync(rr, firstJob, config)
	s.Require().NoError(err)

	secondJob, _ = s.radixClient.RadixV1().RadixJobs(secondJob.ObjectMeta.Namespace).Get(context.Background(), secondJob.Name, metav1.GetOptions{})
	s.Equal(radixv1.JobRunning, secondJob.Status.Condition)
}

func (s *RadixJobTestSuite) TestObjectSynced_MultipleJobsDifferentBranch_SecondJobRunning() {
	config := getConfigWithPipelineJobsHistoryLimit(3)
	// Setup
	_, err := s.testUtils.ApplyJob(utils.AStartedBuildDeployJob().WithJobName("FirstJob").WithGitRef("master").WithGitRefType(string(radixv1.GitRefBranch)))
	s.Require().NoError(err)

	// Test
	secondJob, _, err := s.applyJobWithSync(utils.ARadixRegistration(), utils.ARadixBuildDeployJob().WithJobName("SecondJob").WithBranch("release"), config)
	s.Require().NoError(err)

	s.Equal(radixv1.JobWaiting, secondJob.Status.Condition)
}

type radixDeploymentJob struct {
	// jobName Radix pipeline job
	jobName string
	// rdName RadixDeployment name
	rdName string
	// env of environments, where RadixDeployments are deployed
	env string
	// branch to build
	branch string
	// type of the pipeline
	pipelineType radixv1.RadixPipelineType
	// jobStatus Status of the job
	jobStatus radixv1.RadixJobCondition
}

func (s *RadixJobTestSuite) TestHistoryLimit_EachEnvHasOwnHistory() {
	appName := "anyApp"
	appNamespace := utils.GetAppNamespace(appName)
	const envDev = "dev"
	const envQa = "qa"
	const envProd = "prod"
	const branchDevQa = "main"
	const branchProd = "release"
	rrBuilder := utils.ARadixRegistration().WithName(appName)
	raBuilder := utils.ARadixApplication().
		WithRadixRegistration(rrBuilder).
		WithEnvironment(envDev, branchDevQa).
		WithEnvironment(envQa, branchDevQa).
		WithEnvironment(envProd, branchProd)

	type jobScenario struct {
		// existingRadixDeploymentJobs List of RadixDeployments and its RadixJobs, setup before test
		existingRadixDeploymentJobs []radixDeploymentJob
		// testingRadixDeploymentJob RadixDeployments and its RadixJobs under test
		testingRadixDeploymentJob radixDeploymentJob
		// jobsHistoryLimitPerBranchAndStatus Limit, defined in the env-var   RADIX_PIPELINE_JOBS_HISTORY_LIMIT
		jobsHistoryLimit int
		// expectedJobNames Name of jobs, expected to exist on finishing test
		expectedJobNames []string
	}

	scenarios := map[string]jobScenario{
		"All jobs are successful and running - no deleted job": {
			jobsHistoryLimit: 2,
			existingRadixDeploymentJobs: []radixDeploymentJob{
				{jobName: "j1", rdName: "rd1", env: envDev, jobStatus: radixv1.JobSucceeded},
				{jobName: "j2", rdName: "rd2", env: envDev, jobStatus: radixv1.JobSucceeded},
			},
			testingRadixDeploymentJob: radixDeploymentJob{
				jobName: "j3", rdName: "rd3", env: envDev, jobStatus: radixv1.JobRunning,
			},
			expectedJobNames: []string{"j1", "j2", "j3"},
		},
		"All jobs are successful and queued - no deleted job": {
			jobsHistoryLimit: 2,
			existingRadixDeploymentJobs: []radixDeploymentJob{
				{jobName: "j1", rdName: "rd1", env: envDev, jobStatus: radixv1.JobSucceeded},
				{jobName: "j2", rdName: "rd2", env: envDev, jobStatus: radixv1.JobSucceeded},
			},
			testingRadixDeploymentJob: radixDeploymentJob{
				jobName: "j3", rdName: "rd3", env: envDev, jobStatus: radixv1.JobQueued,
			},
			expectedJobNames: []string{"j1", "j2", "j3"},
		},
		"All jobs are successful and waiting - no deleted job": {
			jobsHistoryLimit: 2,
			existingRadixDeploymentJobs: []radixDeploymentJob{
				{jobName: "j1", rdName: "rd1", env: envDev, jobStatus: radixv1.JobSucceeded},
				{jobName: "j2", rdName: "rd2", env: envDev, jobStatus: radixv1.JobSucceeded},
			},
			testingRadixDeploymentJob: radixDeploymentJob{
				jobName: "j3", rdName: "rd3", env: envDev, jobStatus: radixv1.JobWaiting,
			},
			expectedJobNames: []string{"j1", "j2", "j3"},
		},
		"Stopped job within the limit - not deleted": {
			jobsHistoryLimit: 2,
			existingRadixDeploymentJobs: []radixDeploymentJob{
				{jobName: "j1", rdName: "rd1", env: envDev, jobStatus: radixv1.JobSucceeded},
			},
			testingRadixDeploymentJob: radixDeploymentJob{
				jobName: "j2", rdName: "rd2", env: envDev, jobStatus: radixv1.JobStopped,
			},
			expectedJobNames: []string{"j1", "j2"},
		},
		"Stopped job out of the limit - old deleted": {
			jobsHistoryLimit: 2,
			existingRadixDeploymentJobs: []radixDeploymentJob{
				{jobName: "j1", rdName: "rd1", env: envDev, jobStatus: radixv1.JobSucceeded},
				{jobName: "j2", rdName: "rd2", env: envDev, jobStatus: radixv1.JobStopped},
				{jobName: "j3", rdName: "rd3", env: envDev, jobStatus: radixv1.JobStopped},
			},
			testingRadixDeploymentJob: radixDeploymentJob{
				jobName: "j4", rdName: "rd4", env: envDev, jobStatus: radixv1.JobStopped,
			},
			expectedJobNames: []string{"j1", "j3", "j4"},
		},
		"Failed job within the limit - not deleted": {
			jobsHistoryLimit: 2,
			existingRadixDeploymentJobs: []radixDeploymentJob{
				{jobName: "j1", rdName: "rd1", env: envDev, jobStatus: radixv1.JobSucceeded},
			},
			testingRadixDeploymentJob: radixDeploymentJob{
				jobName: "j2", rdName: "rd2", env: envDev, jobStatus: radixv1.JobFailed,
			},
			expectedJobNames: []string{"j1", "j2"},
		},
		"Failed job out of the limit - old deleted": {
			jobsHistoryLimit: 2,
			existingRadixDeploymentJobs: []radixDeploymentJob{
				{jobName: "j1", rdName: "rd1", env: envDev, jobStatus: radixv1.JobSucceeded},
				{jobName: "j2", rdName: "rd2", env: envDev, jobStatus: radixv1.JobFailed},
				{jobName: "j3", rdName: "rd3", env: envDev, jobStatus: radixv1.JobFailed},
			},
			testingRadixDeploymentJob: radixDeploymentJob{
				jobName: "j4", rdName: "rd4", env: envDev, jobStatus: radixv1.JobFailed,
			},
			expectedJobNames: []string{"j1", "j3", "j4"},
		},
		"StoppedNoChanges job within the limit - not deleted": {
			jobsHistoryLimit: 2,
			existingRadixDeploymentJobs: []radixDeploymentJob{
				{jobName: "j1", rdName: "rd1", env: envDev, jobStatus: radixv1.JobSucceeded},
			},
			testingRadixDeploymentJob: radixDeploymentJob{
				jobName: "j2", rdName: "rd2", env: envDev, jobStatus: radixv1.JobStoppedNoChanges,
			},
			expectedJobNames: []string{"j1", "j2"},
		},
		"StoppedNoChanges job out of the limit - old deleted": {
			jobsHistoryLimit: 2,
			existingRadixDeploymentJobs: []radixDeploymentJob{
				{jobName: "j1", rdName: "rd1", env: envDev, jobStatus: radixv1.JobSucceeded},
				{jobName: "j2", rdName: "rd2", env: envDev, jobStatus: radixv1.JobStoppedNoChanges},
				{jobName: "j3", rdName: "rd3", env: envDev, jobStatus: radixv1.JobStoppedNoChanges},
			},
			testingRadixDeploymentJob: radixDeploymentJob{
				jobName: "j4", rdName: "rd4", env: envDev, jobStatus: radixv1.JobStoppedNoChanges,
			},
			expectedJobNames: []string{"j1", "j3", "j4"},
		},
		"Stopped and failed jobs within the limit - not deleted": {
			jobsHistoryLimit: 2,
			existingRadixDeploymentJobs: []radixDeploymentJob{
				{jobName: "j1", rdName: "rd1", env: envDev, jobStatus: radixv1.JobSucceeded},
				{jobName: "j2", rdName: "rd2", env: envDev, jobStatus: radixv1.JobStopped},
				{jobName: "j3", rdName: "rd3", env: envDev, jobStatus: radixv1.JobFailed},
				{jobName: "j4", rdName: "rd4", env: envDev, jobStatus: radixv1.JobStoppedNoChanges},
			},
			testingRadixDeploymentJob: radixDeploymentJob{
				jobName: "j5", rdName: "rd5", env: envDev, jobStatus: radixv1.JobStopped,
			},
			expectedJobNames: []string{"j1", "j2", "j3", "j4", "j5"},
		},
		"Stopped job out of the limit - old stopped deleted": {
			jobsHistoryLimit: 2,
			existingRadixDeploymentJobs: []radixDeploymentJob{
				{jobName: "j1", rdName: "rd1", env: envDev, jobStatus: radixv1.JobSucceeded},
				{jobName: "j2", rdName: "rd2", env: envDev, jobStatus: radixv1.JobStopped},
				{jobName: "j3", rdName: "rd3", env: envDev, jobStatus: radixv1.JobFailed},
				{jobName: "j4", rdName: "rd4", env: envDev, jobStatus: radixv1.JobStoppedNoChanges},
				{jobName: "j5", rdName: "rd5", env: envDev, jobStatus: radixv1.JobStopped},
			},
			testingRadixDeploymentJob: radixDeploymentJob{
				jobName: "j6", rdName: "rd6", env: envDev, jobStatus: radixv1.JobStopped,
			},
			expectedJobNames: []string{"j1", "j3", "j4", "j5", "j6"},
		},
		"Failed job out of the limit - old falsed deleted": {
			jobsHistoryLimit: 2,
			existingRadixDeploymentJobs: []radixDeploymentJob{
				{jobName: "j1", rdName: "rd1", env: envDev, jobStatus: radixv1.JobSucceeded},
				{jobName: "j2", rdName: "rd2", env: envDev, jobStatus: radixv1.JobStopped},
				{jobName: "j3", rdName: "rd3", env: envDev, jobStatus: radixv1.JobFailed},
				{jobName: "j4", rdName: "rd4", env: envDev, jobStatus: radixv1.JobStoppedNoChanges},
				{jobName: "j5", rdName: "rd5", env: envDev, jobStatus: radixv1.JobFailed},
			},
			testingRadixDeploymentJob: radixDeploymentJob{
				jobName: "j6", rdName: "rd6", env: envDev, jobStatus: radixv1.JobFailed,
			},
			expectedJobNames: []string{"j1", "j2", "j4", "j5", "j6"},
		},
		"StoppedNoChanges job out of the limit - old stopped-no-changes deleted": {
			jobsHistoryLimit: 2,
			existingRadixDeploymentJobs: []radixDeploymentJob{
				{jobName: "j1", rdName: "rd1", env: envDev, jobStatus: radixv1.JobSucceeded},
				{jobName: "j2", rdName: "rd2", env: envDev, jobStatus: radixv1.JobStopped},
				{jobName: "j3", rdName: "rd3", env: envDev, jobStatus: radixv1.JobFailed},
				{jobName: "j4", rdName: "rd4", env: envDev, jobStatus: radixv1.JobStoppedNoChanges},
				{jobName: "j5", rdName: "rd5", env: envDev, jobStatus: radixv1.JobStoppedNoChanges},
			},
			testingRadixDeploymentJob: radixDeploymentJob{
				jobName: "j6", rdName: "rd6", env: envDev, jobStatus: radixv1.JobStoppedNoChanges,
			},
			expectedJobNames: []string{"j1", "j2", "j3", "j5", "j6"},
		},
		"Failed job is within the limit on env - not deleted": {
			jobsHistoryLimit: 2,
			existingRadixDeploymentJobs: []radixDeploymentJob{
				{jobName: "j1", rdName: "rd1", env: envDev, jobStatus: radixv1.JobSucceeded},
				{jobName: "j2", rdName: "rd2", env: envDev, jobStatus: radixv1.JobFailed},
				{jobName: "j3", rdName: "rd3", env: envQa, jobStatus: radixv1.JobFailed},
				{jobName: "j4", rdName: "rd4", env: envQa, jobStatus: radixv1.JobFailed},
				{jobName: "j5", rdName: "rd5", env: envProd, jobStatus: radixv1.JobFailed},
				{jobName: "j6", rdName: "rd6", env: envProd, jobStatus: radixv1.JobFailed},
			},
			testingRadixDeploymentJob: radixDeploymentJob{
				jobName: "j7", rdName: "rd7", env: envDev, jobStatus: radixv1.JobFailed,
			},
			expectedJobNames: []string{"j1", "j2", "j3", "j4", "j5", "j6", "j7"},
		},
		"Failed job out of the limit on env - old failed deleted": {
			jobsHistoryLimit: 2,
			existingRadixDeploymentJobs: []radixDeploymentJob{
				{jobName: "j1", rdName: "rd1", env: envDev, jobStatus: radixv1.JobSucceeded},
				{jobName: "j2", rdName: "rd2", env: envDev, jobStatus: radixv1.JobFailed},
				{jobName: "j3", rdName: "rd3", env: envQa, jobStatus: radixv1.JobFailed},
				{jobName: "j4", rdName: "rd4", env: envQa, jobStatus: radixv1.JobFailed},
				{jobName: "j5", rdName: "rd5", env: envProd, jobStatus: radixv1.JobFailed},
				{jobName: "j6", rdName: "rd6", env: envDev, jobStatus: radixv1.JobFailed},
				{jobName: "j7", rdName: "rd7", env: envProd, jobStatus: radixv1.JobFailed},
			},
			testingRadixDeploymentJob: radixDeploymentJob{
				jobName: "j8", rdName: "rd8", env: envDev, jobStatus: radixv1.JobFailed,
			},
			expectedJobNames: []string{"j1", "j3", "j4", "j5", "j6", "j7", "j8"},
		},
		"Stopped job is within the limit on env - not deleted": {
			jobsHistoryLimit: 2,
			existingRadixDeploymentJobs: []radixDeploymentJob{
				{jobName: "j1", rdName: "rd1", env: envDev, jobStatus: radixv1.JobSucceeded},
				{jobName: "j2", rdName: "rd2", env: envDev, jobStatus: radixv1.JobStopped},
				{jobName: "j3", rdName: "rd3", env: envQa, jobStatus: radixv1.JobStopped},
				{jobName: "j4", rdName: "rd4", env: envQa, jobStatus: radixv1.JobStopped},
				{jobName: "j5", rdName: "rd5", env: envProd, jobStatus: radixv1.JobStopped},
				{jobName: "j6", rdName: "rd6", env: envProd, jobStatus: radixv1.JobStopped},
			},
			testingRadixDeploymentJob: radixDeploymentJob{
				jobName: "j7", rdName: "rd7", env: envDev, jobStatus: radixv1.JobStopped,
			},
			expectedJobNames: []string{"j1", "j2", "j3", "j4", "j5", "j6", "j7"},
		},
		"Stopped job out of the limit on env - old stopped deleted": {
			jobsHistoryLimit: 2,
			existingRadixDeploymentJobs: []radixDeploymentJob{
				{jobName: "j1", rdName: "rd1", env: envDev, jobStatus: radixv1.JobSucceeded},
				{jobName: "j2", rdName: "rd2", env: envDev, jobStatus: radixv1.JobStopped},
				{jobName: "j3", rdName: "rd3", env: envQa, jobStatus: radixv1.JobStopped},
				{jobName: "j4", rdName: "rd4", env: envQa, jobStatus: radixv1.JobStopped},
				{jobName: "j5", rdName: "rd5", env: envProd, jobStatus: radixv1.JobStopped},
				{jobName: "j6", rdName: "rd6", env: envDev, jobStatus: radixv1.JobStopped},
				{jobName: "j7", rdName: "rd7", env: envProd, jobStatus: radixv1.JobStopped},
			},
			testingRadixDeploymentJob: radixDeploymentJob{
				jobName: "j8", rdName: "rd8", env: envDev, jobStatus: radixv1.JobStopped,
			},
			expectedJobNames: []string{"j1", "j3", "j4", "j5", "j6", "j7", "j8"},
		},
		"StoppedNoChanges job is within the limit on env - not deleted": {
			jobsHistoryLimit: 2,
			existingRadixDeploymentJobs: []radixDeploymentJob{
				{jobName: "j1", rdName: "rd1", env: envDev, jobStatus: radixv1.JobSucceeded},
				{jobName: "j2", rdName: "rd2", env: envDev, jobStatus: radixv1.JobStoppedNoChanges},
				{jobName: "j3", rdName: "rd3", env: envQa, jobStatus: radixv1.JobStoppedNoChanges},
				{jobName: "j4", rdName: "rd4", env: envQa, jobStatus: radixv1.JobStoppedNoChanges},
				{jobName: "j5", rdName: "rd5", env: envProd, jobStatus: radixv1.JobStoppedNoChanges},
				{jobName: "j6", rdName: "rd6", env: envProd, jobStatus: radixv1.JobStoppedNoChanges},
			},
			testingRadixDeploymentJob: radixDeploymentJob{
				jobName: "j7", rdName: "rd7", env: envDev, jobStatus: radixv1.JobStoppedNoChanges,
			},
			expectedJobNames: []string{"j1", "j2", "j3", "j4", "j5", "j6", "j7"},
		},
		"StoppedNoChanges job out of the limit on env - old StoppedNoChanges deleted": {
			jobsHistoryLimit: 2,
			existingRadixDeploymentJobs: []radixDeploymentJob{
				{jobName: "j1", rdName: "rd1", env: envDev, jobStatus: radixv1.JobSucceeded},
				{jobName: "j2", rdName: "rd2", env: envDev, jobStatus: radixv1.JobStoppedNoChanges},
				{jobName: "j3", rdName: "rd3", env: envQa, jobStatus: radixv1.JobStoppedNoChanges},
				{jobName: "j4", rdName: "rd4", env: envQa, jobStatus: radixv1.JobStoppedNoChanges},
				{jobName: "j5", rdName: "rd5", env: envProd, jobStatus: radixv1.JobStoppedNoChanges},
				{jobName: "j6", rdName: "rd6", env: envDev, jobStatus: radixv1.JobStoppedNoChanges},
				{jobName: "j7", rdName: "rd7", env: envProd, jobStatus: radixv1.JobStoppedNoChanges},
			},
			testingRadixDeploymentJob: radixDeploymentJob{
				jobName: "j8", rdName: "rd8", env: envDev, jobStatus: radixv1.JobStoppedNoChanges,
			},
			expectedJobNames: []string{"j1", "j3", "j4", "j5", "j6", "j7", "j8"},
		},
	}

	for name, scenario := range scenarios {
		s.Run(name, func() {
			config := getConfigWithPipelineJobsHistoryLimit(scenario.jobsHistoryLimit)
			testTime := time.Now().Add(time.Hour * -100)
			for _, rdJob := range scenario.existingRadixDeploymentJobs {
				_, err := s.testUtils.ApplyDeployment(context.Background(), utils.ARadixDeployment().
					WithAppName(appName).WithDeploymentName(rdJob.rdName).WithEnvironment(rdJob.env).WithJobName(rdJob.jobName).
					WithActiveFrom(testTime))
				s.NoError(err)
				err = s.applyJobWithSyncFor(rrBuilder, raBuilder, appName, rdJob, config)
				s.Require().NoError(err)

				testTime = testTime.Add(time.Hour)
			}

			_, err := s.testUtils.ApplyDeployment(context.Background(), utils.ARadixDeployment().
				WithAppName(appName).WithDeploymentName(scenario.testingRadixDeploymentJob.rdName).
				WithEnvironment(scenario.testingRadixDeploymentJob.env).
				WithActiveFrom(testTime))
			s.NoError(err)
			err = s.applyJobWithSyncFor(rrBuilder, raBuilder, appName, scenario.testingRadixDeploymentJob, config)
			s.Require().NoError(err)

			radixJobList, err := s.radixClient.RadixV1().RadixJobs(appNamespace).List(context.Background(), metav1.ListOptions{})
			s.NoError(err)
			s.assertExistRadixJobsWithNames(radixJobList, scenario.expectedJobNames)
		})
	}
}

type jobConditions map[string]radixv1.RadixJobCondition

func (s *RadixJobTestSuite) Test_WildCardJobs() {
	appName := "anyApp"
	appNamespace := utils.GetAppNamespace(appName)
	const (
		envTest            = "test"
		envQa              = "qa"
		branchQa           = "qa"
		branchTest         = "test"
		branchTestWildCard = "test*"
		branchTest1        = "test1"
		branchTest2        = "test2"
	)

	type jobScenario struct {
		// name Scenario name
		raBuilder utils.ApplicationBuilder
		// existingRadixDeploymentJobs List of RadixDeployments and its RadixJobs, setup before test
		existingRadixDeploymentJobs []radixDeploymentJob
		// testingRadixJobBuilder RadixDeployments and its RadixJobs under test
		testingRadixJobBuilder utils.JobBuilder
		// expectedJobConditions State of jobs, mapped by job name, expected to exist on finishing test
		expectedJobConditions jobConditions
	}

	scenarios := map[string]jobScenario{
		"One job is running": {
			raBuilder: getRadixApplicationBuilder(appName).
				WithEnvironment(envTest, branchTest),
			existingRadixDeploymentJobs: nil,
			testingRadixJobBuilder: utils.NewJobBuilder().WithPipelineType(radixv1.BuildDeploy).
				WithJobName("j-new").WithBranch(branchTest),
			expectedJobConditions: jobConditions{"j-new": radixv1.JobWaiting},
		},
		"One job is running, new is queuing on same branch with one env": {
			raBuilder: getRadixApplicationBuilder(appName).
				WithEnvironment(envTest, branchTest),
			existingRadixDeploymentJobs: []radixDeploymentJob{
				{jobName: "j1", env: envTest, branch: branchTest, jobStatus: radixv1.JobRunning, pipelineType: radixv1.BuildDeploy},
			},
			testingRadixJobBuilder: utils.NewJobBuilder().WithPipelineType(radixv1.BuildDeploy).
				WithJobName("j-new").WithBranch(branchTest),
			expectedJobConditions: jobConditions{"j1": radixv1.JobRunning, "j-new": radixv1.JobQueued},
		},
		"One job is running, new is running on another branch with two envs": {
			raBuilder: getRadixApplicationBuilder(appName).
				WithEnvironment(envTest, branchTest).
				WithEnvironment(envQa, branchQa),
			existingRadixDeploymentJobs: []radixDeploymentJob{
				{jobName: "j1", env: envTest, branch: branchTest, jobStatus: radixv1.JobRunning, pipelineType: radixv1.BuildDeploy},
			},
			testingRadixJobBuilder: utils.NewJobBuilder().WithPipelineType(radixv1.BuildDeploy).
				WithJobName("j-new").WithBranch(branchQa),
			expectedJobConditions: jobConditions{"j1": radixv1.JobRunning, "j-new": radixv1.JobWaiting},
		},
		"One job is running, new is queuing on same branch with wildcard": {
			raBuilder: getRadixApplicationBuilder(appName).
				WithEnvironment(envTest, branchTestWildCard),
			existingRadixDeploymentJobs: []radixDeploymentJob{
				{jobName: "j1", env: envTest, branch: branchTest1, jobStatus: radixv1.JobRunning, pipelineType: radixv1.BuildDeploy},
			},
			testingRadixJobBuilder: utils.NewJobBuilder().WithPipelineType(radixv1.BuildDeploy).
				WithJobName("j-new").WithBranch(branchTest2),
			expectedJobConditions: jobConditions{"j1": radixv1.JobRunning, "j-new": radixv1.JobQueued},
		},
		"Multiple non-running, new is running on same branch": {
			raBuilder: getRadixApplicationBuilder(appName).
				WithEnvironment(envTest, branchTestWildCard),
			existingRadixDeploymentJobs: []radixDeploymentJob{
				{jobName: "j1", env: envTest, branch: branchTest1, jobStatus: radixv1.JobSucceeded, pipelineType: radixv1.BuildDeploy},
				{jobName: "j2", env: envTest, branch: branchTest1, jobStatus: radixv1.JobFailed, pipelineType: radixv1.BuildDeploy},
				{jobName: "j3", env: envTest, branch: branchTest1, jobStatus: radixv1.JobStopped, pipelineType: radixv1.BuildDeploy},
				{jobName: "j4", env: envTest, branch: branchTest1, jobStatus: radixv1.JobStoppedNoChanges, pipelineType: radixv1.BuildDeploy},
				{jobName: "j5", env: envTest, branch: branchTest1, jobStatus: radixv1.JobQueued, pipelineType: radixv1.BuildDeploy},
				{jobName: "j6", env: envTest, branch: branchTest1, jobStatus: radixv1.JobWaiting, pipelineType: radixv1.BuildDeploy},
			},
			testingRadixJobBuilder: utils.NewJobBuilder().WithPipelineType(radixv1.BuildDeploy).
				WithJobName("j-new").WithBranch(branchTest1),
			expectedJobConditions: jobConditions{
				"j1":    radixv1.JobSucceeded,
				"j2":    radixv1.JobFailed,
				"j3":    radixv1.JobStopped,
				"j4":    radixv1.JobStoppedNoChanges,
				"j5":    radixv1.JobQueued,
				"j6":    radixv1.JobWaiting,
				"j-new": radixv1.JobQueued,
			},
		},
	}

	for name, scenario := range scenarios {
		s.Run(name, func() {
			appId := ulid.Make().String()
			config := getConfigWithPipelineJobsHistoryLimit(10)
			testTime := time.Now().Add(time.Hour * -100)
			rrBuilder := utils.ARadixRegistration().WithName(appName)
			rr, err := s.testUtils.ApplyRegistration(rrBuilder)
			s.Require().NoError(err)
			raBuilder := scenario.raBuilder.WithAppName(appName)
			_, err = s.testUtils.ApplyApplication(raBuilder)
			s.Require().NoError(err)

			for _, rdJob := range scenario.existingRadixDeploymentJobs {
				if rdJob.jobStatus == radixv1.JobSucceeded {
					_, err := s.testUtils.ApplyDeployment(context.Background(), utils.ARadixDeployment().
						WithRadixApplication(utils.ARadixApplication().WithRadixRegistration(utils.ARadixRegistration().WithAppID(appId))).
						WithAppName(appName).
						WithDeploymentName(fmt.Sprintf("%s-deployment", rdJob.jobName)).
						WithJobName(rdJob.jobName).
						WithActiveFrom(testTime))
					s.Require().NoError(err)
				}
				rjBuilder := utils.NewJobBuilder().WithAppName(appName).WithPipelineType(rdJob.pipelineType).
					WithJobName(rdJob.jobName).WithBranch(rdJob.branch).WithCreated(testTime.Add(time.Minute * 2)).
					WithStatus(utils.NewJobStatusBuilder().WithCondition(rdJob.jobStatus))
				_, err := s.testUtils.ApplyJob(rjBuilder)
				s.Require().NoError(err)
				testTime = testTime.Add(time.Hour)
			}

			testingRadixJob, err := s.testUtils.ApplyJob(scenario.testingRadixJobBuilder.WithAppName(appName))
			s.Require().NoError(err)
			err = s.runSync(rr, testingRadixJob, config)
			s.NoError(err)

			radixJobList, err := s.radixClient.RadixV1().RadixJobs(appNamespace).List(context.Background(), metav1.ListOptions{})
			s.Require().NoError(err)
			s.assertExistRadixJobsWithConditions(radixJobList, scenario.expectedJobConditions)
		})
	}
}

func (s *RadixJobTestSuite) Test_MultipleJobsForSameEnv() {
	appName := "anyApp"
	appNamespace := utils.GetAppNamespace(appName)
	const (
		envTest            = "test"
		envQa              = "qa"
		branchQa           = "qa"
		branchTest         = "test"
		branchTestWildCard = "test*"
		branchTest1        = "test1"
		branchTest2        = "test2"
	)

	type jobScenario struct {
		// name Scenario name
		raBuilder utils.ApplicationBuilder
		// existingRadixDeploymentJobs List of RadixDeployments and its RadixJobs, setup before test
		existingRadixDeploymentJobs []radixDeploymentJob
		// testingRadixJobBuilder RadixDeployments and its RadixJobs under test
		testingRadixJobBuilder utils.JobBuilder
		// expectedJobConditions State of jobs, mapped by job name, expected to exist on finishing test
		expectedJobConditions jobConditions
	}

	scenarios := map[string]jobScenario{
		"Single build-deploy job is running": {
			raBuilder: getRadixApplicationBuilder(appName).
				WithEnvironment(envTest, branchTest),
			existingRadixDeploymentJobs: nil,
			testingRadixJobBuilder: utils.NewJobBuilder().WithPipelineType(radixv1.BuildDeploy).
				WithJobName("j-new").WithBranch(branchTest),
			expectedJobConditions: jobConditions{"j-new": radixv1.JobWaiting},
		},
		"One deploy job is running, another build deploy is queuing for the same env by the branch": {
			raBuilder: getRadixApplicationBuilder(appName).
				WithEnvironment(envTest, branchTest),
			existingRadixDeploymentJobs: []radixDeploymentJob{
				{jobName: "j1", env: envTest, jobStatus: radixv1.JobRunning, pipelineType: radixv1.Deploy},
			},
			testingRadixJobBuilder: utils.NewJobBuilder().WithPipelineType(radixv1.BuildDeploy).
				WithJobName("j-new").WithBranch(branchTest),
			expectedJobConditions: jobConditions{
				"j1":    radixv1.JobRunning,
				"j-new": radixv1.JobQueued,
			},
		},
		"One promote job is running, another build deploy is queuing for the same env by the branch": {
			raBuilder: getRadixApplicationBuilder(appName).
				WithEnvironment(envTest, branchTest),
			existingRadixDeploymentJobs: []radixDeploymentJob{
				{jobName: "j1", env: envTest, jobStatus: radixv1.JobRunning, pipelineType: radixv1.Promote},
			},
			testingRadixJobBuilder: utils.NewJobBuilder().WithPipelineType(radixv1.BuildDeploy).
				WithJobName("j-new").WithBranch(branchTest),
			expectedJobConditions: jobConditions{
				"j1":    radixv1.JobRunning,
				"j-new": radixv1.JobQueued,
			},
		},
		"One deploy job is running, another promote is queuing for the same env": {
			raBuilder: getRadixApplicationBuilder(appName).
				WithEnvironment(envTest, branchTest),
			existingRadixDeploymentJobs: []radixDeploymentJob{
				{jobName: "j1", env: envTest, jobStatus: radixv1.JobRunning, pipelineType: radixv1.Deploy},
			},
			testingRadixJobBuilder: utils.NewJobBuilder().WithPipelineType(radixv1.Promote).
				WithJobName("j-new").WithToEnvironment(envTest),
			expectedJobConditions: jobConditions{
				"j1":    radixv1.JobRunning,
				"j-new": radixv1.JobQueued,
			},
		},
		"One promote job is running, another deploy is queuing for the same env": {
			raBuilder: getRadixApplicationBuilder(appName).
				WithEnvironment(envTest, branchTest),
			existingRadixDeploymentJobs: []radixDeploymentJob{
				{jobName: "j1", env: envTest, jobStatus: radixv1.JobRunning, pipelineType: radixv1.Promote},
			},
			testingRadixJobBuilder: utils.NewJobBuilder().WithPipelineType(radixv1.Deploy).
				WithJobName("j-new").WithToEnvironment(envTest),
			expectedJobConditions: jobConditions{
				"j1":    radixv1.JobRunning,
				"j-new": radixv1.JobQueued,
			},
		},
		"One build-deploy job is running, another promote is queuing for the same env": {
			raBuilder: getRadixApplicationBuilder(appName).
				WithEnvironment(envTest, branchTest),
			existingRadixDeploymentJobs: []radixDeploymentJob{
				{jobName: "j1", branch: branchTest, jobStatus: radixv1.JobRunning, pipelineType: radixv1.BuildDeploy},
			},
			testingRadixJobBuilder: utils.NewJobBuilder().WithPipelineType(radixv1.Promote).
				WithJobName("j-new").WithToEnvironment(envTest),
			expectedJobConditions: jobConditions{
				"j1":    radixv1.JobRunning,
				"j-new": radixv1.JobQueued,
			},
		},
		"One build-deploy job is running, another deploy is queuing for the same env": {
			raBuilder: getRadixApplicationBuilder(appName).
				WithEnvironment(envTest, branchTest),
			existingRadixDeploymentJobs: []radixDeploymentJob{
				{jobName: "j1", branch: branchTest, jobStatus: radixv1.JobRunning, pipelineType: radixv1.BuildDeploy},
			},
			testingRadixJobBuilder: utils.NewJobBuilder().WithPipelineType(radixv1.Deploy).
				WithJobName("j-new").WithToEnvironment(envTest),
			expectedJobConditions: jobConditions{
				"j1":    radixv1.JobRunning,
				"j-new": radixv1.JobQueued,
			},
		},
		"One deploy job is running, another build deploy is starting for the different env by the branch": {
			raBuilder: getRadixApplicationBuilder(appName).
				WithEnvironment(envTest, branchTest).
				WithEnvironment(envQa, branchQa),
			existingRadixDeploymentJobs: []radixDeploymentJob{
				{jobName: "j1", env: envTest, jobStatus: radixv1.JobRunning, pipelineType: radixv1.Deploy},
			},
			testingRadixJobBuilder: utils.NewJobBuilder().WithPipelineType(radixv1.BuildDeploy).
				WithJobName("j-new").WithBranch(branchQa),
			expectedJobConditions: jobConditions{
				"j1":    radixv1.JobRunning,
				"j-new": radixv1.JobWaiting,
			},
		},
		"One promote job is running, another build deploy is starting for the different env by the branch": {
			raBuilder: getRadixApplicationBuilder(appName).
				WithEnvironment(envTest, branchTest).
				WithEnvironment(envQa, branchQa),
			existingRadixDeploymentJobs: []radixDeploymentJob{
				{jobName: "j1", env: envTest, jobStatus: radixv1.JobRunning, pipelineType: radixv1.Promote},
			},
			testingRadixJobBuilder: utils.NewJobBuilder().WithPipelineType(radixv1.BuildDeploy).
				WithJobName("j-new").WithBranch(branchQa),
			expectedJobConditions: jobConditions{
				"j1":    radixv1.JobRunning,
				"j-new": radixv1.JobWaiting,
			},
		},
		"One deploy job is running, another promote is starting for the different env": {
			raBuilder: getRadixApplicationBuilder(appName).
				WithEnvironment(envTest, branchTest).
				WithEnvironment(envQa, branchQa),
			existingRadixDeploymentJobs: []radixDeploymentJob{
				{jobName: "j1", env: envTest, jobStatus: radixv1.JobRunning, pipelineType: radixv1.Deploy},
			},
			testingRadixJobBuilder: utils.NewJobBuilder().WithPipelineType(radixv1.Promote).
				WithJobName("j-new").WithToEnvironment(envQa),
			expectedJobConditions: jobConditions{
				"j1":    radixv1.JobRunning,
				"j-new": radixv1.JobWaiting,
			},
		},
		"One promote job is running, another deploy is starting for the different env": {
			raBuilder: getRadixApplicationBuilder(appName).
				WithEnvironment(envTest, branchTest).
				WithEnvironment(envQa, branchQa),
			existingRadixDeploymentJobs: []radixDeploymentJob{
				{jobName: "j1", env: envTest, jobStatus: radixv1.JobRunning, pipelineType: radixv1.Promote},
			},
			testingRadixJobBuilder: utils.NewJobBuilder().WithPipelineType(radixv1.Deploy).
				WithJobName("j-new").WithToEnvironment(envQa),
			expectedJobConditions: jobConditions{
				"j1":    radixv1.JobRunning,
				"j-new": radixv1.JobWaiting,
			},
		},
		"One build-deploy job is running, another promote is starting for the different env": {
			raBuilder: getRadixApplicationBuilder(appName).
				WithEnvironment(envTest, branchTest).
				WithEnvironment(envQa, branchQa),
			existingRadixDeploymentJobs: []radixDeploymentJob{
				{jobName: "j1", branch: branchTest, jobStatus: radixv1.JobRunning, pipelineType: radixv1.BuildDeploy},
			},
			testingRadixJobBuilder: utils.NewJobBuilder().WithPipelineType(radixv1.Promote).
				WithJobName("j-new").WithToEnvironment(envQa),
			expectedJobConditions: jobConditions{
				"j1":    radixv1.JobRunning,
				"j-new": radixv1.JobWaiting,
			},
		},
		"One build-deploy job is running, another deploy is starting for the different env": {
			raBuilder: getRadixApplicationBuilder(appName).
				WithEnvironment(envTest, branchTest).
				WithEnvironment(envQa, branchQa),
			existingRadixDeploymentJobs: []radixDeploymentJob{
				{jobName: "j1", branch: branchTest, jobStatus: radixv1.JobRunning, pipelineType: radixv1.BuildDeploy},
			},
			testingRadixJobBuilder: utils.NewJobBuilder().WithPipelineType(radixv1.Deploy).
				WithJobName("j-new").WithToEnvironment(envQa),
			expectedJobConditions: jobConditions{
				"j1":    radixv1.JobRunning,
				"j-new": radixv1.JobWaiting,
			},
		},
		"One build-deploy job is running, another build deploy is queuing for the same branch": {
			raBuilder: getRadixApplicationBuilder(appName).
				WithEnvironment(envTest, branchTest).
				WithEnvironment(envQa, branchTest),
			existingRadixDeploymentJobs: []radixDeploymentJob{
				{jobName: "j1", branch: branchTest, jobStatus: radixv1.JobRunning, pipelineType: radixv1.BuildDeploy},
			},
			testingRadixJobBuilder: utils.NewJobBuilder().WithPipelineType(radixv1.BuildDeploy).
				WithJobName("j-new").WithBranch(branchTest),
			expectedJobConditions: jobConditions{
				"j1":    radixv1.JobRunning,
				"j-new": radixv1.JobQueued,
				// here it can be new job for the env envQa, when one job per environment is merged
			},
		},
		"Single build-deploy job is running without existing radix-app": {
			raBuilder:                   nil,
			existingRadixDeploymentJobs: nil,
			testingRadixJobBuilder: utils.NewJobBuilder().WithPipelineType(radixv1.BuildDeploy).
				WithJobName("j-new").WithBranch(branchTest),
			expectedJobConditions: jobConditions{"j-new": radixv1.JobWaiting},
		},
		"One build-deploy job is running, another build deploy is starting for the different branch without existing radix-app": {
			raBuilder: nil,
			existingRadixDeploymentJobs: []radixDeploymentJob{
				{jobName: "j1", env: envTest, branch: branchTest, jobStatus: radixv1.JobRunning, pipelineType: radixv1.BuildDeploy},
			},
			testingRadixJobBuilder: utils.NewJobBuilder().WithPipelineType(radixv1.BuildDeploy).
				WithJobName("j-new").WithBranch(branchQa),
			expectedJobConditions: jobConditions{
				"j1":    radixv1.JobRunning,
				"j-new": radixv1.JobWaiting,
			},
		},
	}

	for name, scenario := range scenarios {
		s.Run(name, func() {
			rr, err := s.radixClient.RadixV1().RadixRegistrations().Create(context.Background(), utils.NewRegistrationBuilder().WithName(appName).BuildRR(), metav1.CreateOptions{})
			s.Require().NoError(err)
			config := getConfigWithPipelineJobsHistoryLimit(10)
			testTime := time.Now().Add(time.Hour * -100)
			if scenario.raBuilder != nil {
				raBuilder := scenario.raBuilder.WithAppName(appName)
				_, err := s.testUtils.ApplyApplication(raBuilder)
				s.Require().NoError(err)
			}

			for _, rdJob := range scenario.existingRadixDeploymentJobs {
				if rdJob.jobStatus == radixv1.JobSucceeded {
					_, err := s.testUtils.ApplyDeployment(context.Background(), utils.ARadixDeployment().
						WithRadixApplication(nil).
						WithAppName(appName).
						WithDeploymentName(fmt.Sprintf("%s-deployment", rdJob.jobName)).
						WithJobName(rdJob.jobName).
						WithActiveFrom(testTime))
					s.Require().NoError(err)
				}
				rjBuilder := utils.NewJobBuilder().WithAppName(appName).WithPipelineType(rdJob.pipelineType).
					WithJobName(rdJob.jobName).WithBranch(rdJob.branch).WithToEnvironment(rdJob.env).
					WithCreated(testTime.Add(time.Minute * 2)).
					WithStatus(utils.NewJobStatusBuilder().WithCondition(rdJob.jobStatus))
				_, err := s.testUtils.ApplyJob(rjBuilder)
				s.Require().NoError(err)
				testTime = testTime.Add(time.Hour)
			}

			testingRadixJob, err := s.testUtils.ApplyJob(scenario.testingRadixJobBuilder.WithAppName(appName))
			s.Require().NoError(err)
			err = s.runSync(rr, testingRadixJob, config)
			s.NoError(err)

			radixJobList, err := s.radixClient.RadixV1().RadixJobs(appNamespace).List(context.Background(), metav1.ListOptions{})
			s.Require().NoError(err)
			s.assertExistRadixJobsWithConditions(radixJobList, scenario.expectedJobConditions)
		})
	}
}

func getRadixApplicationBuilder(appName string) utils.ApplicationBuilder {
	return utils.NewRadixApplicationBuilder().
		WithRadixRegistration(utils.NewRegistrationBuilder().WithName(appName))
}
func (s *RadixJobTestSuite) assertExistRadixJobsWithConditions(radixJobList *radixv1.RadixJobList, expectedJobConditions jobConditions) {
	resultJobConditions := make(jobConditions)
	for _, rj := range radixJobList.Items {
		rj := rj
		resultJobConditions[rj.GetName()] = rj.Status.Condition
		if _, ok := expectedJobConditions[rj.GetName()]; !ok {
			s.Fail(fmt.Sprintf("unexpected job exists %s", rj.GetName()))
		}
	}
	for expectedJobName, expectedJobCondition := range expectedJobConditions {
		resultJobCondition, ok := resultJobConditions[expectedJobName]
		s.True(ok, "missing job %s", expectedJobName)
		s.Equal(expectedJobCondition, resultJobCondition, "unexpected job condition")
	}
}

func (s *RadixJobTestSuite) assertExistRadixJobsWithNames(radixJobList *radixv1.RadixJobList, expectedJobNames []string) {
	resultJobNames := make(map[string]bool)
	for _, rj := range radixJobList.Items {
		resultJobNames[rj.GetName()] = true
	}
	for _, jobName := range expectedJobNames {
		_, ok := resultJobNames[jobName]
		s.True(ok, "missing job %s", jobName)
	}
}

func (s *RadixJobTestSuite) applyJobWithSyncFor(rrBuilder utils.RegistrationBuilder, raBuilder utils.ApplicationBuilder, appName string, rdJob radixDeploymentJob, config *config.Config) error {
	_, _, err := s.applyJobWithSync(
		rrBuilder,
		utils.ARadixBuildDeployJob().
			WithRadixApplication(raBuilder).
			WithAppName(appName).
			WithJobName(rdJob.jobName).
			WithDeploymentName(rdJob.rdName).
			WithBranch(rdJob.env).
			WithStatus(utils.NewJobStatusBuilder().
				WithCondition(rdJob.jobStatus)),
		config)
	return err
}

func (s *RadixJobTestSuite) TestTargetEnvironmentIsSetWhenRadixApplicationExist() {
	config := getConfigWithPipelineJobsHistoryLimit(3)

	expectedEnvs := []string{"test"}
	job, _, err := s.applyJobWithSync(utils.ARadixRegistration(), utils.ARadixBuildDeployJob().WithJobName("test").WithGitRef("master").WithGitRefType(string(radixv1.GitRefBranch)), config)
	s.Require().NoError(err)
	// Master maps to Test env
	s.Equal(job.Spec.Build.GetGitRefOrDefault(), "master")
	s.Equal(expectedEnvs, job.Status.TargetEnvs)
}

func (s *RadixJobTestSuite) TestTargetEnvironmentEmptyWhenRadixApplicationMissing() {
	config := getConfigWithPipelineJobsHistoryLimit(3)
	_, err := s.radixClient.RadixV1().RadixRegistrations().Create(context.Background(), utils.NewRegistrationBuilder().WithName("some-app").BuildRR(), metav1.CreateOptions{})
	s.Require().NoError(err)

	job, _, err := s.applyJobWithSync(utils.ARadixRegistration(), utils.ARadixBuildDeployJob().WithRadixApplication(nil).WithJobName("test").WithGitRef("master").WithGitRefType(string(radixv1.GitRefBranch)), config)
	s.Require().NoError(err)
	// Master maps to Test env
	s.Equal(job.Spec.Build.GetGitRefOrDefault(), "master")
	s.Empty(job.Status.TargetEnvs)
}

func (s *RadixJobTestSuite) TestObjectSynced_UseBuildKid_HasResourcesArgs() {
<<<<<<< HEAD
	dnsConfig := dnsalias.DNSConfig{
		DNSZone:               "dev.radix.equinor.com",
		ReservedAppDNSAliases: map[string]string{"api": "radix-api"},
		ReservedDNSAliases:    []string{"grafana"},
	}
	scenarios := map[string]struct {
=======
	scenarios := []struct {
		name                                      string
>>>>>>> 2313689d
		config                                    *config.Config
		expectedAppBuilderResourcesRequestsCPU    string
		expectedAppBuilderResourcesRequestsMemory string
		expectedAppBuilderResourcesLimitsMemory   string
		expectedAppBuilderResourcesLimitsCPU      string
		expectedError                             string
	}{
		"Configured AppBuilderResources": {
			config: &config.Config{
				DNSZone: "dev.radix.equinor.com",
				PipelineJobConfig: &pipelinejob.Config{
					PipelineJobsHistoryLimit:          3,
					AppBuilderResourcesRequestsCPU:    pointers.Ptr(resource.MustParse("123m")),
					AppBuilderResourcesLimitsCPU:      pointers.Ptr(resource.MustParse("456m")),
					AppBuilderResourcesRequestsMemory: pointers.Ptr(resource.MustParse("1234Mi")),
					AppBuilderResourcesLimitsMemory:   pointers.Ptr(resource.MustParse("2345Mi")),
					PipelineImage:                     "docker.io/anypipeline:tag",
					GitCloneImage:                     "docker.io/git:any",
				},
			},
			expectedError:                             "",
			expectedAppBuilderResourcesRequestsCPU:    "123m",
			expectedAppBuilderResourcesRequestsMemory: "1234Mi",
			expectedAppBuilderResourcesLimitsMemory:   "2345Mi",
			expectedAppBuilderResourcesLimitsCPU:      "456m",
		},
		"Missing config for ResourcesRequestsCPU": {
			config: &config.Config{
				DNSZone: "dev.radix.equinor.com",
				PipelineJobConfig: &pipelinejob.Config{
					AppBuilderResourcesRequestsMemory: pointers.Ptr(resource.MustParse("1234Mi")),
					AppBuilderResourcesLimitsMemory:   pointers.Ptr(resource.MustParse("2345Mi")),
					PipelineImage:                     "docker.io/anypipeline:tag",
					GitCloneImage:                     "docker.io/git:any",
				}},
			expectedError: "invalid or missing app builder resources",
		},
		"Missing config for ResourcesRequestsMemory": {
			config: &config.Config{
				DNSZone: "dev.radix.equinor.com",
				PipelineJobConfig: &pipelinejob.Config{
					AppBuilderResourcesRequestsCPU:  pointers.Ptr(resource.MustParse("123m")),
					AppBuilderResourcesLimitsMemory: pointers.Ptr(resource.MustParse("2345Mi")),
					PipelineImage:                   "docker.io/anypipeline:tag",
					GitCloneImage:                   "docker.io/git:any",
				}},
			expectedError: "invalid or missing app builder resources",
		},
		"Missing config for ResourcesLimitsMemory": {
			config: &config.Config{
				DNSZone: "dev.radix.equinor.com",
				PipelineJobConfig: &pipelinejob.Config{
					AppBuilderResourcesRequestsCPU:    pointers.Ptr(resource.MustParse("123m")),
					AppBuilderResourcesRequestsMemory: pointers.Ptr(resource.MustParse("1234Mi")),
					PipelineImage:                     "docker.io/anypipeline:tag",
					GitCloneImage:                     "docker.io/git:any",
				}},
			expectedError: "invalid or missing app builder resources",
		},
	}
	for name, scenario := range scenarios {
		s.Run(name, func() {
			_, _, err := s.applyJobWithSync(
				utils.ARadixRegistration(),
				utils.ARadixBuildDeployJobWithAppBuilder(func(m utils.ApplicationBuilder) {
					m.WithBuildKit(pointers.Ptr(true))
				}).WithJobName("job1").WithGitRef("master").WithGitRefType(string(radixv1.GitRefBranch)), scenario.config)
			switch {
			case len(scenario.expectedError) > 0 && err == nil:
				s.Fail(fmt.Sprintf("Missing expected error '%s'", scenario.expectedError))
				return
			case len(scenario.expectedError) == 0 && err != nil:
				s.Fail(fmt.Sprintf("Unexpected error %v", err))
				return
			case len(scenario.expectedError) > 0 && err != nil:
				s.Equal(scenario.expectedError, err.Error(), fmt.Sprintf("Expected error '%s' but got '%s'", scenario.expectedError, err.Error()))
				return
			}
			s.Require().NoError(err)

			jobList, err := s.testUtils.GetKubeUtil().ListJobs(context.Background(), utils.GetAppNamespace("some-app"))
			s.Require().NoError(err)

			s.Len(jobList, 1)
			job := jobList[0]
			s.Equal(scenario.expectedAppBuilderResourcesRequestsCPU, getJobContainerArgument(job.Spec.Template.Spec.Containers[0], defaults.OperatorAppBuilderResourcesRequestsCPUEnvironmentVariable), "Invalid or missing AppBuilderResourcesRequestsCPU")
			s.Equal(scenario.expectedAppBuilderResourcesRequestsMemory, getJobContainerArgument(job.Spec.Template.Spec.Containers[0], defaults.OperatorAppBuilderResourcesRequestsMemoryEnvironmentVariable), "Invalid or missing AppBuilderResourcesRequestsMemory")
			s.Equal(scenario.expectedAppBuilderResourcesLimitsMemory, getJobContainerArgument(job.Spec.Template.Spec.Containers[0], defaults.OperatorAppBuilderResourcesLimitsMemoryEnvironmentVariable), "Invalid or missing AppBuilderResourcesLimitsMemory")
			s.Equal(scenario.expectedAppBuilderResourcesLimitsCPU, getJobContainerArgument(job.Spec.Template.Spec.Containers[0], defaults.OperatorAppBuilderResourcesLimitsCPUEnvironmentVariable), "Invalid or missing AppBuilderResourcesLimitsCPU")
		})

	}
}

func getJobContainerArgument(container corev1.Container, variableName string) string {
	for _, arg := range container.Args {
		argPrefix := fmt.Sprintf("--%s=", variableName)
		if strings.HasPrefix(arg, argPrefix) {
			return arg[len(argPrefix):]
		}
	}
	return ""
}

func getConfigWithPipelineJobsHistoryLimit(historyLimit int) *config.Config {
	return &config.Config{
		DNSZone: "dev.radix.equinor.com",
		PipelineJobConfig: &pipelinejob.Config{
			PipelineJobsHistoryLimit:          historyLimit,
			AppBuilderResourcesLimitsMemory:   pointers.Ptr(resource.MustParse("2000Mi")),
			AppBuilderResourcesLimitsCPU:      pointers.Ptr(resource.MustParse("200m")),
			AppBuilderResourcesRequestsCPU:    pointers.Ptr(resource.MustParse("100m")),
			AppBuilderResourcesRequestsMemory: pointers.Ptr(resource.MustParse("1000Mi")),
			PipelineImage:                     "docker.io/anypipeline:tag",
			GitCloneImage:                     "docker.io/git:any",
		},
		ContainerRegistryConfig: containerregistry.Config{
			ExternalRegistryAuthSecret: "an-external-registry-secret",
		},
	}
}<|MERGE_RESOLUTION|>--- conflicted
+++ resolved
@@ -12,6 +12,7 @@
 	"github.com/equinor/radix-common/utils/slice"
 	"github.com/equinor/radix-operator/pkg/apis/config"
 	"github.com/equinor/radix-operator/pkg/apis/config/containerregistry"
+	"github.com/equinor/radix-operator/pkg/apis/config/dnsalias"
 	"github.com/equinor/radix-operator/pkg/apis/config/pipelinejob"
 	"github.com/equinor/radix-operator/pkg/apis/defaults"
 	"github.com/equinor/radix-operator/pkg/apis/kube"
@@ -1572,17 +1573,7 @@
 }
 
 func (s *RadixJobTestSuite) TestObjectSynced_UseBuildKid_HasResourcesArgs() {
-<<<<<<< HEAD
-	dnsConfig := dnsalias.DNSConfig{
-		DNSZone:               "dev.radix.equinor.com",
-		ReservedAppDNSAliases: map[string]string{"api": "radix-api"},
-		ReservedDNSAliases:    []string{"grafana"},
-	}
 	scenarios := map[string]struct {
-=======
-	scenarios := []struct {
-		name                                      string
->>>>>>> 2313689d
 		config                                    *config.Config
 		expectedAppBuilderResourcesRequestsCPU    string
 		expectedAppBuilderResourcesRequestsMemory string
