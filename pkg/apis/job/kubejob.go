package job

import (
	"context"
	"fmt"
	"os"
	"strings"

	"github.com/equinor/radix-common/utils/maps"
	"github.com/equinor/radix-common/utils/pointers"
	"github.com/equinor/radix-operator/pkg/apis/defaults"
	"github.com/equinor/radix-operator/pkg/apis/git"
	"github.com/equinor/radix-operator/pkg/apis/kube"
	pipelineJob "github.com/equinor/radix-operator/pkg/apis/pipeline"
	radixv1 "github.com/equinor/radix-operator/pkg/apis/radix/v1"
	"github.com/equinor/radix-operator/pkg/apis/radixvalidators"
	"github.com/equinor/radix-operator/pkg/apis/securitycontext"
	"github.com/equinor/radix-operator/pkg/apis/utils"
	"github.com/equinor/radix-operator/pkg/apis/utils/annotations"
	radixlabels "github.com/equinor/radix-operator/pkg/apis/utils/labels"
	"github.com/oklog/ulid/v2"
	"github.com/rs/zerolog/log"
	batchv1 "k8s.io/api/batch/v1"
	corev1 "k8s.io/api/core/v1"
	"k8s.io/apimachinery/pkg/api/resource"
	metav1 "k8s.io/apimachinery/pkg/apis/meta/v1"
	kubelabels "k8s.io/apimachinery/pkg/labels"
	"k8s.io/apimachinery/pkg/selection"
	"sigs.k8s.io/yaml"
)

const (
	workerImage = "radix-pipeline"
	// ResultContent of the pipeline job, passed via ConfigMap as v1.RadixJobResult structure
	ResultContent = "ResultContent"
	runAsUser     = 1000
	runAsGroup    = 1000
	fsGroup       = 1000
)

func (job *Job) createPipelineJob(ctx context.Context) error {
	namespace := job.radixJob.Namespace

	jobConfig, err := job.getPipelineJobConfig(ctx)
	if err != nil {
		return err
	}

	_, err = job.kubeclient.BatchV1().Jobs(namespace).Create(ctx, jobConfig, metav1.CreateOptions{})
	return err
}

func (job *Job) getPipelineJobConfig(ctx context.Context) (*batchv1.Job, error) {
	radixRegistration, err := job.radixclient.RadixV1().RadixRegistrations().Get(ctx, job.radixJob.Spec.AppName, metav1.GetOptions{})
	if err != nil {
		return nil, err
	}
	radixConfigFullName, err := getRadixConfigFullName(radixRegistration)
	if err != nil {
		return nil, err
	}

	containerRegistry, err := defaults.GetEnvVar(defaults.ContainerRegistryEnvironmentVariable)
	if err != nil {
		return nil, err
	}
	imageTag := fmt.Sprintf("%s/%s:%s", containerRegistry, workerImage, job.config.PipelineJobConfig.PipelineImageTag)
	log.Ctx(ctx).Info().Msgf("Using image: %s", imageTag)

	backOffLimit := int32(0)
	appName := job.radixJob.Spec.AppName
	jobName := job.radixJob.Name

	pipeline, err := pipelineJob.GetPipelineFromName(string(job.radixJob.Spec.PipeLineType))
	if err != nil {
		return nil, err
	}

	workspace := git.Workspace
	containerArguments, err := job.getPipelineJobArguments(ctx, appName, jobName, workspace, radixConfigFullName, job.radixJob.Spec, pipeline)
	if err != nil {
		return nil, err
	}

	initContainers := job.getInitContainersForRadixConfig(radixRegistration, workspace)

	jobCfg := batchv1.Job{
		ObjectMeta: metav1.ObjectMeta{
			Name:   jobName,
			Labels: getPipelineJobLabels(appName, jobName, job.radixJob.Spec, pipeline),
			Annotations: map[string]string{
				kube.RadixBranchAnnotation:     job.radixJob.Spec.Build.Branch, //nolint:staticcheck
				kube.RadixGitRefAnnotation:     job.radixJob.Spec.Build.GitRef,
				kube.RadixGitRefTypeAnnotation: string(job.radixJob.Spec.Build.GitRefType),
			},
			OwnerReferences: GetOwnerReference(job.radixJob),
		},
		Spec: batchv1.JobSpec{
			BackoffLimit: &backOffLimit,
			Template: corev1.PodTemplateSpec{
				ObjectMeta: metav1.ObjectMeta{
<<<<<<< HEAD
					Labels:      getPipelineJobPodLabels(jobName, job.registration.Spec.AppID),
=======
					Labels:      getPipelineJobPodLabels(jobName, appName, job.registration.Spec.AppID),
>>>>>>> d94291ff
					Annotations: annotations.ForClusterAutoscalerSafeToEvict(false),
				},
				Spec: corev1.PodSpec{
					ServiceAccountName: defaults.PipelineServiceAccountName,
					SecurityContext: securitycontext.Pod(
						securitycontext.WithPodFSGroup(fsGroup),
						securitycontext.WithPodSeccompProfile(corev1.SeccompProfileTypeRuntimeDefault)),
					InitContainers: initContainers,
					Containers: []corev1.Container{
						{
							Name:            defaults.RadixPipelineJobPipelineContainerName,
							Image:           imageTag,
							ImagePullPolicy: corev1.PullAlways,
							VolumeMounts:    git.GetJobContainerVolumeMounts(workspace),
							Args:            containerArguments,
							SecurityContext: securitycontext.Container(
								securitycontext.WithContainerDropAllCapabilities(),
								securitycontext.WithContainerSeccompProfileType(corev1.SeccompProfileTypeRuntimeDefault),
								securitycontext.WithContainerRunAsGroup(runAsGroup),
								securitycontext.WithContainerRunAsUser(runAsUser),
								securitycontext.WithReadOnlyRootFileSystem(pointers.Ptr(true))),
							Resources: getPipelineRunnerResources(),
						},
					},
					Volumes:       git.GetJobVolumes(),
					RestartPolicy: "Never",
					Affinity:      utils.GetAffinityForPipelineJob(string(radixv1.RuntimeArchitectureArm64)),
					Tolerations:   utils.GetPipelineJobPodSpecTolerations(),
				},
			},
		},
	}

	return &jobCfg, nil
}

func getPipelineRunnerResources() corev1.ResourceRequirements {
	return corev1.ResourceRequirements{
		Limits: corev1.ResourceList{
			corev1.ResourceCPU:    resource.MustParse("500m"),
			corev1.ResourceMemory: resource.MustParse("1000Mi"),
		},
		Requests: corev1.ResourceList{
			corev1.ResourceCPU:    resource.MustParse("100m"),
			corev1.ResourceMemory: resource.MustParse("250Mi"),
		},
	}
}

func getRadixConfigFullName(radixRegistration *radixv1.RadixRegistration) (string, error) {
	radixConfigFullName := radixRegistration.Spec.RadixConfigFullName
	if len(radixConfigFullName) == 0 {
		radixConfigFullName = defaults.DefaultRadixConfigFileName
	}
	if err := radixvalidators.ValidateRadixConfigFullName(radixConfigFullName); err != nil {
		return "", err
	}
	return radixConfigFullName, nil
}

func (job *Job) getInitContainersForRadixConfig(rr *radixv1.RadixRegistration, workspace string) []corev1.Container {
	return git.CloneInitContainersWithContainerName(rr.Spec.CloneURL, rr.Spec.ConfigBranch, "", workspace, false, false, git.CloneConfigContainerName, *job.config.PipelineJobConfig.GitCloneConfig)
}

func (job *Job) getPipelineJobArguments(ctx context.Context, appName, jobName, workspace, radixConfigFullName string, jobSpec radixv1.RadixJobSpec, pipeline *pipelineJob.Definition) ([]string, error) {
	clusterType := os.Getenv(defaults.OperatorClusterTypeEnvironmentVariable)
	radixZone := os.Getenv(defaults.RadixZoneEnvironmentVariable)

	clusterName, err := job.kubeutil.GetClusterName(ctx)
	if err != nil {
		return nil, err
	}
	containerRegistry, err := defaults.GetEnvVar(defaults.ContainerRegistryEnvironmentVariable)
	if err != nil {
		return nil, err
	}
	appContainerRegistry, err := defaults.GetEnvVar(defaults.AppContainerRegistryEnvironmentVariable)
	if err != nil {
		return nil, err
	}
	subscriptionId, err := job.kubeutil.GetSubscriptionId(ctx)
	if err != nil {
		return nil, err
	}

	if job.config.PipelineJobConfig.AppBuilderResourcesRequestsMemory == nil || job.config.PipelineJobConfig.AppBuilderResourcesRequestsMemory.IsZero() ||
		job.config.PipelineJobConfig.AppBuilderResourcesRequestsCPU == nil || job.config.PipelineJobConfig.AppBuilderResourcesRequestsCPU.IsZero() ||
		job.config.PipelineJobConfig.AppBuilderResourcesLimitsMemory == nil || job.config.PipelineJobConfig.AppBuilderResourcesLimitsMemory.IsZero() ||
		job.config.PipelineJobConfig.AppBuilderResourcesLimitsCPU == nil || job.config.PipelineJobConfig.AppBuilderResourcesLimitsCPU.IsZero() {
		return nil, fmt.Errorf("invalid or missing app builder resources")
	}

	// Base arguments for all types of pipeline
	args := []string{
		fmt.Sprintf("--%s=%s", defaults.RadixAppEnvironmentVariable, appName),
		fmt.Sprintf("--%s=%s", defaults.RadixPipelineJobEnvironmentVariable, jobName),
		fmt.Sprintf("--%s=%s", defaults.RadixPipelineTypeEnvironmentVariable, pipeline.Type),
		fmt.Sprintf("--%s=%s", defaults.OperatorAppBuilderResourcesRequestsMemoryEnvironmentVariable, job.config.PipelineJobConfig.AppBuilderResourcesRequestsMemory.String()),
		fmt.Sprintf("--%s=%s", defaults.OperatorAppBuilderResourcesRequestsCPUEnvironmentVariable, job.config.PipelineJobConfig.AppBuilderResourcesRequestsCPU.String()),
		fmt.Sprintf("--%s=%s", defaults.OperatorAppBuilderResourcesLimitsMemoryEnvironmentVariable, job.config.PipelineJobConfig.AppBuilderResourcesLimitsMemory.String()),
		fmt.Sprintf("--%s=%s", defaults.OperatorAppBuilderResourcesLimitsCPUEnvironmentVariable, job.config.PipelineJobConfig.AppBuilderResourcesLimitsCPU.String()),
		fmt.Sprintf("--%s=%s", defaults.RadixExternalRegistryDefaultAuthEnvironmentVariable, job.config.ContainerRegistryConfig.ExternalRegistryAuthSecret),

		// Pass tekton and builder images
		fmt.Sprintf("--%s=%s", defaults.RadixImageBuilderEnvironmentVariable, os.Getenv(defaults.RadixImageBuilderEnvironmentVariable)),
		fmt.Sprintf("--%s=%s", defaults.RadixBuildKitImageBuilderEnvironmentVariable, os.Getenv(defaults.RadixBuildKitImageBuilderEnvironmentVariable)),
		fmt.Sprintf("--%s=%s", defaults.SeccompProfileFileNameEnvironmentVariable, os.Getenv(defaults.SeccompProfileFileNameEnvironmentVariable)),

		// Used for tagging source of image
		fmt.Sprintf("--%s=%s", defaults.RadixClusterTypeEnvironmentVariable, clusterType),
		fmt.Sprintf("--%s=%s", defaults.RadixZoneEnvironmentVariable, radixZone),
		fmt.Sprintf("--%s=%s", defaults.ClusternameEnvironmentVariable, clusterName),
		fmt.Sprintf("--%s=%s", defaults.ContainerRegistryEnvironmentVariable, containerRegistry),
		fmt.Sprintf("--%s=%s", defaults.AppContainerRegistryEnvironmentVariable, appContainerRegistry),
		fmt.Sprintf("--%s=%s", defaults.AzureSubscriptionIdEnvironmentVariable, subscriptionId),
		fmt.Sprintf("--%s=%s", defaults.RadixReservedAppDNSAliasesEnvironmentVariable, maps.ToString(job.config.DNSConfig.ReservedAppDNSAliases)),
		fmt.Sprintf("--%s=%s", defaults.RadixReservedDNSAliasesEnvironmentVariable, strings.Join(job.config.DNSConfig.ReservedDNSAliases, ",")),
		fmt.Sprintf("--%s=%s", defaults.RadixGithubWorkspaceEnvironmentVariable, workspace),
		fmt.Sprintf("--%s=%s", defaults.RadixConfigFileEnvironmentVariable, radixConfigFullName),
		fmt.Sprintf("--%s=%v", defaults.RadixPipelineJobTriggeredFromWebhookEnvironmentVariable, job.radixJob.Spec.TriggeredFromWebhook),
	}

	// Pass git clone init container images
	args = append(args, fmt.Sprintf("--%s=%s", defaults.RadixGitCloneNsLookupImageEnvironmentVariable, job.config.PipelineJobConfig.GitCloneConfig.NSlookupImage))
	args = append(args, fmt.Sprintf("--%s=%s", defaults.RadixGitCloneGitImageEnvironmentVariable, job.config.PipelineJobConfig.GitCloneConfig.GitImage))
	args = append(args, fmt.Sprintf("--%s=%s", defaults.RadixGitCloneBashImageEnvironmentVariable, job.config.PipelineJobConfig.GitCloneConfig.BashImage))

	switch pipeline.Type {
	case radixv1.BuildDeploy, radixv1.Build:
		args = append(args, fmt.Sprintf("--%s=%s", defaults.RadixImageTagEnvironmentVariable, jobSpec.Build.ImageTag))
		args = append(args, fmt.Sprintf("--%s=%s", defaults.RadixBranchEnvironmentVariable, jobSpec.Build.Branch)) //nolint:staticcheck
		args = append(args, fmt.Sprintf("--%s=%s", defaults.RadixGitRefEnvironmentVariable, jobSpec.Build.GitRef))
		args = append(args, fmt.Sprintf("--%s=%s", defaults.RadixGitRefTypeEnvironmentVariable, jobSpec.Build.GitRefType))
		args = append(args, fmt.Sprintf("--%s=%s", defaults.RadixPipelineJobToEnvironmentEnvironmentVariable, jobSpec.Build.ToEnvironment))
		args = append(args, fmt.Sprintf("--%s=%s", defaults.RadixCommitIdEnvironmentVariable, jobSpec.Build.CommitID))
		args = append(args, fmt.Sprintf("--%s=%s", defaults.RadixPushImageEnvironmentVariable, getPushImageTag(jobSpec.Build.PushImage)))
		if jobSpec.Build.OverrideUseBuildCache != nil {
			args = append(args, fmt.Sprintf("--%s=%v", defaults.RadixOverrideUseBuildCacheEnvironmentVariable, *jobSpec.Build.OverrideUseBuildCache))
		}
		if jobSpec.Build.RefreshBuildCache != nil {
			args = append(args, fmt.Sprintf("--%s=%v", defaults.RadixRefreshBuildCacheEnvironmentVariable, *jobSpec.Build.RefreshBuildCache))
		}
	case radixv1.Promote:
		args = append(args, fmt.Sprintf("--%s=%s", defaults.RadixPromoteDeploymentEnvironmentVariable, jobSpec.Promote.DeploymentName))
		args = append(args, fmt.Sprintf("--%s=%s", defaults.RadixPromoteFromEnvironmentEnvironmentVariable, jobSpec.Promote.FromEnvironment))
		args = append(args, fmt.Sprintf("--%s=%s", defaults.RadixPipelineJobToEnvironmentEnvironmentVariable, jobSpec.Promote.ToEnvironment))
	case radixv1.Deploy:
		args = append(args, fmt.Sprintf("--%s=%s", defaults.RadixPipelineJobToEnvironmentEnvironmentVariable, jobSpec.Deploy.ToEnvironment))
		args = append(args, fmt.Sprintf("--%s=%s", defaults.RadixCommitIdEnvironmentVariable, jobSpec.Deploy.CommitID))
		for componentName, imageTagName := range jobSpec.Deploy.ImageTagNames {
			args = append(args, fmt.Sprintf("--%s=%s=%s", defaults.RadixImageTagNameEnvironmentVariable, componentName, imageTagName))
		}
		args = append(args, fmt.Sprintf("--%s=%s", defaults.RadixComponentsToDeployVariable, strings.Join(jobSpec.Deploy.ComponentsToDeploy, ",")))
	case radixv1.ApplyConfig:
		args = append(args, fmt.Sprintf("--%s=%v", defaults.RadixPipelineApplyConfigDeployExternalDNSFlag, jobSpec.ApplyConfig.DeployExternalDNS))
	}

	return args, nil
}

func getPipelineJobLabels(appName, jobName string, jobSpec radixv1.RadixJobSpec, pipeline *pipelineJob.Definition) map[string]string {
	// Base labels for all types of pipeline
	labels := radixlabels.Merge(
		radixlabels.ForApplicationName(appName),
		radixlabels.ForPipelineJobName(jobName),
		radixlabels.ForPipelineJobType(),
		radixlabels.ForPipelineJobPipelineType(pipeline.Type),
	)

	switch pipeline.Type {
	case radixv1.BuildDeploy, radixv1.Build:
		labels = radixlabels.Merge(
			labels,
			radixlabels.ForCommitId(jobSpec.Build.CommitID),
			radixlabels.ForRadixImageTag(jobSpec.Build.ImageTag),
		)
	}

	return labels
}

<<<<<<< HEAD
func getPipelineJobPodLabels(jobName string, appID ulid.ULID) map[string]string {
	return radixlabels.Merge(
=======
func getPipelineJobPodLabels(jobName string, appName string, appID radixv1.ULID) map[string]string {
	return radixlabels.Merge(
		radixlabels.ForApplicationName(appName),
>>>>>>> d94291ff
		radixlabels.ForApplicationID(appID),
		radixlabels.ForPipelineJobName(jobName),
	)
}

func getPushImageTag(pushImage bool) string {
	if pushImage {
		return "1"
	}

	return "0"
}

func (job *Job) getJobConditionFromJobStatus(ctx context.Context, jobStatus batchv1.JobStatus) (radixv1.RadixJobCondition, error) {
	if jobStatus.Failed > 0 {
		return radixv1.JobFailed, nil
	}
	if jobStatus.Active > 0 {
		return radixv1.JobRunning, nil

	}
	if jobStatus.Succeeded > 0 {
		jobResult, err := job.getRadixJobResult(ctx)
		if err != nil {
			return radixv1.JobSucceeded, err
		}
		if jobResult.Result == radixv1.RadixJobResultStoppedNoChanges || job.radixJob.Status.Condition == radixv1.JobStoppedNoChanges {
			return radixv1.JobStoppedNoChanges, nil
		}
		return radixv1.JobSucceeded, nil
	}
	return radixv1.JobWaiting, nil
}

func (job *Job) getRadixJobResult(ctx context.Context) (*radixv1.RadixJobResult, error) {
	namespace := job.radixJob.GetNamespace()
	jobName := job.radixJob.GetName()
	configMaps, err := job.kubeutil.ListConfigMapsWithSelector(ctx, namespace, getRadixPipelineJobResultConfigMapSelector(jobName))
	if err != nil {
		return nil, fmt.Errorf("failed to get ConfigMaps while garbage collecting config-maps in %s. Error: %w", namespace, err)
	}
	if len(configMaps) > 1 {
		return nil, fmt.Errorf("unexpected multiple Radix pipeline result ConfigMaps for the job %s in %s", jobName, job.radixJob.GetNamespace())
	}
	radixJobResult := &radixv1.RadixJobResult{}
	if len(configMaps) == 0 {
		return radixJobResult, nil
	}
	if resultContent, ok := configMaps[0].Data[ResultContent]; ok && len(resultContent) > 0 {
		err = yaml.Unmarshal([]byte(resultContent), radixJobResult)
		if err != nil {
			return nil, err
		}
	}
	return radixJobResult, nil
}

func getRadixPipelineJobResultConfigMapSelector(jobName string) string {
	radixJobNameReq, _ := kubelabels.NewRequirement(kube.RadixJobNameLabel, selection.Equals, []string{jobName})
	pipelineResultConfigMapReq, _ := kubelabels.NewRequirement(kube.RadixConfigMapTypeLabel, selection.Equals, []string{string(kube.RadixPipelineResultConfigMap)})
	return kubelabels.NewSelector().Add(*radixJobNameReq, *pipelineResultConfigMapReq).String()
}<|MERGE_RESOLUTION|>--- conflicted
+++ resolved
@@ -18,7 +18,6 @@
 	"github.com/equinor/radix-operator/pkg/apis/utils"
 	"github.com/equinor/radix-operator/pkg/apis/utils/annotations"
 	radixlabels "github.com/equinor/radix-operator/pkg/apis/utils/labels"
-	"github.com/oklog/ulid/v2"
 	"github.com/rs/zerolog/log"
 	batchv1 "k8s.io/api/batch/v1"
 	corev1 "k8s.io/api/core/v1"
@@ -99,11 +98,7 @@
 			BackoffLimit: &backOffLimit,
 			Template: corev1.PodTemplateSpec{
 				ObjectMeta: metav1.ObjectMeta{
-<<<<<<< HEAD
-					Labels:      getPipelineJobPodLabels(jobName, job.registration.Spec.AppID),
-=======
 					Labels:      getPipelineJobPodLabels(jobName, appName, job.registration.Spec.AppID),
->>>>>>> d94291ff
 					Annotations: annotations.ForClusterAutoscalerSafeToEvict(false),
 				},
 				Spec: corev1.PodSpec{
@@ -285,14 +280,9 @@
 	return labels
 }
 
-<<<<<<< HEAD
-func getPipelineJobPodLabels(jobName string, appID ulid.ULID) map[string]string {
-	return radixlabels.Merge(
-=======
 func getPipelineJobPodLabels(jobName string, appName string, appID radixv1.ULID) map[string]string {
 	return radixlabels.Merge(
 		radixlabels.ForApplicationName(appName),
->>>>>>> d94291ff
 		radixlabels.ForApplicationID(appID),
 		radixlabels.ForPipelineJobName(jobName),
 	)
