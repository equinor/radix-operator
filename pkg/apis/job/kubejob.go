--- conflicted
+++ resolved
@@ -3,23 +3,17 @@
 import (
 	"context"
 	"fmt"
-<<<<<<< HEAD
 	"github.com/equinor/radix-operator/pkg/apis/securitycontext"
 	"github.com/equinor/radix-operator/pkg/apis/utils/git"
-=======
->>>>>>> 94b54f4a
 	"os"
 
 	"github.com/equinor/radix-operator/pkg/apis/defaults"
 	"github.com/equinor/radix-operator/pkg/apis/kube"
 	pipelineJob "github.com/equinor/radix-operator/pkg/apis/pipeline"
 	v1 "github.com/equinor/radix-operator/pkg/apis/radix/v1"
-<<<<<<< HEAD
-=======
 	conditionUtils "github.com/equinor/radix-operator/pkg/apis/utils/conditions"
 	"github.com/equinor/radix-operator/pkg/apis/utils/git"
 	numberUtils "github.com/equinor/radix-operator/pkg/apis/utils/numbers"
->>>>>>> 94b54f4a
 	log "github.com/sirupsen/logrus"
 	"gopkg.in/yaml.v3"
 	batchv1 "k8s.io/api/batch/v1"
@@ -29,19 +23,9 @@
 )
 
 const (
-<<<<<<< HEAD
 	workerImage = "radix-pipeline"
-=======
-	workerImage                = "radix-pipeline"
-	PRIVILEGED_CONTAINER       = false
-	ALLOW_PRIVILEGE_ESCALATION = false
-	RUN_AS_NON_ROOT            = true
-	RUN_AS_USER                = 1000
-	RUN_AS_GROUP               = 1000
-	FS_GROUP                   = 1000
 	// ResultContent of the pipeline job, passed via ConfigMap as v1.RadixJobResult structure
 	ResultContent = "ResultContent"
->>>>>>> 94b54f4a
 )
 
 func (job *Job) createPipelineJob() error {
@@ -91,33 +75,15 @@
 			BackoffLimit: &backOffLimit,
 			Template: corev1.PodTemplateSpec{
 				Spec: corev1.PodSpec{
-<<<<<<< HEAD
+					ServiceAccountName: defaults.PipelineServiceAccountName,
 					SecurityContext:    securitycontext.GetRadixPipelinePodSecurityContext(securitycontext.RUN_AS_NON_ROOT, securitycontext.FS_GROUP),
-					ServiceAccountName: defaults.PipelineRoleName,
-=======
-					SecurityContext: &corev1.PodSecurityContext{
-						RunAsNonRoot: conditionUtils.BoolPtr(RUN_AS_NON_ROOT),
-						FSGroup:      numberUtils.Int64Ptr(FS_GROUP),
-					},
-					ServiceAccountName: defaults.PipelineServiceAccountName,
->>>>>>> 94b54f4a
 					Containers: []corev1.Container{
 						{
 							Name:            defaults.RadixPipelineJobPipelineContainerName,
 							Image:           imageTag,
 							ImagePullPolicy: corev1.PullAlways,
-<<<<<<< HEAD
-							Args:            job.getPipelineJobArguments(appName, jobName, job.radixJob.Spec, pipeline),
+							Args:            containerArguments,
 							SecurityContext: securitycontext.GetRadixPipelineContainerSecurityContext(securitycontext.PRIVILEGED_CONTAINER, securitycontext.ALLOW_PRIVILEGE_ESCALATION, securitycontext.RUN_AS_GROUP, securitycontext.RUN_AS_USER, securitycontext.SECCOMP_PROFILE_TYPE),
-=======
-							Args:            containerArguments,
-							SecurityContext: &corev1.SecurityContext{
-								Privileged:               conditionUtils.BoolPtr(PRIVILEGED_CONTAINER),
-								AllowPrivilegeEscalation: conditionUtils.BoolPtr(ALLOW_PRIVILEGE_ESCALATION),
-								RunAsUser:                numberUtils.Int64Ptr(RUN_AS_USER),
-								RunAsGroup:               numberUtils.Int64Ptr(RUN_AS_GROUP),
-							},
->>>>>>> 94b54f4a
 						},
 					},
 					RestartPolicy: "Never",
