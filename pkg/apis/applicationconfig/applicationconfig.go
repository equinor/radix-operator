package applicationconfig

import (
	"fmt"
	"reflect"
	"strings"

	"github.com/equinor/radix-operator/pkg/apis/utils/branch"

	"github.com/equinor/radix-operator/pkg/apis/application"
	"github.com/equinor/radix-operator/pkg/apis/kube"
	radixv1 "github.com/equinor/radix-operator/pkg/apis/radix/v1"
	v1 "github.com/equinor/radix-operator/pkg/apis/radix/v1"
	"github.com/equinor/radix-operator/pkg/apis/utils"
	radixclient "github.com/equinor/radix-operator/pkg/client/clientset/versioned"
	log "github.com/sirupsen/logrus"
	"k8s.io/apimachinery/pkg/api/errors"
	metav1 "k8s.io/apimachinery/pkg/apis/meta/v1"
	"k8s.io/client-go/kubernetes"
)

// MagicBranch The branch that radix config lives on
const MagicBranch = "master"

// ApplicationConfig Instance variables
type ApplicationConfig struct {
	kubeclient   kubernetes.Interface
	radixclient  radixclient.Interface
	kubeutil     *kube.Kube
	registration *v1.RadixRegistration
	config       *radixv1.RadixApplication
}

// NewApplicationConfig Constructor
func NewApplicationConfig(
	kubeclient kubernetes.Interface,
	kubeutil *kube.Kube,
	radixclient radixclient.Interface,
	registration *v1.RadixRegistration,
	config *radixv1.RadixApplication) (*ApplicationConfig, error) {
	return &ApplicationConfig{
		kubeclient,
		radixclient,
		kubeutil,
		registration,
		config}, nil
}

// GetRadixApplicationConfig returns the provided config
func (app *ApplicationConfig) GetRadixApplicationConfig() *radixv1.RadixApplication {
	return app.config
}

// GetRadixRegistration returns the provided radix registration
func (app *ApplicationConfig) GetRadixRegistration() *radixv1.RadixRegistration {
	return app.registration
}

// GetComponent Gets the component for a provided name
func GetComponent(ra *v1.RadixApplication, name string) *v1.RadixComponent {
	for _, component := range ra.Spec.Components {
		if strings.EqualFold(component.Name, name) {
			return &component
		}
	}

	return nil
}

// GetComponentEnvironmentConfig Gets environment config of component
func GetComponentEnvironmentConfig(ra *v1.RadixApplication, envName, componentName string) *v1.RadixEnvironmentConfig {
	return GetEnvironment(GetComponent(ra, componentName), envName)
}

// GetEnvironment Gets environment config of component
func GetEnvironment(component *v1.RadixComponent, envName string) *v1.RadixEnvironmentConfig {
	if component == nil {
		return nil
	}

	for _, environment := range component.EnvironmentConfig {
		if strings.EqualFold(environment.Environment, envName) {
			return &environment
		}
	}

	return nil
}

// IsMagicBranch Checks if given branch is were radix config lives
func IsMagicBranch(branch string) bool {
	return strings.EqualFold(branch, MagicBranch)
}

// IsBranchMappedToEnvironment Checks if given branch has a mapping
func (app *ApplicationConfig) IsBranchMappedToEnvironment(branch string) (bool, map[string]bool) {
	targetEnvs := getTargetEnvironmentsAsMap(branch, app.config)
	if isTargetEnvsEmpty(targetEnvs) {
		return false, targetEnvs
	}

	return true, targetEnvs
}

// ApplyConfigToApplicationNamespace Will apply the config to app namespace so that the operator can act on it
func (app *ApplicationConfig) ApplyConfigToApplicationNamespace() error {
	appNamespace := utils.GetAppNamespace(app.config.Name)

	existingRA, err := app.radixclient.RadixV1().RadixApplications(appNamespace).Get(app.config.Name, metav1.GetOptions{})
	if err != nil {
		if errors.IsNotFound(err) {
			log.Debugf("RadixApplication %s doesn't exist in namespace %s, creating now", app.config.Name, appNamespace)
			_, err = app.radixclient.RadixV1().RadixApplications(appNamespace).Create(app.config)
			if err != nil {
				return fmt.Errorf("failed to create radix application. %v", err)
			}
			log.Infof("RadixApplication %s saved to ns %s", app.config.Name, appNamespace)
			return nil
		}
		return fmt.Errorf("failed to get radix application. %v", err)
	}

	// Update RA if different
	log.Debugf("RadixApplication %s exists in namespace %s", app.config.Name, appNamespace)
	if !reflect.DeepEqual(app.config.Spec, existingRA.Spec) {
		log.Debugf("RadixApplication %s in namespace %s has changed, updating now", app.config.Name, appNamespace)
		// For an update, ResourceVersion of the new object must be the same with the old object
		app.config.SetResourceVersion(existingRA.GetResourceVersion())
		_, err = app.radixclient.RadixV1().RadixApplications(appNamespace).Update(app.config)
		if err != nil {
			return fmt.Errorf("failed to update existing radix application. %v", err)
		}
		log.Infof("RadixApplication %s updated in namespace %s", app.config.Name, appNamespace)
	} else {
		log.Infof("No changes to RadixApplication %s in namespace %s", app.config.Name, appNamespace)
	}

	return nil
}

// OnSync is called when an application config is applied to application namespace
// It compares the actual state with the desired, and attempts to
// converge the two
func (app *ApplicationConfig) OnSync() error {
	err := app.createEnvironments()
	if err != nil {
		log.Errorf("Failed to create namespaces for app environments %s. %v", app.config.Name, err)
		return err
	}

	err = app.syncPrivateImageHubSecrets()
	if err != nil {
		log.Errorf("Failed to create private image hub secrets. %v", err)
		return err
	}

<<<<<<< HEAD
	err = app.syncBuildSecrets()
	if err != nil {
		log.Errorf("Failed to create build secrets. %v", err)
		return err
	}

	err = app.createEnvironments()
=======
	err = app.grantAccessToPrivateImageHubSecret()
>>>>>>> c2194e6b
	if err != nil {
		log.Warnf("failed to grant access to private image hub secret %v", err)
		return err
	}

	return nil
}

// CreateEnvironments Will create environments defined in the radix config
func (app *ApplicationConfig) createEnvironments() error {
	targetEnvs := getTargetEnvironmentsAsMap("", app.config)

	for env := range targetEnvs {
		namespaceName := utils.GetEnvironmentNamespace(app.config.Name, env)
		ownerRef := application.GetOwnerReferenceOfRegistration(app.registration)
		labels := map[string]string{
			"sync":                         "cluster-wildcard-tls-cert",
			"cluster-wildcard-sync":        "cluster-wildcard-tls-cert",
			"app-wildcard-sync":            "app-wildcard-tls-cert",
			"active-cluster-wildcard-sync": "active-cluster-wildcard-tls-cert",
			kube.RadixAppLabel:             app.config.Name,
			kube.RadixEnvLabel:             env,
		}
		key, value := GetKubeDPrivateImageHubAnnotationValues(app.config.Name)
		labels[key] = value

		err := app.kubeutil.ApplyNamespace(namespaceName, labels, ownerRef)
		if err != nil {
			return err
		}

		err = app.grantAppAdminAccessToNs(namespaceName)
		if err != nil {
			return fmt.Errorf("Failed to apply RBAC on namespace %s: %v", namespaceName, err)
		}

		err = app.createLimitRangeOnEnvironmentNamespace(namespaceName)
		if err != nil {
			return fmt.Errorf("Failed to apply limit range on namespace %s: %v", namespaceName, err)
		}
	}

	return nil
}

func getTargetEnvironmentsAsMap(branchToBuild string, radixApplication *radixv1.RadixApplication) map[string]bool {
	targetEnvs := make(map[string]bool)
	for _, env := range radixApplication.Spec.Environments {
		if env.Build.From != "" && branch.MatchesPattern(env.Build.From, branchToBuild) {
			// Deploy environment
			targetEnvs[env.Name] = true
		} else {
			// Only create namespace for environment
			targetEnvs[env.Name] = false
		}
	}
	return targetEnvs
}

func isTargetEnvsEmpty(targetEnvs map[string]bool) bool {
	if len(targetEnvs) == 0 {
		return true
	}

	// Check if all values are false
	falseCount := 0
	for _, value := range targetEnvs {
		if value == false {
			falseCount++
		}
	}
	if falseCount == len(targetEnvs) {
		return true
	}

	return false
}<|MERGE_RESOLUTION|>--- conflicted
+++ resolved
@@ -154,19 +154,15 @@
 		return err
 	}
 
-<<<<<<< HEAD
+	err = app.grantAccessToPrivateImageHubSecret()
+	if err != nil {
+		log.Warnf("failed to grant access to private image hub secret %v", err)
+		return err
+	}
+
 	err = app.syncBuildSecrets()
 	if err != nil {
 		log.Errorf("Failed to create build secrets. %v", err)
-		return err
-	}
-
-	err = app.createEnvironments()
-=======
-	err = app.grantAccessToPrivateImageHubSecret()
->>>>>>> c2194e6b
-	if err != nil {
-		log.Warnf("failed to grant access to private image hub secret %v", err)
 		return err
 	}
 
