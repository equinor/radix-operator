--- conflicted
+++ resolved
@@ -8,14 +8,9 @@
 	"reflect"
 	"strings"
 
-<<<<<<< HEAD
 	"github.com/equinor/radix-common/utils/slice"
 	"github.com/equinor/radix-operator/pkg/apis/config/dnsalias"
 	"github.com/equinor/radix-operator/pkg/apis/defaults"
-=======
-	"github.com/equinor/radix-operator/pkg/apis/utils/branch"
-
->>>>>>> 263454d4
 	"github.com/equinor/radix-operator/pkg/apis/kube"
 	radixv1 "github.com/equinor/radix-operator/pkg/apis/radix/v1"
 	"github.com/equinor/radix-operator/pkg/apis/radixvalidators"
@@ -101,17 +96,17 @@
 }
 
 // GetConfigBranch Returns config branch name from radix registration, or "master" if not set.
-func GetConfigBranch(rr *radixv1.RadixRegistration) string {
+func GetConfigBranch(rr *v1.RadixRegistration) string {
 	return utils.TernaryString(strings.TrimSpace(rr.Spec.ConfigBranch) == "", ConfigBranchFallback, rr.Spec.ConfigBranch)
 }
 
 // IsConfigBranch Checks if given branch is where radix config lives
-func IsConfigBranch(branch string, rr *radixv1.RadixRegistration) bool {
+func IsConfigBranch(branch string, rr *v1.RadixRegistration) bool {
 	return strings.EqualFold(branch, GetConfigBranch(rr))
 }
 
 // GetTargetEnvironments Checks if given branch requires deployment to environments
-func GetTargetEnvironments(branchToBuild string, ra *radixv1.RadixApplication) []string {
+func GetTargetEnvironments(branchToBuild string, ra *v1.RadixApplication) []string {
 	var targetEnvs []string
 	for _, env := range ra.Spec.Environments {
 		if env.Build.From != "" && branch.MatchesPattern(env.Build.From, branchToBuild) {
@@ -176,20 +171,9 @@
 		log.Errorf("Failed to create private image hub secrets. %v", err)
 		return err
 	}
-<<<<<<< HEAD
-	if err := utils.GrantAppReaderAccessToSecret(app.kubeutil, app.registration, defaults.PrivateImageHubReaderRoleName, defaults.PrivateImageHubSecretName); err != nil {
-		log.Warnf("failed to grant reader access to private image hub secret %v", err)
-	}
-	if err := utils.GrantAppAdminAccessToSecret(app.kubeutil, app.registration, defaults.PrivateImageHubSecretName, defaults.PrivateImageHubSecretName); err != nil {
-		log.Warnf("failed to grant access to private image hub secret %v", err)
-		return err
-	}
-	if err := app.syncBuildSecrets(); err != nil {
-=======
 
 	err = app.syncBuildSecrets()
 	if err != nil {
->>>>>>> 263454d4
 		log.Errorf("Failed to create build secrets. %v", err)
 		return err
 	}
