--- conflicted
+++ resolved
@@ -148,15 +148,12 @@
 		return err
 	}
 
-<<<<<<< HEAD
 	err = app.syncBuildSecrets()
 	if err != nil {
 		log.Errorf("Failed to create build secrets. %v", err)
 		return err
 	}
 
-=======
->>>>>>> f2b64205
 	err = app.createEnvironments()
 	if err != nil {
 		log.Errorf("Failed to create namespaces for app environments %s. %v", app.config.Name, err)
