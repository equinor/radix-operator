package applicationconfig_test

import (
	"context"
	"fmt"
	"io"
	"log"
	"testing"

	"github.com/equinor/radix-operator/pkg/apis/applicationconfig"
	"github.com/equinor/radix-operator/pkg/apis/config/dnsalias"
	"github.com/equinor/radix-operator/pkg/apis/defaults"
	"github.com/equinor/radix-operator/pkg/apis/kube"
	"github.com/equinor/radix-operator/pkg/apis/radix"
	radixv1 "github.com/equinor/radix-operator/pkg/apis/radix/v1"
	"github.com/equinor/radix-operator/pkg/apis/test"
	"github.com/equinor/radix-operator/pkg/apis/utils"
	radixclient "github.com/equinor/radix-operator/pkg/client/clientset/versioned"
	radixfake "github.com/equinor/radix-operator/pkg/client/clientset/versioned/fake"
	"github.com/stretchr/testify/assert"
	corev1 "k8s.io/api/core/v1"
	rbacv1 "k8s.io/api/rbac/v1"
	metav1 "k8s.io/apimachinery/pkg/apis/meta/v1"
	"k8s.io/client-go/kubernetes"
	kubefake "k8s.io/client-go/kubernetes/fake"
	secretproviderfake "sigs.k8s.io/secrets-store-csi-driver/pkg/client/clientset/versioned/fake"
)

const (
	sampleRegistration = "./testdata/sampleregistration.yaml"
	sampleApp          = "./testdata/radixconfig.yaml"
	clusterName        = "AnyClusterName"
)

func init() {
	log.SetOutput(io.Discard)
}

func setupTest() (*test.Utils, kubernetes.Interface, *kube.Kube, radixclient.Interface) {
	kubeClient := kubefake.NewSimpleClientset()
	radixClient := radixfake.NewSimpleClientset()
	secretproviderclient := secretproviderfake.NewSimpleClientset()
	kubeUtil, _ := kube.New(kubeClient, radixClient, secretproviderclient)
	handlerTestUtils := test.NewTestUtils(kubeClient, radixClient, secretproviderclient)
	handlerTestUtils.CreateClusterPrerequisites(clusterName, "0.0.0.0", "anysubid")
	return &handlerTestUtils, kubeClient, kubeUtil, radixClient
}

<<<<<<< HEAD
func getApplication(ra *radixv1.RadixApplication) *applicationconfig.ApplicationConfig {
	// The other arguments are not relevant for this test
	application := applicationconfig.NewApplicationConfig(nil, nil, nil, nil, ra, nil)
	return application
}

=======
>>>>>>> 87fd6308
func Test_Create_Radix_Environments(t *testing.T) {
	_, client, kubeUtil, radixClient := setupTest()

	radixRegistration, _ := utils.GetRadixRegistrationFromFile(sampleRegistration)
	radixApp, _ := utils.GetRadixApplicationFromFile(sampleApp)
	app := applicationconfig.NewApplicationConfig(client, kubeUtil, radixClient, radixRegistration, radixApp, nil)

	label := fmt.Sprintf("%s=%s", kube.RadixAppLabel, radixRegistration.Name)
	t.Run("It can create environments", func(t *testing.T) {
		err := app.OnSync()
		assert.NoError(t, err)
		environments, _ := radixClient.RadixV1().RadixEnvironments().List(
			context.TODO(),
			metav1.ListOptions{
				LabelSelector: label,
			})
		assert.Len(t, environments.Items, 2)
	})

	t.Run("It doesn't fail when re-running creation", func(t *testing.T) {
		err := app.OnSync()
		assert.NoError(t, err)
		environments, _ := radixClient.RadixV1().RadixEnvironments().List(
			context.TODO(),
			metav1.ListOptions{
				LabelSelector: label,
			})
		assert.Len(t, environments.Items, 2)
	})
}

func Test_Reconciles_Radix_Environments(t *testing.T) {
	// Setup
	_, client, kubeUtil, radixClient := setupTest()

	// Create environments manually
	radixClient.RadixV1().RadixEnvironments().Create(
		context.TODO(),
		&radixv1.RadixEnvironment{
			ObjectMeta: metav1.ObjectMeta{
				Name: "any-app-qa",
			},
		},
		metav1.CreateOptions{})

	radixClient.RadixV1().RadixEnvironments().Create(
		context.TODO(),
		&radixv1.RadixEnvironment{
			ObjectMeta: metav1.ObjectMeta{
				Name: "any-app-prod",
			},
		},
		metav1.CreateOptions{})

	adGroups := []string{"5678-91011-1234", "9876-54321-0987"}
	rr := utils.NewRegistrationBuilder().
		WithName("any-app").
		WithAdGroups(adGroups).
		BuildRR()

	ra := utils.NewRadixApplicationBuilder().
		WithAppName("any-app").
		WithEnvironment("qa", "development").
		WithEnvironment("prod", "master").
		BuildRA()

	app := applicationconfig.NewApplicationConfig(client, kubeUtil, radixClient, rr, ra, getDNSAliasConfig())
	label := fmt.Sprintf("%s=%s", kube.RadixAppLabel, rr.Name)

	// Test
	app.OnSync()
	environments, _ := radixClient.RadixV1().RadixEnvironments().List(
		context.TODO(),
		metav1.ListOptions{
			LabelSelector: label,
		})
	assert.Equal(t, 2, len(environments.Items))
}

func TestIsThereAnythingToDeploy_multipleEnvsToOneBranch_ListsBoth(t *testing.T) {
	branch := "master"

	ra := utils.NewRadixApplicationBuilder().
		WithEnvironment("qa", "master").
		WithEnvironment("prod", "master").
		BuildRA()

	targetEnvs := GetTargetEnvironments(branch, ra)
	assert.ElementsMatch(t, []string{"prod", "qa"}, targetEnvs)
}

func TestIsThereAnythingToDeploy_multipleEnvsToOneBranchOtherBranchIsChanged_ListsBothButNoneIsBuilding(t *testing.T) {
	branch := "development"

	ra := utils.NewRadixApplicationBuilder().
		WithEnvironment("qa", "master").
		WithEnvironment("prod", "master").
		BuildRA()

	targetEnvs := GetTargetEnvironments(branch, ra)
	assert.Equal(t, 0, len(targetEnvs))
}

func TestIsThereAnythingToDeploy_oneEnvToOneBranch_ListsBothButOnlyOneShouldBeBuilt(t *testing.T) {
	branch := "development"

	ra := utils.NewRadixApplicationBuilder().
		WithEnvironment("qa", "development").
		WithEnvironment("prod", "master").
		BuildRA()

	targetEnvs := GetTargetEnvironments(branch, ra)
	assert.ElementsMatch(t, []string{"qa"}, targetEnvs)
}

func TestIsThereAnythingToDeploy_twoEnvNoBranch(t *testing.T) {
	branch := "master"

	ra := utils.NewRadixApplicationBuilder().
		WithEnvironmentNoBranch("qa").
		WithEnvironmentNoBranch("prod").
		BuildRA()

	targetEnvs := GetTargetEnvironments(branch, ra)
	assert.Equal(t, 0, len(targetEnvs))
}

func TestIsThereAnythingToDeploy_NoEnv(t *testing.T) {
	branch := "master"

	ra := utils.NewRadixApplicationBuilder().
		BuildRA()

	targetEnvs := GetTargetEnvironments(branch, ra)
	assert.Equal(t, 0, len(targetEnvs))
}

func TestIsThereAnythingToDeploy_promotionScheme_ListsBothButOnlyOneShouldBeBuilt(t *testing.T) {
	branch := "master"

	ra := utils.NewRadixApplicationBuilder().
		WithEnvironment("qa", "master").
		WithEnvironment("prod", "").
		BuildRA()

	targetEnvs := GetTargetEnvironments(branch, ra)
	assert.ElementsMatch(t, []string{"qa"}, targetEnvs)
}

func TestIsThereAnythingToDeploy_wildcardMatch_ListsBothButOnlyOneShouldBeBuilt(t *testing.T) {
	branch := "feature/RA-123-Test"

	ra := utils.NewRadixApplicationBuilder().
		WithEnvironment("feature", "feature/*").
		WithEnvironment("prod", "master").
		BuildRA()

	targetEnvs := GetTargetEnvironments(branch, ra)
	assert.ElementsMatch(t, []string{"feature"}, targetEnvs)
}

func Test_WithBuildSecretsSet_SecretsCorrectlyAdded(t *testing.T) {
	tu, client, kubeUtil, radixClient := setupTest()

	appNamespace := "any-app-app"
	applyApplicationWithSync(tu, client, kubeUtil, radixClient,
		utils.ARadixApplication().
			WithAppName("any-app").
			WithEnvironment("dev", "master").
			WithBuildSecrets("secret1", "secret2"))

	secrets, _ := client.CoreV1().Secrets(appNamespace).List(context.TODO(), metav1.ListOptions{})
	defaultValue := []byte(defaults.BuildSecretDefaultData)

	buildSecrets := getSecretByName(defaults.BuildSecretsName, secrets)
	assert.NotNil(t, buildSecrets)
	assert.Equal(t, 2, len(buildSecrets.Data))
	assert.Equal(t, defaultValue, buildSecrets.Data["secret1"])
	assert.Equal(t, defaultValue, buildSecrets.Data["secret2"])

	roles, _ := client.RbacV1().Roles(appNamespace).List(context.TODO(), metav1.ListOptions{})
	assert.True(t, roleByNameExists("radix-app-admin-build-secrets", roles))
	assert.True(t, roleByNameExists("pipeline-build-secrets", roles))

	rolebindings, _ := client.RbacV1().RoleBindings(appNamespace).List(context.TODO(), metav1.ListOptions{})
	assert.True(t, roleBindingByNameExists("radix-app-admin-build-secrets", rolebindings))
	assert.True(t, roleBindingByNameExists("pipeline-build-secrets", rolebindings))

	applyApplicationWithSync(tu, client, kubeUtil, radixClient,
		utils.ARadixApplication().
			WithAppName("any-app").
			WithEnvironment("dev", "master").
			WithBuildSecrets("secret4", "secret5", "secret6"))

	secrets, _ = client.CoreV1().Secrets(appNamespace).List(context.TODO(), metav1.ListOptions{})
	buildSecrets = getSecretByName(defaults.BuildSecretsName, secrets)
	assert.Equal(t, 3, len(buildSecrets.Data))
	assert.Equal(t, defaultValue, buildSecrets.Data["secret4"])
	assert.Equal(t, defaultValue, buildSecrets.Data["secret5"])
	assert.Equal(t, defaultValue, buildSecrets.Data["secret6"])

}

func Test_WithBuildSecretsDeleted_SecretsCorrectlyDeleted(t *testing.T) {
	tu, client, kubeUtil, radixClient := setupTest()

	applyApplicationWithSync(tu, client, kubeUtil, radixClient,
		utils.ARadixApplication().
			WithAppName("any-app").
			WithEnvironment("dev", "master").
			WithBuildSecrets("secret1", "secret2"))

	// Delete secret
	appNamespace := "any-app-app"
	applyApplicationWithSync(tu, client, kubeUtil, radixClient,
		utils.ARadixApplication().
			WithAppName("any-app").
			WithEnvironment("dev", "master").
			WithBuildSecrets("secret2"))

	secrets, _ := client.CoreV1().Secrets(appNamespace).List(context.TODO(), metav1.ListOptions{})
	defaultValue := []byte(defaults.BuildSecretDefaultData)

	buildSecrets := getSecretByName(defaults.BuildSecretsName, secrets)
	assert.NotNil(t, buildSecrets)
	assert.Equal(t, 1, len(buildSecrets.Data))
	assert.Nil(t, buildSecrets.Data["secret1"])
	assert.Equal(t, defaultValue, buildSecrets.Data["secret2"])

	// Delete secret
	applyApplicationWithSync(tu, client, kubeUtil, radixClient,
		utils.ARadixApplication().
			WithAppName("any-app").
			WithEnvironment("dev", "master").
			WithBuildSecrets())

	// Secret is deleted
	secrets, _ = client.CoreV1().Secrets(appNamespace).List(context.TODO(), metav1.ListOptions{})
	assert.False(t, secretByNameExists(defaults.BuildSecretsName, secrets))

	roles, _ := client.RbacV1().Roles(appNamespace).List(context.TODO(), metav1.ListOptions{})
	assert.False(t, roleByNameExists("radix-app-admin-build-secrets", roles))
	assert.False(t, roleByNameExists("radix-app-reader-build-secrets", roles))
	assert.False(t, roleByNameExists("pipeline-build-secrets", roles))

	rolebindings, _ := client.RbacV1().RoleBindings(appNamespace).List(context.TODO(), metav1.ListOptions{})
	assert.False(t, roleBindingByNameExists("radix-app-admin-build-secrets", rolebindings))
	assert.False(t, roleBindingByNameExists("radix-app-reader-build-secrets", rolebindings))
	assert.False(t, roleBindingByNameExists("pipeline-build-secrets", rolebindings))
}

func Test_AppReaderBuildSecretsRoleAndRoleBindingExists(t *testing.T) {
	tu, client, kubeUtil, radixClient := setupTest()

	applyApplicationWithSync(tu, client, kubeUtil, radixClient,
		utils.ARadixApplication().
			WithAppName("any-app").
			WithEnvironment("dev", "master").
			WithBuildSecrets("secret1", "secret2"))

	roles, _ := client.RbacV1().Roles("any-app-app").List(context.TODO(), metav1.ListOptions{})
	assert.True(t, roleByNameExists("radix-app-reader-build-secrets", roles))

	rolebindings, _ := client.RbacV1().RoleBindings("any-app-app").List(context.TODO(), metav1.ListOptions{})
	assert.True(t, roleBindingByNameExists("radix-app-reader-build-secrets", rolebindings))

	// Delete secret and verify that role and rolebinding is deleted
	applyApplicationWithSync(tu, client, kubeUtil, radixClient,
		utils.ARadixApplication().
			WithAppName("any-app").
			WithEnvironment("dev", "master"))

	roles, _ = client.RbacV1().Roles("any-app-app").List(context.TODO(), metav1.ListOptions{})
	assert.False(t, roleByNameExists("radix-app-reader-build-secrets", roles))

	rolebindings, _ = client.RbacV1().RoleBindings("any-app-app").List(context.TODO(), metav1.ListOptions{})
	assert.False(t, roleBindingByNameExists("radix-app-reader-build-secrets", rolebindings))
}

func Test_AppReaderPrivateImageHubRoleAndRoleBindingExists(t *testing.T) {
	tu, client, kubeUtil, radixClient := setupTest()

	applyApplicationWithSync(tu, client, kubeUtil, radixClient,
		utils.ARadixApplication().
			WithAppName("any-app").
			WithEnvironment("dev", "master").
			WithBuildSecrets("secret1", "secret2"))

	roles, _ := client.RbacV1().Roles("any-app-app").List(context.TODO(), metav1.ListOptions{})
	assert.True(t, roleByNameExists("radix-private-image-hubs-reader", roles))

	rolebindings, _ := client.RbacV1().RoleBindings("any-app-app").List(context.TODO(), metav1.ListOptions{})
	assert.True(t, roleBindingByNameExists("radix-private-image-hubs-reader", rolebindings))
}
func Test_WithPrivateImageHubSet_SecretsCorrectly_Added(t *testing.T) {
	client, _ := applyRadixAppWithPrivateImageHub(radixv1.PrivateImageHubEntries{
		"privaterepodeleteme.azurecr.io": &radixv1.RadixPrivateImageHubCredential{
			Username: "814607e6-3d71-44a7-8476-50e8b281abbc",
			Email:    "radix@equinor.com",
		},
	})

	secret, _ := client.CoreV1().Secrets("any-app-app").Get(context.TODO(), defaults.PrivateImageHubSecretName, metav1.GetOptions{})
	assert.Equal(t,
		"{\"auths\":{\"privaterepodeleteme.azurecr.io\":{\"username\":\"814607e6-3d71-44a7-8476-50e8b281abbc\",\"password\":\"\",\"email\":\"radix@equinor.com\",\"auth\":\"ODE0NjA3ZTYtM2Q3MS00NGE3LTg0NzYtNTBlOGIyODFhYmJjOg==\"}}}",
		string(secret.Data[corev1.DockerConfigJsonKey]))
	assert.Equal(t, "radix-private-image-hubs-sync=any-app", secret.ObjectMeta.Annotations["kubed.appscode.com/sync"])
}

func Test_WithPrivateImageHubSet_SecretsCorrectly_SetPassword(t *testing.T) {
	client, appConfig := applyRadixAppWithPrivateImageHub(radixv1.PrivateImageHubEntries{
		"privaterepodeleteme.azurecr.io": &radixv1.RadixPrivateImageHubCredential{
			Username: "814607e6-3d71-44a7-8476-50e8b281abbc",
			Email:    "radix@equinor.com",
		},
	})
	pendingSecrets, _ := appConfig.GetPendingPrivateImageHubSecrets()

	assert.Equal(t, "privaterepodeleteme.azurecr.io", pendingSecrets[0])

	appConfig.UpdatePrivateImageHubsSecretsPassword("privaterepodeleteme.azurecr.io", "a-password")
	secret, _ := client.CoreV1().Secrets("any-app-app").Get(context.TODO(), defaults.PrivateImageHubSecretName, metav1.GetOptions{})
	pendingSecrets, _ = appConfig.GetPendingPrivateImageHubSecrets()

	assert.Equal(t,
		"{\"auths\":{\"privaterepodeleteme.azurecr.io\":{\"username\":\"814607e6-3d71-44a7-8476-50e8b281abbc\",\"password\":\"a-password\",\"email\":\"radix@equinor.com\",\"auth\":\"ODE0NjA3ZTYtM2Q3MS00NGE3LTg0NzYtNTBlOGIyODFhYmJjOmEtcGFzc3dvcmQ=\"}}}",
		string(secret.Data[corev1.DockerConfigJsonKey]))
	assert.Equal(t, 0, len(pendingSecrets))
}

func Test_WithPrivateImageHubSet_SecretsCorrectly_UpdatedNewAdded(t *testing.T) {
	applyRadixAppWithPrivateImageHub(radixv1.PrivateImageHubEntries{
		"privaterepodeleteme.azurecr.io": &radixv1.RadixPrivateImageHubCredential{
			Username: "814607e6-3d71-44a7-8476-50e8b281abbc",
			Email:    "radix@equinor.com",
		},
	})

	client, _ := applyRadixAppWithPrivateImageHub(radixv1.PrivateImageHubEntries{
		"privaterepodeleteme.azurecr.io": &radixv1.RadixPrivateImageHubCredential{
			Username: "814607e6-3d71-44a7-8476-50e8b281abbc",
			Email:    "radix@equinor.com",
		},
		"privaterepodeleteme2.azurecr.io": &radixv1.RadixPrivateImageHubCredential{
			Username: "814607e6-3d71-44a7-8476-50e8b281abbc",
			Email:    "radix@equinor.com",
		},
	})

	secret, _ := client.CoreV1().Secrets("any-app-app").Get(context.TODO(), defaults.PrivateImageHubSecretName, metav1.GetOptions{})

	assert.Equal(t,
		"{\"auths\":{\"privaterepodeleteme.azurecr.io\":{\"username\":\"814607e6-3d71-44a7-8476-50e8b281abbc\",\"password\":\"\",\"email\":\"radix@equinor.com\",\"auth\":\"ODE0NjA3ZTYtM2Q3MS00NGE3LTg0NzYtNTBlOGIyODFhYmJjOg==\"},\"privaterepodeleteme2.azurecr.io\":{\"username\":\"814607e6-3d71-44a7-8476-50e8b281abbc\",\"password\":\"\",\"email\":\"radix@equinor.com\",\"auth\":\"ODE0NjA3ZTYtM2Q3MS00NGE3LTg0NzYtNTBlOGIyODFhYmJjOg==\"}}}",
		string(secret.Data[corev1.DockerConfigJsonKey]))
}

func Test_WithPrivateImageHubSet_SecretsCorrectly_UpdateUsername(t *testing.T) {
	applyRadixAppWithPrivateImageHub(radixv1.PrivateImageHubEntries{
		"privaterepodeleteme.azurecr.io": &radixv1.RadixPrivateImageHubCredential{
			Username: "814607e6-3d71-44a7-8476-50e8b281abbc",
			Email:    "radix@equinor.com",
		},
	})

	client, _ := applyRadixAppWithPrivateImageHub(radixv1.PrivateImageHubEntries{
		"privaterepodeleteme.azurecr.io": &radixv1.RadixPrivateImageHubCredential{
			Username: "814607e6-3d71-44a7-8476-50e8b281abb2",
			Email:    "radix@equinor.com",
		},
	})

	secret, _ := client.CoreV1().Secrets("any-app-app").Get(context.TODO(), defaults.PrivateImageHubSecretName, metav1.GetOptions{})

	assert.Equal(t,
		"{\"auths\":{\"privaterepodeleteme.azurecr.io\":{\"username\":\"814607e6-3d71-44a7-8476-50e8b281abb2\",\"password\":\"\",\"email\":\"radix@equinor.com\",\"auth\":\"ODE0NjA3ZTYtM2Q3MS00NGE3LTg0NzYtNTBlOGIyODFhYmIyOg==\"}}}",
		string(secret.Data[corev1.DockerConfigJsonKey]))
}

func Test_WithPrivateImageHubSet_SecretsCorrectly_UpdateServerName(t *testing.T) {
	applyRadixAppWithPrivateImageHub(radixv1.PrivateImageHubEntries{
		"privaterepodeleteme.azurecr.io": &radixv1.RadixPrivateImageHubCredential{
			Username: "814607e6-3d71-44a7-8476-50e8b281abbc",
			Email:    "radix@equinor.com",
		},
	})

	client, _ := applyRadixAppWithPrivateImageHub(radixv1.PrivateImageHubEntries{
		"privaterepodeleteme1.azurecr.io": &radixv1.RadixPrivateImageHubCredential{
			Username: "814607e6-3d71-44a7-8476-50e8b281abbc",
			Email:    "radix@equinor.com",
		},
	})
	secret, _ := client.CoreV1().Secrets("any-app-app").Get(context.TODO(), defaults.PrivateImageHubSecretName, metav1.GetOptions{})

	assert.Equal(t,
		"{\"auths\":{\"privaterepodeleteme1.azurecr.io\":{\"username\":\"814607e6-3d71-44a7-8476-50e8b281abbc\",\"password\":\"\",\"email\":\"radix@equinor.com\",\"auth\":\"ODE0NjA3ZTYtM2Q3MS00NGE3LTg0NzYtNTBlOGIyODFhYmJjOg==\"}}}",
		string(secret.Data[corev1.DockerConfigJsonKey]))
}

func Test_WithPrivateImageHubSet_SecretsCorrectly_Delete(t *testing.T) {
	client, _ := applyRadixAppWithPrivateImageHub(radixv1.PrivateImageHubEntries{
		"privaterepodeleteme.azurecr.io": &radixv1.RadixPrivateImageHubCredential{
			Username: "814607e6-3d71-44a7-8476-50e8b281abbc",
			Email:    "radix@equinor.com",
		},
		"privaterepodeleteme2.azurecr.io": &radixv1.RadixPrivateImageHubCredential{
			Username: "814607e6-3d71-44a7-8476-50e8b281abbc",
			Email:    "radix@equinor.com",
		},
	})

	secret, _ := client.CoreV1().Secrets("any-app-app").Get(context.TODO(), defaults.PrivateImageHubSecretName, metav1.GetOptions{})
	assert.Equal(t,
		"{\"auths\":{\"privaterepodeleteme.azurecr.io\":{\"username\":\"814607e6-3d71-44a7-8476-50e8b281abbc\",\"password\":\"\",\"email\":\"radix@equinor.com\",\"auth\":\"ODE0NjA3ZTYtM2Q3MS00NGE3LTg0NzYtNTBlOGIyODFhYmJjOg==\"},\"privaterepodeleteme2.azurecr.io\":{\"username\":\"814607e6-3d71-44a7-8476-50e8b281abbc\",\"password\":\"\",\"email\":\"radix@equinor.com\",\"auth\":\"ODE0NjA3ZTYtM2Q3MS00NGE3LTg0NzYtNTBlOGIyODFhYmJjOg==\"}}}",
		string(secret.Data[corev1.DockerConfigJsonKey]))

	client, _ = applyRadixAppWithPrivateImageHub(radixv1.PrivateImageHubEntries{
		"privaterepodeleteme2.azurecr.io": &radixv1.RadixPrivateImageHubCredential{
			Username: "814607e6-3d71-44a7-8476-50e8b281abbc",
			Email:    "radix@equinor.com",
		},
	})

	secret, _ = client.CoreV1().Secrets("any-app-app").Get(context.TODO(), defaults.PrivateImageHubSecretName, metav1.GetOptions{})
	assert.Equal(t,
		"{\"auths\":{\"privaterepodeleteme2.azurecr.io\":{\"username\":\"814607e6-3d71-44a7-8476-50e8b281abbc\",\"password\":\"\",\"email\":\"radix@equinor.com\",\"auth\":\"ODE0NjA3ZTYtM2Q3MS00NGE3LTg0NzYtNTBlOGIyODFhYmJjOg==\"}}}",
		string(secret.Data[corev1.DockerConfigJsonKey]))
}

func Test_WithPrivateImageHubSet_SecretsCorrectly_NoImageHubs(t *testing.T) {
	client, appConfig := applyRadixAppWithPrivateImageHub(radixv1.PrivateImageHubEntries{})
	pendingSecrets, _ := appConfig.GetPendingPrivateImageHubSecrets()

	secret, _ := client.CoreV1().Secrets("any-app-app").Get(context.TODO(), defaults.PrivateImageHubSecretName, metav1.GetOptions{})

	assert.NotNil(t, secret)
	assert.Equal(t,
		"{\"auths\":{}}",
		string(secret.Data[corev1.DockerConfigJsonKey]))
	assert.Equal(t, 0, len(pendingSecrets))
	assert.Error(t, appConfig.UpdatePrivateImageHubsSecretsPassword("privaterepodeleteme.azurecr.io", "a-password"))
}

func Test_RadixEnvironment(t *testing.T) {
	tu, client, kubeUtil, radixClient := setupTest()

	applyApplicationWithSync(tu, client, kubeUtil, radixClient,
		utils.ARadixApplication().
			WithAppName("any-app"))

	rr, _ := radixClient.RadixV1().RadixRegistrations().Get(context.TODO(), "any-app", metav1.GetOptions{})

	environments, err := radixClient.RadixV1().RadixEnvironments().List(context.TODO(), metav1.ListOptions{})

	t.Run("It creates a single environment", func(t *testing.T) {
		assert.NoError(t, err)
		assert.Len(t, environments.Items, 1)
	})

	t.Run("Environment has a correct name", func(t *testing.T) {
		assert.Equal(t, "any-app-test", environments.Items[0].GetName())
	})

	t.Run("Environment has a correct owner", func(t *testing.T) {
		assert.Equal(t, rrAsOwnerReference(rr), environments.Items[0].GetOwnerReferences())
	})

	t.Run("Environment is not orphaned", func(t *testing.T) {
		assert.False(t, environments.Items[0].Status.Orphaned)
	})
}

func Test_UseBuildKit(t *testing.T) {
	var testScenarios = []struct {
		appName             string
		useBuildKit         *bool
		expectedUseBuildKit *bool
	}{
		{
			appName:             "any-app1",
			useBuildKit:         nil,
			expectedUseBuildKit: nil,
		},
		{
			appName:             "any-app2",
			useBuildKit:         utils.BoolPtr(false),
			expectedUseBuildKit: utils.BoolPtr(false),
		},
		{
			appName:             "any-app3",
			useBuildKit:         utils.BoolPtr(true),
			expectedUseBuildKit: utils.BoolPtr(true),
		},
	}
	tu, client, kubeUtil, radixClient := setupTest()

	for _, testScenario := range testScenarios {
		ra := utils.ARadixApplication().WithAppName(testScenario.appName)
		if testScenario.useBuildKit != nil {
			ra = ra.WithBuildKit(testScenario.useBuildKit)
		}
		applyApplicationWithSync(tu, client, kubeUtil, radixClient, ra)

		raAfterSync, _ := radixClient.RadixV1().RadixApplications(utils.GetAppNamespace(testScenario.appName)).Get(context.TODO(), testScenario.appName, metav1.GetOptions{})

		var useBuildKit *bool
		if raAfterSync.Spec.Build == nil {
			useBuildKit = nil
		} else {
			useBuildKit = raAfterSync.Spec.Build.UseBuildKit
		}
		assert.Equal(t, testScenario.expectedUseBuildKit, useBuildKit)
	}
}

func Test_GetConfigBranch_notSet(t *testing.T) {
	rr := utils.NewRegistrationBuilder().
		BuildRR()

	assert.Equal(t, applicationconfig.ConfigBranchFallback, applicationconfig.GetConfigBranch(rr))
}

func Test_GetConfigBranch_set(t *testing.T) {
	configBranch := "main"

	rr := utils.NewRegistrationBuilder().
		WithConfigBranch(configBranch).
		BuildRR()

	assert.Equal(t, configBranch, applicationconfig.GetConfigBranch(rr))
}

func Test_IsConfigBranch(t *testing.T) {
	configBranch, otherBranch := "main", "master"

	rr := utils.NewRegistrationBuilder().
		WithConfigBranch(configBranch).
		BuildRR()

	t.Run("Branch is configBranch", func(t *testing.T) {
		assert.True(t, applicationconfig.IsConfigBranch(configBranch, rr))
	})

	t.Run("Branch is not configBranch", func(t *testing.T) {
		assert.False(t, applicationconfig.IsConfigBranch(otherBranch, rr))
	})
}

func rrAsOwnerReference(rr *radixv1.RadixRegistration) []metav1.OwnerReference {
	trueVar := true
	return []metav1.OwnerReference{
		{
			APIVersion: radix.APIVersion,
			Kind:       radix.KindRadixRegistration,
			Name:       rr.Name,
			UID:        rr.UID,
			Controller: &trueVar,
		},
	}
}

func applyRadixAppWithPrivateImageHub(privateImageHubs radixv1.PrivateImageHubEntries) (kubernetes.Interface, *applicationconfig.ApplicationConfig) {
	tu, client, kubeUtil, radixClient := setupTest()
	appBuilder := utils.ARadixApplication().
		WithAppName("any-app").
		WithEnvironment("dev", "master")
	for key, config := range privateImageHubs {
		appBuilder.WithPrivateImageRegistry(key, config.Username, config.Email)
	}

	err := applyApplicationWithSync(tu, client, kubeUtil, radixClient, appBuilder)
	if err != nil {
		return nil, nil
	}
	appConfig := getAppConfig(client, kubeUtil, radixClient, appBuilder)
	return client, appConfig
}

func getAppConfig(client kubernetes.Interface, kubeUtil *kube.Kube, radixClient radixclient.Interface, applicationBuilder utils.ApplicationBuilder) *applicationconfig.ApplicationConfig {
	ra := applicationBuilder.BuildRA()
	radixRegistration, _ := radixClient.RadixV1().RadixRegistrations().Get(context.TODO(), ra.Name, metav1.GetOptions{})

	return applicationconfig.NewApplicationConfig(client, kubeUtil, radixClient, radixRegistration, ra, getDNSAliasConfig())
}

func applyApplicationWithSync(tu *test.Utils, client kubernetes.Interface, kubeUtil *kube.Kube,
	radixClient radixclient.Interface, applicationBuilder utils.ApplicationBuilder) error {

	ra, err := tu.ApplyApplication(applicationBuilder)
	if err != nil {
		return err
	}

	radixRegistration, err := radixClient.RadixV1().RadixRegistrations().Get(context.TODO(), ra.Name, metav1.GetOptions{})
	if err != nil {
		return err
	}

	applicationConfig := applicationconfig.NewApplicationConfig(client, kubeUtil, radixClient, radixRegistration, ra, getDNSAliasConfig())

	err = applicationConfig.OnSync()
	if err != nil {
		return err
	}

	return nil
}

func getSecretByName(name string, secrets *corev1.SecretList) *corev1.Secret {
	for _, secret := range secrets.Items {
		if secret.Name == name {
			return &secret
		}
	}

	return nil
}

func secretByNameExists(name string, secrets *corev1.SecretList) bool {
	return getSecretByName(name, secrets) != nil
}

func getRoleByName(name string, roles *rbacv1.RoleList) *rbacv1.Role {
	for _, role := range roles.Items {
		if role.Name == name {
			return &role
		}
	}

	return nil
}

func roleByNameExists(name string, roles *rbacv1.RoleList) bool {
	return getRoleByName(name, roles) != nil
}

func getRoleBindingByName(name string, roleBindings *rbacv1.RoleBindingList) *rbacv1.RoleBinding {
	for _, roleBinding := range roleBindings.Items {
		if roleBinding.Name == name {
			return &roleBinding
		}
	}

	return nil
}

func roleBindingByNameExists(name string, roleBindings *rbacv1.RoleBindingList) bool {
	return getRoleBindingByName(name, roleBindings) != nil
}

func getDNSAliasConfig() *dnsalias.DNSConfig {
	return &dnsalias.DNSConfig{
		DNSZone:               "dev.radix.equinor.com",
		ReservedAppDNSAliases: dnsalias.AppReservedDNSAlias{"api": "radix-api"},
		ReservedDNSAliases:    []string{"grafana"},
	}
}<|MERGE_RESOLUTION|>--- conflicted
+++ resolved
@@ -1,4 +1,4 @@
-package applicationconfig_test
+package applicationconfig
 
 import (
 	"context"
@@ -46,15 +46,12 @@
 	return &handlerTestUtils, kubeClient, kubeUtil, radixClient
 }
 
-<<<<<<< HEAD
 func getApplication(ra *radixv1.RadixApplication) *applicationconfig.ApplicationConfig {
 	// The other arguments are not relevant for this test
 	application := applicationconfig.NewApplicationConfig(nil, nil, nil, nil, ra, nil)
 	return application
 }
 
-=======
->>>>>>> 87fd6308
 func Test_Create_Radix_Environments(t *testing.T) {
 	_, client, kubeUtil, radixClient := setupTest()
 
