package application

import (
<<<<<<< HEAD
=======
	"fmt"
	"strings"

	log "github.com/sirupsen/logrus"
>>>>>>> dca729fe
	"github.com/equinor/radix-operator/pkg/apis/kube"
	v1 "github.com/equinor/radix-operator/pkg/apis/radix/v1"
	radixclient "github.com/equinor/radix-operator/pkg/client/clientset/versioned"
	log "github.com/sirupsen/logrus"
	"k8s.io/client-go/kubernetes"
)

var logger *log.Entry

// Application Instance variables
type Application struct {
	kubeclient   kubernetes.Interface
	radixclient  radixclient.Interface
	kubeutil     *kube.Kube
	registration *v1.RadixRegistration
}

// NewApplication Constructor
func NewApplication(
	kubeclient kubernetes.Interface,
	radixclient radixclient.Interface,
	registration *v1.RadixRegistration) (Application, error) {
	kubeutil, err := kube.New(kubeclient)
	if err != nil {
		return Application{}, err
	}

	return Application{
		kubeclient,
		radixclient,
		kubeutil,
		registration}, nil
}

// OnRegistered called when an application is registered (new RadixRegistration in cluster)
func (app Application) OnRegistered() {
	radixRegistration := app.registration
	logger = logger.WithFields(log.Fields{"registrationName": radixRegistration.ObjectMeta.Name, "registrationNamespace": radixRegistration.ObjectMeta.Namespace})

	err := app.kubeutil.CreateEnvironment(radixRegistration, "app")
	if err != nil {
		logger.Errorf("Failed to create app namespace. %v", err)
	} else {
		logger.Infof("App namespace created")
	}

	err = app.ApplySecretsForPipelines() // create deploy key in app namespace
	if err != nil {
		logger.Errorf("Failed to apply secrets needed by pipeline. %v", err)
	} else {
		logger.Infof("Applied secrets needed by pipelines")
	}

	pipelineServiceAccount, err := app.ApplyPipelineServiceAccount()
	if err != nil {
		logger.Errorf("Failed to apply service account needed by pipeline. %v", err)
	} else {
		logger.Infof("Applied service account needed by pipelines")
	}

	err = app.ApplyRbacRadixRegistration()
	if err != nil {
		logger.Errorf("Failed to set access on RadixRegistration: %v", err)
	} else {
		logger.Infof("Applied access permissions to RadixRegistration")
	}

	err = app.GrantAccessToCICDLogs()
	if err != nil {
		logger.Errorf("Failed to grant access to ci/cd logs: %v", err)
	} else {
		logger.Infof("Applied access to ci/cd logs")
	}

	err = app.ApplyRbacOnPipelineRunner(pipelineServiceAccount)
	if err != nil {
		logger.Errorf("Failed to set access permissions needed by pipeline: %v", err)
	} else {
		logger.Infof("Applied access permissions needed by pipeline")
	}
}<|MERGE_RESOLUTION|>--- conflicted
+++ resolved
@@ -1,15 +1,11 @@
 package application
 
 import (
-<<<<<<< HEAD
-=======
-	"fmt"
 	"strings"
 
-	log "github.com/sirupsen/logrus"
->>>>>>> dca729fe
 	"github.com/equinor/radix-operator/pkg/apis/kube"
 	v1 "github.com/equinor/radix-operator/pkg/apis/radix/v1"
+	"github.com/equinor/radix-operator/pkg/apis/utils"
 	radixclient "github.com/equinor/radix-operator/pkg/client/clientset/versioned"
 	log "github.com/sirupsen/logrus"
 	"k8s.io/client-go/kubernetes"
@@ -45,7 +41,7 @@
 // OnRegistered called when an application is registered (new RadixRegistration in cluster)
 func (app Application) OnRegistered() {
 	radixRegistration := app.registration
-	logger = logger.WithFields(log.Fields{"registrationName": radixRegistration.ObjectMeta.Name, "registrationNamespace": radixRegistration.ObjectMeta.Namespace})
+	logger = log.WithFields(log.Fields{"registrationName": radixRegistration.GetName(), "registrationNamespace": radixRegistration.GetNamespace()})
 
 	err := app.kubeutil.CreateEnvironment(radixRegistration, "app")
 	if err != nil {
@@ -68,14 +64,14 @@
 		logger.Infof("Applied service account needed by pipelines")
 	}
 
-	err = app.ApplyRbacRadixRegistration()
+	err = app.applyRbacRadixRegistration()
 	if err != nil {
 		logger.Errorf("Failed to set access on RadixRegistration: %v", err)
 	} else {
 		logger.Infof("Applied access permissions to RadixRegistration")
 	}
 
-	err = app.GrantAccessToCICDLogs()
+	err = app.grantAccessToCICDLogs()
 	if err != nil {
 		logger.Errorf("Failed to grant access to ci/cd logs: %v", err)
 	} else {
@@ -88,4 +84,34 @@
 	} else {
 		logger.Infof("Applied access permissions needed by pipeline")
 	}
+}
+
+func (app Application) OnUpdated(radixRegistrationOld *v1.RadixRegistration) {
+	radixRegistration := app.registration
+	logger = logger.WithFields(log.Fields{"registrationName": radixRegistration.ObjectMeta.Name, "registrationNamespace": radixRegistration.ObjectMeta.Namespace})
+
+	if !strings.EqualFold(radixRegistration.Spec.DeployKey, radixRegistrationOld.Spec.DeployKey) {
+		err := app.ApplySecretsForPipelines() // create deploy key in app namespace
+		if err != nil {
+			logger.Errorf("Failed to apply secrets needed by pipeline. %v", err)
+		} else {
+			logger.Infof("Applied secrets needed by pipelines")
+		}
+	}
+
+	if !utils.ArrayEqualElements(radixRegistration.Spec.AdGroups, radixRegistrationOld.Spec.AdGroups) {
+		err := app.applyRbacRadixRegistration()
+		if err != nil {
+			logger.Errorf("Failed to set access on RadixRegistration: %v", err)
+		} else {
+			logger.Infof("Applied access permissions to RadixRegistration")
+		}
+
+		err = app.grantAccessToCICDLogs()
+		if err != nil {
+			logger.Errorf("Failed to grant access to ci/cd logs: %v", err)
+		} else {
+			logger.Infof("Applied access to ci/cd logs")
+		}
+	}
 }