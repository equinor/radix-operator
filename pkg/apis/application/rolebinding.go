package application

import (
	"fmt"

	"github.com/equinor/radix-operator/pkg/apis/defaults"
	"github.com/equinor/radix-operator/pkg/apis/defaults/k8s"
	"github.com/equinor/radix-operator/pkg/apis/kube"
	"github.com/equinor/radix-operator/pkg/apis/utils"
	corev1 "k8s.io/api/core/v1"
	rbacv1 "k8s.io/api/rbac/v1"
	metav1 "k8s.io/apimachinery/pkg/apis/meta/v1"
)

func (app *Application) applyRbacAppNamespace() error {
	k := app.kubeutil
	registration := app.registration

	appNamespace := utils.GetAppNamespace(registration.Name)
	adGroups, err := utils.GetAdGroups(registration)
	if err != nil {
		return err
	}
	subjects := kube.GetRoleBindingGroups(adGroups)
	adminRoleBinding := kube.GetRolebindingToClusterRoleForSubjects(registration.Name, defaults.AppAdminRoleName, subjects)

	readerAdGroups := registration.Spec.ReaderAdGroups
	readerSubjects := kube.GetRoleBindingGroups(readerAdGroups)
	readerRoleBinding := kube.GetRolebindingToClusterRoleForSubjects(registration.Name, defaults.AppReaderRoleName, readerSubjects)

	for _, roleBinding := range []*rbacv1.RoleBinding{adminRoleBinding, readerRoleBinding} {
		err = k.ApplyRoleBinding(appNamespace, roleBinding)
		if err != nil {
			return err
		}
	}
	return nil
}

// ApplyRbacRadixRegistration Grants access to radix registration
func (app *Application) applyRbacRadixRegistration() error {
	rr := app.registration
	appName := rr.Name

	// Admin RBAC
	clusterRoleName := fmt.Sprintf("radix-platform-user-rr-%s", appName)
	adminClusterRole := app.buildRRClusterRole(clusterRoleName, []string{"get", "list", "watch", "update", "patch", "delete"})
<<<<<<< HEAD
	appAdminSubjects, err := utils.GetAppAdminRbacSubjects(rr)
=======
	appAdminSubjects, err := getAppAdminSubjects(rr)
>>>>>>> 8c005550
	if err != nil {
		return err
	}
	adminClusterRoleBinding := app.rrClusterroleBinding(adminClusterRole, appAdminSubjects)

	// Reader RBAC
	clusterRoleReaderName := fmt.Sprintf("radix-platform-user-rr-reader-%s", appName)
	readerClusterRole := app.buildRRClusterRole(clusterRoleReaderName, []string{"get", "list", "watch"})
	appReaderSubjects := kube.GetRoleBindingGroups(rr.Spec.ReaderAdGroups)
	readerClusterRoleBinding := app.rrClusterroleBinding(readerClusterRole, appReaderSubjects)

	// Apply roles and bindings
	for _, clusterRole := range []*rbacv1.ClusterRole{adminClusterRole, readerClusterRole} {
		err := app.kubeutil.ApplyClusterRole(clusterRole)
		if err != nil {
			return err
		}
	}

	for _, clusterRoleBindings := range []*rbacv1.ClusterRoleBinding{adminClusterRoleBinding, readerClusterRoleBinding} {
		err := app.kubeutil.ApplyClusterRoleBinding(clusterRoleBindings)
		if err != nil {
			return err
		}
	}

	return nil
}

<<<<<<< HEAD
=======
func getAppAdminSubjects(rr *v1.RadixRegistration) ([]rbacv1.Subject, error) {
	adGroups, err := utils.GetAdGroups(rr)
	if err != nil {
		return nil, err
	}
	subjects := kube.GetRoleBindingGroups(adGroups)
	return subjects, nil
}

>>>>>>> 8c005550
// ApplyRbacOnPipelineRunner Grants access to radix pipeline
func (app *Application) applyRbacOnPipelineRunner() error {
	serviceAccount, err := app.applyPipelineServiceAccount()
	if err != nil {
		logger.Errorf("Failed to apply service account needed by pipeline. %v", err)
		return err
	}
	if err = app.givePipelineAccessToRR(serviceAccount, defaults.RadixPipelineRRRoleNamePrefix); err != nil {
		return err
	}
	if err = app.giveAccessToRadixDNSAliases(serviceAccount, defaults.RadixPipelineRadixDNSAliasRoleNamePrefix); err != nil {
		return err
	}
	return app.givePipelineAccessToAppNamespace(serviceAccount)
}

func (app *Application) applyRbacOnRadixTekton() error {
	serviceAccount, err := app.kubeutil.CreateServiceAccount(utils.GetAppNamespace(app.registration.Name), defaults.RadixTektonServiceAccountName)
	if err != nil {
		return err
	}
	if err = app.givePipelineAccessToRR(serviceAccount, defaults.RadixTektonRRRoleNamePrefix); err != nil {
		return err
	}
	if err = app.giveAccessToRadixDNSAliases(serviceAccount, defaults.RadixTektonRadixDNSAliasRoleNamePrefix); err != nil {
		return err
	}
	return app.giveRadixTektonAccessToAppNamespace(serviceAccount)
}

func (app *Application) givePipelineAccessToRR(serviceAccount *corev1.ServiceAccount, clusterRoleNamePrefix string) error {
	clusterRoleName := fmt.Sprintf("%s-%s", clusterRoleNamePrefix, app.registration.Name)
	clusterRole := app.buildRRClusterRole(clusterRoleName, []string{"get"})
	clusterRoleBinding := app.clusterRoleBinding(serviceAccount, clusterRole)
	return app.applyClusterRoleAndBinding(clusterRole, clusterRoleBinding)
}

func (app *Application) giveAccessToRadixDNSAliases(serviceAccount *corev1.ServiceAccount, clusterRoleNamePrefix string) error {
	clusterRole := app.buildRadixDNSAliasClusterRole(clusterRoleNamePrefix)
	clusterRoleBinding := app.clusterRoleBinding(serviceAccount, clusterRole)
	return app.applyClusterRoleAndBinding(clusterRole, clusterRoleBinding)
}

func (app *Application) applyClusterRoleAndBinding(clusterRole *rbacv1.ClusterRole, clusterRoleBinding *rbacv1.ClusterRoleBinding) error {
	if err := app.kubeutil.ApplyClusterRole(clusterRole); err != nil {
		return err
	}
	return app.kubeutil.ApplyClusterRoleBinding(clusterRoleBinding)
}

func (app *Application) givePipelineAccessToAppNamespace(serviceAccount *corev1.ServiceAccount) error {
	namespace := utils.GetAppNamespace(app.registration.Name)
	rolebinding := app.pipelineRoleBinding(serviceAccount)
	return app.kubeutil.ApplyRoleBinding(namespace, rolebinding)
}

func (app *Application) giveRadixTektonAccessToAppNamespace(serviceAccount *corev1.ServiceAccount) error {
	namespace := utils.GetAppNamespace(app.registration.Name)
	roleBinding := app.radixTektonRoleBinding(serviceAccount)
	return app.kubeutil.ApplyRoleBinding(namespace, roleBinding)
}

func (app *Application) pipelineRoleBinding(serviceAccount *corev1.ServiceAccount) *rbacv1.RoleBinding {
	registration := app.registration
	appName := registration.Name
	logger.Debugf("Create rolebinding config %s", defaults.PipelineAppRoleName)

	rolebinding := &rbacv1.RoleBinding{
		TypeMeta: metav1.TypeMeta{
			APIVersion: rbacv1.SchemeGroupVersion.Identifier(),
			Kind:       k8s.KindRoleBinding,
		},
		ObjectMeta: metav1.ObjectMeta{
			Name: defaults.PipelineAppRoleName,
			Labels: map[string]string{
				kube.RadixAppLabel: appName,
			},
		},
		RoleRef: rbacv1.RoleRef{
			APIGroup: rbacv1.GroupName,
			Kind:     k8s.KindClusterRole,
			Name:     defaults.PipelineAppRoleName,
		},
		Subjects: []rbacv1.Subject{
			{
				Kind:      rbacv1.ServiceAccountKind,
				Name:      serviceAccount.Name,
				Namespace: serviceAccount.Namespace,
			},
		},
	}
	return rolebinding
}

func (app *Application) radixTektonRoleBinding(serviceAccount *corev1.ServiceAccount) *rbacv1.RoleBinding {
	registration := app.registration
	appName := registration.Name
	logger.Debugf("Create rolebinding config %s", defaults.RadixTektonAppRoleName)

	rolebinding := &rbacv1.RoleBinding{
		TypeMeta: metav1.TypeMeta{
			APIVersion: rbacv1.SchemeGroupVersion.Identifier(),
			Kind:       k8s.KindRoleBinding,
		},
		ObjectMeta: metav1.ObjectMeta{
			Name: defaults.RadixTektonAppRoleName,
			Labels: map[string]string{
				kube.RadixAppLabel: appName,
			},
		},
		RoleRef: rbacv1.RoleRef{
			APIGroup: rbacv1.GroupName,
			Kind:     k8s.KindClusterRole,
			Name:     defaults.RadixTektonAppRoleName,
		},
		Subjects: []rbacv1.Subject{
			{
				Kind:      rbacv1.ServiceAccountKind,
				Name:      serviceAccount.Name,
				Namespace: serviceAccount.Namespace,
			},
		},
	}
	return rolebinding
}

func (app *Application) clusterRoleBinding(serviceAccount *corev1.ServiceAccount, clusterRole *rbacv1.ClusterRole) *rbacv1.ClusterRoleBinding {
	appName := app.registration.Name
	clusterRoleBindingName := clusterRole.Name
	ownerReference := app.getOwnerReference()
	logger.Debugf("Create clusterrolebinding config %s", clusterRoleBindingName)

	clusterRoleBinding := &rbacv1.ClusterRoleBinding{
		TypeMeta: metav1.TypeMeta{
			APIVersion: rbacv1.SchemeGroupVersion.Identifier(),
			Kind:       k8s.KindClusterRoleBinding,
		},
		ObjectMeta: metav1.ObjectMeta{
			Name: clusterRoleBindingName,
			Labels: map[string]string{
				kube.RadixAppLabel: appName,
			},
			OwnerReferences: ownerReference,
		},
		RoleRef: rbacv1.RoleRef{
			APIGroup: rbacv1.GroupName,
			Kind:     k8s.KindClusterRole,
			Name:     clusterRole.Name,
		},
		Subjects: []rbacv1.Subject{
			{
				Kind:      rbacv1.ServiceAccountKind,
				Name:      serviceAccount.Name,
				Namespace: serviceAccount.Namespace,
			},
		},
	}
	return clusterRoleBinding
}

func (app *Application) rrClusterroleBinding(clusterrole *rbacv1.ClusterRole, subjects []rbacv1.Subject) *rbacv1.ClusterRoleBinding {
	registration := app.registration
	appName := registration.Name
	clusterroleBindingName := clusterrole.Name
	logger.Debugf("Create clusterrolebinding config %s", clusterroleBindingName)
	ownerReference := app.getOwnerReference()

	clusterrolebinding := &rbacv1.ClusterRoleBinding{
		TypeMeta: metav1.TypeMeta{
			APIVersion: rbacv1.SchemeGroupVersion.Identifier(),
			Kind:       k8s.KindClusterRoleBinding,
		},
		ObjectMeta: metav1.ObjectMeta{
			Name: clusterroleBindingName,
			Labels: map[string]string{
				kube.RadixAppLabel: appName,
			},
			OwnerReferences: ownerReference,
		},
		RoleRef: rbacv1.RoleRef{
			APIGroup: rbacv1.GroupName,
			Kind:     k8s.KindClusterRole,
			Name:     clusterrole.Name,
		},
		Subjects: subjects,
	}

	logger.Debugf("Done - create clusterrolebinding config %s", clusterroleBindingName)

	return clusterrolebinding
}<|MERGE_RESOLUTION|>--- conflicted
+++ resolved
@@ -6,6 +6,7 @@
 	"github.com/equinor/radix-operator/pkg/apis/defaults"
 	"github.com/equinor/radix-operator/pkg/apis/defaults/k8s"
 	"github.com/equinor/radix-operator/pkg/apis/kube"
+	v1 "github.com/equinor/radix-operator/pkg/apis/radix/v1"
 	"github.com/equinor/radix-operator/pkg/apis/utils"
 	corev1 "k8s.io/api/core/v1"
 	rbacv1 "k8s.io/api/rbac/v1"
@@ -45,11 +46,7 @@
 	// Admin RBAC
 	clusterRoleName := fmt.Sprintf("radix-platform-user-rr-%s", appName)
 	adminClusterRole := app.buildRRClusterRole(clusterRoleName, []string{"get", "list", "watch", "update", "patch", "delete"})
-<<<<<<< HEAD
 	appAdminSubjects, err := utils.GetAppAdminRbacSubjects(rr)
-=======
-	appAdminSubjects, err := getAppAdminSubjects(rr)
->>>>>>> 8c005550
 	if err != nil {
 		return err
 	}
@@ -79,18 +76,6 @@
 	return nil
 }
 
-<<<<<<< HEAD
-=======
-func getAppAdminSubjects(rr *v1.RadixRegistration) ([]rbacv1.Subject, error) {
-	adGroups, err := utils.GetAdGroups(rr)
-	if err != nil {
-		return nil, err
-	}
-	subjects := kube.GetRoleBindingGroups(adGroups)
-	return subjects, nil
-}
-
->>>>>>> 8c005550
 // ApplyRbacOnPipelineRunner Grants access to radix pipeline
 func (app *Application) applyRbacOnPipelineRunner() error {
 	serviceAccount, err := app.applyPipelineServiceAccount()
@@ -104,6 +89,7 @@
 	if err = app.giveAccessToRadixDNSAliases(serviceAccount, defaults.RadixPipelineRadixDNSAliasRoleNamePrefix); err != nil {
 		return err
 	}
+
 	return app.givePipelineAccessToAppNamespace(serviceAccount)
 }
 
