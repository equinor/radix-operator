--- conflicted
+++ resolved
@@ -166,10 +166,7 @@
 	VolumeMounts []RadixVolumeMount   `json:"volumeMounts,omitempty" yaml:"volumeMounts,omitempty"`
 	Node         RadixNode            `json:"node,omitempty" yaml:"node,omitempty"`
 	SecretRefs   RadixSecretRefs      `json:"secretRefs,omitempty" yaml:"secretRefs,omitempty"`
-<<<<<<< HEAD
-=======
 	TimeLimitSeconds *int64           `json:"timeLimitSeconds,omitempty" yaml:"timeLimitSeconds,omitempty"`
->>>>>>> c8a1c493
 }
 
 // RadixJobComponentPayload defines the path and where the payload received by radix-job-scheduler-server
