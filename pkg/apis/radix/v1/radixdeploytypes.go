package v1

import (
	"reflect"
	"strings"

	"github.com/equinor/radix-common/utils/slice"
	core_v1 "k8s.io/api/core/v1"
	meta_v1 "k8s.io/apimachinery/pkg/apis/meta/v1"
)

// +genclient
// +k8s:deepcopy-gen:interfaces=k8s.io/apimachinery/pkg/runtime.Object

// RadixDeployment describe a deployment
type RadixDeployment struct {
	meta_v1.TypeMeta   `json:",inline"`
	meta_v1.ObjectMeta `json:"metadata,omitempty"`
	Spec               RadixDeploymentSpec `json:"spec"`
	Status             RadixDeployStatus   `json:"status"`
}

// GetComponentByName returns the component matching the name parameter, or nil if not found
func (rd *RadixDeployment) GetComponentByName(name string) *RadixDeployComponent {
	for _, component := range rd.Spec.Components {
		if strings.EqualFold(component.Name, name) {
			return &component
		}
	}
	return nil
}

// GetJobComponentByName returns the job matching the name parameter, or nil if not found
func (rd *RadixDeployment) GetJobComponentByName(name string) *RadixDeployJobComponent {
	for _, jobComponent := range rd.Spec.Jobs {
		if strings.EqualFold(jobComponent.Name, name) {
			return &jobComponent
		}
	}
	return nil
}

// GetCommonComponentByName returns the component or job matching the name parameter, or nil if not found
func (rd *RadixDeployment) GetCommonComponentByName(name string) RadixCommonDeployComponent {
	if comp := rd.GetComponentByName(name); comp != nil {
		return comp
	}
	return rd.GetJobComponentByName(name)
}

// RadixDeployStatus is the status for a rd
type RadixDeployStatus struct {
	ActiveFrom meta_v1.Time         `json:"activeFrom"`
	ActiveTo   meta_v1.Time         `json:"activeTo"`
	Condition  RadixDeployCondition `json:"condition"`
	Reconciled meta_v1.Time         `json:"reconciled"`
}

// RadixDeployCondition Holds the condition of a component
type RadixDeployCondition string

// These are valid conditions of a deployment.
const (
	// Active means the radix deployment is active and should be consolidated
	DeploymentActive RadixDeployCondition = "Active"
	// Inactive means radix deployment is inactive and should not be consolidated
	DeploymentInactive RadixDeployCondition = "Inactive"
)

// RadixDeploymentSpec is the spec for a deployment
type RadixDeploymentSpec struct {
	AppName          string                         `json:"appname"`
	Components       []RadixDeployComponent         `json:"components"`
	Jobs             []RadixDeployJobComponent      `json:"jobs"`
	Environment      string                         `json:"environment"`
	ImagePullSecrets []core_v1.LocalObjectReference `json:"imagePullSecrets"`
}

// +k8s:deepcopy-gen:interfaces=k8s.io/apimachinery/pkg/runtime.Object

// RadixDeploymentList is a list of Radix deployments
type RadixDeploymentList struct {
	meta_v1.TypeMeta `json:",inline"`
	meta_v1.ListMeta `json:"metadata"`
	Items            []RadixDeployment `json:"items"`
}

// RadixDeployExternalDNS is the spec for an external DNS alias
type RadixDeployExternalDNS struct {
	// Fully qualified domain name (FQDN), e.g. myapp.example.com.
	// +kubebuilder:validation:MinLength=4
	// +kubebuilder:validation:MaxLength=255
	// +kubebuilder:validation:Pattern=`^(([a-zA-Z0-9]|[a-zA-Z0-9][a-zA-Z0-9\-]*[a-zA-Z0-9])\.)*([A-Za-z0-9]|[A-Za-z0-9][A-Za-z0-9\-]*[A-Za-z0-9])$`
	FQDN string `json:"fqdn"`

	// Enable automatic issuing and renewal of TLS certificate
	// +kubebuilder:default:=false
	// +optional
	UseCertificateAutomation bool `json:"useCertificateAutomation,omitempty"`
}

// RadixDeployComponent defines a single component within a RadixDeployment - maps to single deployment/service/ingress etc
type RadixDeployComponent struct {
<<<<<<< HEAD
	Name                    string                  `json:"name" yaml:"name"`
	Image                   string                  `json:"image" yaml:"image"`
	Ports                   []ComponentPort         `json:"ports" yaml:"ports"`
	Replicas                *int                    `json:"replicas" yaml:"replicas"`
	Public                  bool                    `json:"public" yaml:"public"` // Deprecated: For backwards compatibility Public is still supported, new code should use PublicPort instead
	PublicPort              string                  `json:"publicPort,omitempty" yaml:"publicPort,omitempty"`
	EnvironmentVariables    EnvVarsMap              `json:"environmentVariables,omitempty" yaml:"environmentVariables,omitempty"`
	Secrets                 []string                `json:"secrets,omitempty" yaml:"secrets,omitempty"`
	SecretRefs              RadixSecretRefs         `json:"secretRefs,omitempty" yaml:"secretRefs,omitempty"`
	IngressConfiguration    []string                `json:"ingressConfiguration,omitempty" yaml:"ingressConfiguration,omitempty"`
	DNSAppAlias             bool                    `json:"dnsAppAlias,omitempty" yaml:"dnsAppAlias,omitempty"`
	DNSExternalAlias        []string                `json:"dnsExternalAlias,omitempty" yaml:"dnsExternalAlias,omitempty"`
	Monitoring              bool                    `json:"monitoring" yaml:"monitoring"`
	MonitoringConfig        MonitoringConfig        `json:"monitoringConfig,omitempty" yaml:"monitoringConfig,omitempty"`
	Resources               ResourceRequirements    `json:"resources,omitempty" yaml:"resources,omitempty"`
	HorizontalScaling       *RadixHorizontalScaling `json:"horizontalScaling,omitempty" yaml:"horizontalScaling,omitempty"`
	AlwaysPullImageOnDeploy bool                    `json:"alwaysPullImageOnDeploy" yaml:"alwaysPullImageOnDeploy"`
	VolumeMounts            []RadixVolumeMount      `json:"volumeMounts,omitempty" yaml:"volumeMounts,omitempty"`
	Node                    RadixNode               `json:"node,omitempty" yaml:"node,omitempty"`
	Authentication          *Authentication         `json:"authentication,omitempty" yaml:"authentication,omitempty"`
	Identity                *Identity               `json:"identity,omitempty" yaml:"identity,omitempty"`
	UseReadOnlyFileSystem   *bool                   `json:"useReadOnlyFileSystem,omitempty" yaml:"useReadOnlyFileSystem,omitempty"`
=======
	Name     string          `json:"name"`
	Image    string          `json:"image"`
	Ports    []ComponentPort `json:"ports"`
	Replicas *int            `json:"replicas"`
	// Deprecated: For backwards compatibility Public is still supported, new code should use PublicPort instead
	Public               bool                     `json:"public"`
	PublicPort           string                   `json:"publicPort,omitempty"`
	EnvironmentVariables EnvVarsMap               `json:"environmentVariables,omitempty"`
	Secrets              []string                 `json:"secrets,omitempty"`
	SecretRefs           RadixSecretRefs          `json:"secretRefs,omitempty"`
	IngressConfiguration []string                 `json:"ingressConfiguration,omitempty"`
	DNSAppAlias          bool                     `json:"dnsAppAlias,omitempty"`
	ExternalDNS          []RadixDeployExternalDNS `json:"externalDNS,omitempty"`
	// Deprecated: For backward compatibility we must still support this field. New code should use ExternalDNS instead.
	DNSExternalAlias        []string                `json:"dnsExternalAlias,omitempty"`
	Monitoring              bool                    `json:"monitoring"`
	MonitoringConfig        MonitoringConfig        `json:"monitoringConfig,omitempty"`
	Resources               ResourceRequirements    `json:"resources,omitempty"`
	HorizontalScaling       *RadixHorizontalScaling `json:"horizontalScaling,omitempty"`
	AlwaysPullImageOnDeploy bool                    `json:"alwaysPullImageOnDeploy"`
	VolumeMounts            []RadixVolumeMount      `json:"volumeMounts,omitempty"`
	Node                    RadixNode               `json:"node,omitempty"`
	Authentication          *Authentication         `json:"authentication,omitempty"`
	Identity                *Identity               `json:"identity,omitempty"`
>>>>>>> e7ab4095
}

func (deployComponent *RadixDeployComponent) GetName() string {
	return deployComponent.Name
}

func (deployComponent *RadixDeployComponent) GetType() RadixComponentType {
	return RadixComponentTypeComponent
}

func (deployComponent *RadixDeployComponent) GetImage() string {
	return deployComponent.Image
}

func (deployComponent *RadixDeployComponent) GetPorts() []ComponentPort {
	return deployComponent.Ports
}

func (deployComponent *RadixDeployComponent) GetEnvironmentVariables() EnvVarsMap {
	return deployComponent.EnvironmentVariables
}

func (deployComponent *RadixDeployComponent) GetSecrets() []string {
	return deployComponent.Secrets
}

func (deployComponent *RadixDeployComponent) GetSecretRefs() RadixSecretRefs {
	return deployComponent.SecretRefs
}

func (deployComponent *RadixDeployComponent) GetMonitoring() bool {
	return deployComponent.Monitoring
}

func (deployComponent *RadixDeployComponent) GetMonitoringConfig() MonitoringConfig {
	return deployComponent.MonitoringConfig
}

func (deployComponent *RadixDeployComponent) GetResources() *ResourceRequirements {
	return &deployComponent.Resources
}

func (deployComponent *RadixDeployComponent) GetVolumeMounts() []RadixVolumeMount {
	return deployComponent.VolumeMounts
}

func (deployComponent *RadixDeployComponent) IsAlwaysPullImageOnDeploy() bool {
	return deployComponent.AlwaysPullImageOnDeploy
}

func (deployComponent *RadixDeployComponent) GetReplicas() *int {
	return deployComponent.Replicas
}

func (deployComponent *RadixDeployComponent) GetHorizontalScaling() *RadixHorizontalScaling {
	return deployComponent.HorizontalScaling
}

func (deployComponent *RadixDeployComponent) GetPublicPort() string {
	return deployComponent.PublicPort
}

func (deployComponent *RadixDeployComponent) IsPublic() bool {
	return len(deployComponent.PublicPort) > 0
}

func (deployComponent *RadixDeployComponent) GetExternalDNS() []RadixDeployExternalDNS {
	if len(deployComponent.ExternalDNS) > 0 {
		return deployComponent.ExternalDNS
	}
	return slice.Map(deployComponent.DNSExternalAlias, func(alias string) RadixDeployExternalDNS {
		return RadixDeployExternalDNS{FQDN: alias, UseCertificateAutomation: false}
	})
}

func (deployComponent *RadixDeployComponent) IsDNSAppAlias() bool {
	return deployComponent.DNSAppAlias
}

func (deployComponent *RadixDeployComponent) GetIngressConfiguration() []string {
	return deployComponent.IngressConfiguration
}

func (deployComponent *RadixDeployComponent) GetNode() *RadixNode {
	return &deployComponent.Node
}

func (deployComponent *RadixDeployComponent) GetAuthentication() *Authentication {
	return deployComponent.Authentication
}

func (deployComponent *RadixDeployComponent) GetIdentity() *Identity {
	return deployComponent.Identity
}

func (deployComponent *RadixDeployComponent) GetUseReadOnlyFileSystem() *bool {
	return deployComponent.UseReadOnlyFileSystem
}

func (deployComponent *RadixDeployComponent) SetName(name string) {
	deployComponent.Name = name
}

func (deployComponent *RadixDeployComponent) SetVolumeMounts(mounts []RadixVolumeMount) {
	deployComponent.VolumeMounts = mounts
}

func (deployComponent *RadixDeployComponent) SetEnvironmentVariables(envVars EnvVarsMap) {
	deployComponent.EnvironmentVariables = envVars
}

func (deployJobComponent *RadixDeployJobComponent) GetName() string {
	return deployJobComponent.Name
}

func (deployJobComponent *RadixDeployJobComponent) GetType() RadixComponentType {
	return RadixComponentTypeJob
}

func (deployJobComponent *RadixDeployJobComponent) GetImage() string {
	return deployJobComponent.Image
}

func (deployJobComponent *RadixDeployJobComponent) GetPorts() []ComponentPort {
	return deployJobComponent.Ports
}

func (deployJobComponent *RadixDeployJobComponent) GetEnvironmentVariables() EnvVarsMap {
	return deployJobComponent.EnvironmentVariables
}

func (deployJobComponent *RadixDeployJobComponent) GetSecrets() []string {
	return deployJobComponent.Secrets
}

func (deployComponent *RadixDeployJobComponent) GetSecretRefs() RadixSecretRefs {
	return deployComponent.SecretRefs
}

func (deployJobComponent *RadixDeployJobComponent) GetMonitoring() bool {
	return deployJobComponent.Monitoring
}

func (deployJobComponent *RadixDeployJobComponent) GetMonitoringConfig() MonitoringConfig {
	return deployJobComponent.MonitoringConfig
}

func (deployJobComponent *RadixDeployJobComponent) GetResources() *ResourceRequirements {
	return &deployJobComponent.Resources
}

func (deployJobComponent *RadixDeployJobComponent) GetVolumeMounts() []RadixVolumeMount {
	return deployJobComponent.VolumeMounts
}

func (deployJobComponent *RadixDeployJobComponent) GetEnvironment() string {
	return deployJobComponent.Environment
}

func (deployJobComponent *RadixDeployJobComponent) IsAlwaysPullImageOnDeploy() bool {
	return deployJobComponent.AlwaysPullImageOnDeploy
}

func (deployJobComponent *RadixDeployJobComponent) GetReplicas() *int {
	replicas := 1
	return &replicas
}

func (deployJobComponent *RadixDeployJobComponent) GetHorizontalScaling() *RadixHorizontalScaling {
	return nil
}

func (deployJobComponent *RadixDeployJobComponent) GetPublicPort() string {
	return ""
}

func (deployJobComponent *RadixDeployJobComponent) IsPublic() bool {
	return false
}

func (deployJobComponent *RadixDeployJobComponent) GetExternalDNS() []RadixDeployExternalDNS {
	return nil
}
func (deployJobComponent *RadixDeployJobComponent) IsDNSAppAlias() bool {
	return false
}

func (deployJobComponent *RadixDeployJobComponent) GetIngressConfiguration() []string {
	return nil
}

func (deployJobComponent *RadixDeployJobComponent) GetNode() *RadixNode {
	return &deployJobComponent.Node
}

func (deployJobComponent *RadixDeployJobComponent) GetAuthentication() *Authentication {
	return nil
}

func (deployJobComponent *RadixDeployJobComponent) GetIdentity() *Identity {
	return deployJobComponent.Identity
}

func (deployJobComponent *RadixDeployJobComponent) GetNotifications() *Notifications {
	return deployJobComponent.Notifications
}

func (deployJobComponent *RadixDeployJobComponent) GetUseReadOnlyFileSystem() *bool {
	return deployJobComponent.UseReadOnlyFileSystem
}

func (deployJobComponent *RadixDeployJobComponent) SetName(name string) {
	deployJobComponent.Name = name
}

func (deployJobComponent *RadixDeployJobComponent) SetVolumeMounts(mounts []RadixVolumeMount) {
	deployJobComponent.VolumeMounts = mounts
}

func (deployJobComponent *RadixDeployJobComponent) SetEnvironmentVariables(envVars EnvVarsMap) {
	deployJobComponent.EnvironmentVariables = envVars
}

// GetNrOfReplicas gets number of replicas component will run
func (deployComponent RadixDeployComponent) GetNrOfReplicas() int32 {
	replicas := int32(1)
	if deployComponent.HorizontalScaling != nil && deployComponent.HorizontalScaling.MinReplicas != nil {
		replicas = *deployComponent.HorizontalScaling.MinReplicas
	} else if deployComponent.Replicas != nil {
		replicas = int32(*deployComponent.Replicas)
	}
	return replicas
}

// RadixDeployJobComponent defines a single job component within a RadixDeployment
// The job component is used by the radix-job-scheduler to create Kubernetes Job objects
type RadixDeployJobComponent struct {
	Name                    string                    `json:"name"`
	Environment             string                    `json:"environment"`
	Image                   string                    `json:"image"`
	Ports                   []ComponentPort           `json:"ports"`
	EnvironmentVariables    EnvVarsMap                `json:"environmentVariables,omitempty"`
	Secrets                 []string                  `json:"secrets,omitempty"`
	SecretRefs              RadixSecretRefs           `json:"secretRefs,omitempty"`
	Monitoring              bool                      `json:"monitoring"`
	MonitoringConfig        MonitoringConfig          `json:"monitoringConfig,omitempty"`
	Resources               ResourceRequirements      `json:"resources,omitempty"`
	VolumeMounts            []RadixVolumeMount        `json:"volumeMounts,omitempty"`
	SchedulerPort           *int32                    `json:"schedulerPort,omitempty"`
	Payload                 *RadixJobComponentPayload `json:"payload,omitempty"`
	AlwaysPullImageOnDeploy bool                      `json:"alwaysPullImageOnDeploy"`
	Node                    RadixNode                 `json:"node,omitempty"`
	TimeLimitSeconds        *int64                    `json:"timeLimitSeconds,omitempty"`
	BackoffLimit            *int32                    `json:"backoffLimit,omitempty"`
	Identity                *Identity                 `json:"identity,omitempty"`
	Notifications           *Notifications            `json:"notifications,omitempty"`
	UseReadOnlyFileSystem   *bool                     `json:"useReadOnlyFileSystem,omitempty" yaml:"useReadOnlyFileSystem,omitempty"`
}

type RadixComponentType string

const (
	RadixComponentTypeComponent RadixComponentType = "component"
	RadixComponentTypeJob       RadixComponentType = "job"
)

// RadixCommonDeployComponent defines a common component interface a RadixDeployment
type RadixCommonDeployComponent interface {
	GetName() string
	GetType() RadixComponentType
	GetImage() string
	GetPorts() []ComponentPort
	GetEnvironmentVariables() EnvVarsMap
	SetEnvironmentVariables(envVars EnvVarsMap)
	GetSecrets() []string
	GetSecretRefs() RadixSecretRefs
	GetMonitoring() bool
	GetMonitoringConfig() MonitoringConfig
	GetResources() *ResourceRequirements
	GetVolumeMounts() []RadixVolumeMount
	IsAlwaysPullImageOnDeploy() bool
	GetReplicas() *int
	GetHorizontalScaling() *RadixHorizontalScaling
	GetPublicPort() string
	IsPublic() bool
	GetExternalDNS() []RadixDeployExternalDNS
	IsDNSAppAlias() bool
	GetIngressConfiguration() []string
	GetNode() *RadixNode
	GetAuthentication() *Authentication
	SetName(name string)
	SetVolumeMounts(mounts []RadixVolumeMount)
	GetIdentity() *Identity
	GetUseReadOnlyFileSystem() *bool
}

// RadixCommonDeployComponentFactory defines a common component factory
type RadixCommonDeployComponentFactory interface {
	Create() RadixCommonDeployComponent
	GetTargetType() reflect.Type
}

type RadixDeployComponentFactory struct{}
type RadixDeployJobComponentFactory struct{}

func (factory RadixDeployComponentFactory) Create() RadixCommonDeployComponent {
	return &RadixDeployComponent{}
}

func (factory RadixDeployComponentFactory) GetTargetType() reflect.Type {
	return reflect.TypeOf(&RadixDeployComponent{}).Elem()
}

func (factory RadixDeployJobComponentFactory) Create() RadixCommonDeployComponent {
	return &RadixDeployJobComponent{}
}

func (factory RadixDeployJobComponentFactory) GetTargetType() reflect.Type {
	return reflect.TypeOf(&RadixDeployJobComponentFactory{}).Elem()
}<|MERGE_RESOLUTION|>--- conflicted
+++ resolved
@@ -101,30 +101,6 @@
 
 // RadixDeployComponent defines a single component within a RadixDeployment - maps to single deployment/service/ingress etc
 type RadixDeployComponent struct {
-<<<<<<< HEAD
-	Name                    string                  `json:"name" yaml:"name"`
-	Image                   string                  `json:"image" yaml:"image"`
-	Ports                   []ComponentPort         `json:"ports" yaml:"ports"`
-	Replicas                *int                    `json:"replicas" yaml:"replicas"`
-	Public                  bool                    `json:"public" yaml:"public"` // Deprecated: For backwards compatibility Public is still supported, new code should use PublicPort instead
-	PublicPort              string                  `json:"publicPort,omitempty" yaml:"publicPort,omitempty"`
-	EnvironmentVariables    EnvVarsMap              `json:"environmentVariables,omitempty" yaml:"environmentVariables,omitempty"`
-	Secrets                 []string                `json:"secrets,omitempty" yaml:"secrets,omitempty"`
-	SecretRefs              RadixSecretRefs         `json:"secretRefs,omitempty" yaml:"secretRefs,omitempty"`
-	IngressConfiguration    []string                `json:"ingressConfiguration,omitempty" yaml:"ingressConfiguration,omitempty"`
-	DNSAppAlias             bool                    `json:"dnsAppAlias,omitempty" yaml:"dnsAppAlias,omitempty"`
-	DNSExternalAlias        []string                `json:"dnsExternalAlias,omitempty" yaml:"dnsExternalAlias,omitempty"`
-	Monitoring              bool                    `json:"monitoring" yaml:"monitoring"`
-	MonitoringConfig        MonitoringConfig        `json:"monitoringConfig,omitempty" yaml:"monitoringConfig,omitempty"`
-	Resources               ResourceRequirements    `json:"resources,omitempty" yaml:"resources,omitempty"`
-	HorizontalScaling       *RadixHorizontalScaling `json:"horizontalScaling,omitempty" yaml:"horizontalScaling,omitempty"`
-	AlwaysPullImageOnDeploy bool                    `json:"alwaysPullImageOnDeploy" yaml:"alwaysPullImageOnDeploy"`
-	VolumeMounts            []RadixVolumeMount      `json:"volumeMounts,omitempty" yaml:"volumeMounts,omitempty"`
-	Node                    RadixNode               `json:"node,omitempty" yaml:"node,omitempty"`
-	Authentication          *Authentication         `json:"authentication,omitempty" yaml:"authentication,omitempty"`
-	Identity                *Identity               `json:"identity,omitempty" yaml:"identity,omitempty"`
-	UseReadOnlyFileSystem   *bool                   `json:"useReadOnlyFileSystem,omitempty" yaml:"useReadOnlyFileSystem,omitempty"`
-=======
 	Name     string          `json:"name"`
 	Image    string          `json:"image"`
 	Ports    []ComponentPort `json:"ports"`
@@ -149,7 +125,7 @@
 	Node                    RadixNode               `json:"node,omitempty"`
 	Authentication          *Authentication         `json:"authentication,omitempty"`
 	Identity                *Identity               `json:"identity,omitempty"`
->>>>>>> e7ab4095
+	UseReadOnlyFileSystem   *bool                   `json:"useReadOnlyFileSystem,omitempty" yaml:"useReadOnlyFileSystem,omitempty"`
 }
 
 func (deployComponent *RadixDeployComponent) GetName() string {
