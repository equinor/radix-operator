package v1

import (
	"github.com/equinor/radix-operator/pkg/apis/defaults"
	core_v1 "k8s.io/api/core/v1"
	"k8s.io/apimachinery/pkg/api/resource"
	meta_v1 "k8s.io/apimachinery/pkg/apis/meta/v1"
	"strings"
)

// +genclient
// +k8s:deepcopy-gen:interfaces=k8s.io/apimachinery/pkg/runtime.Object

// RadixDeployment describe a deployment
type RadixDeployment struct {
	meta_v1.TypeMeta   `json:",inline" yaml:",inline"`
	meta_v1.ObjectMeta `json:"metadata,omitempty" yaml:"metadata,omitempty"`
	Spec               RadixDeploymentSpec `json:"spec" yaml:"spec"`
	Status             RadixDeployStatus   `json:"status" yaml:"status"`
}

func (rd *RadixDeployment) GetComponentByName(name string) *RadixDeployComponent {
	for _, component := range rd.Spec.Components {
		if strings.EqualFold(component.Name, name) {
			return &component
		}
	}
	return nil
}

//RadixDeployStatus is the status for a rd
type RadixDeployStatus struct {
	ActiveFrom meta_v1.Time         `json:"activeFrom" yaml:"activeFrom"`
	ActiveTo   meta_v1.Time         `json:"activeTo" yaml:"activeTo"`
	Condition  RadixDeployCondition `json:"condition" yaml:"condition"`
	Reconciled meta_v1.Time         `json:"reconciled" yaml:"reconciled"`
}

// RadixDeployCondition Holds the condition of a component
type RadixDeployCondition string

// These are valid conditions of a deployment.
const (
	// Active means the radix deployment is active and should be consolidated
	DeploymentActive RadixDeployCondition = "Active"
	// Inactive means radix deployment is inactive and should not be consolidated
	DeploymentInactive RadixDeployCondition = "Inactive"
)

//RadixDeploymentSpec is the spec for a deployment
type RadixDeploymentSpec struct {
	AppName          string                         `json:"appname" yaml:"appname"`
	Components       []RadixDeployComponent         `json:"components"`
	Jobs             []RadixDeployJobComponent      `json:"jobs"`
	Environment      string                         `json:"environment" yaml:"environment"`
	ImagePullSecrets []core_v1.LocalObjectReference `json:"imagePullSecrets" yaml:"imagePullSecrets"`
}

// +k8s:deepcopy-gen:interfaces=k8s.io/apimachinery/pkg/runtime.Object

//RadixDeploymentList is a list of Radix deployments
type RadixDeploymentList struct {
	meta_v1.TypeMeta `json:",inline" yaml:",inline"`
	meta_v1.ListMeta `json:"metadata" yaml:"metadata"`
	Items            []RadixDeployment `json:"items" yaml:"items"`
}

//RadixDeployComponent defines a single component within a RadixDeployment - maps to single deployment/service/ingress etc
type RadixDeployComponent struct {
	Name         string          `json:"name" yaml:"name"`
	RunAsNonRoot bool            `json:"runAsNonRoot" yaml:"runAsNonRoot"`
	Image        string          `json:"image" yaml:"image"`
	Ports        []ComponentPort `json:"ports" yaml:"ports"`
	Replicas     *int            `json:"replicas" yaml:"replicas"`
	// Deprecated: For backwards compatibility Public is still supported, new code should use PublicPort instead
	Public                  bool                    `json:"public" yaml:"public"`
	PublicPort              string                  `json:"publicPort,omitempty" yaml:"publicPort,omitempty"`
	EnvironmentVariables    EnvVarsMap              `json:"environmentVariables,omitempty" yaml:"environmentVariables,omitempty"`
	Secrets                 []string                `json:"secrets,omitempty" yaml:"secrets,omitempty"`
	IngressConfiguration    []string                `json:"ingressConfiguration,omitempty" yaml:"ingressConfiguration,omitempty"`
	DNSAppAlias             bool                    `json:"dnsAppAlias,omitempty" yaml:"dnsAppAlias,omitempty"`
	DNSExternalAlias        []string                `json:"dnsExternalAlias,omitempty" yaml:"dnsExternalAlias,omitempty"`
	Monitoring              bool                    `json:"monitoring" yaml:"monitoring"`
	Resources               ResourceRequirements    `json:"resources,omitempty" yaml:"resources,omitempty"`
	HorizontalScaling       *RadixHorizontalScaling `json:"horizontalScaling,omitempty" yaml:"horizontalScaling,omitempty"`
	AlwaysPullImageOnDeploy bool                    `json:"alwaysPullImageOnDeploy" yaml:"alwaysPullImageOnDeploy"`
	VolumeMounts            []RadixVolumeMount      `json:"volumeMounts,omitempty" yaml:"volumeMounts,omitempty"`
	Node                    RadixNode               `json:"node,omitempty" yaml:"node,omitempty"`
}

// GetNrOfReplicas gets number of replicas component will run
func (deployComponent RadixDeployComponent) GetNrOfReplicas() int32 {
	replicas := int32(1)
	if deployComponent.HorizontalScaling != nil && deployComponent.HorizontalScaling.MinReplicas != nil {
		replicas = *deployComponent.HorizontalScaling.MinReplicas
	} else if deployComponent.Replicas != nil {
		replicas = int32(*deployComponent.Replicas)
	}
	return replicas
}

// GetResourceRequirements maps to core_v1.ResourceRequirements
func (deployComponent RadixDeployComponent) GetResourceRequirements() *core_v1.ResourceRequirements {
	return buildResourceRequirement(deployComponent.Resources)
}

//RadixDeployJobComponent defines a single job component within a RadixDeployment
// The job component is used by the radix-job-scheduler to create Kubernetes Job objects
type RadixDeployJobComponent struct {
<<<<<<< HEAD
	Name                 string                   `json:"name" yaml:"name"`
	Image                string                   `json:"image" yaml:"image"`
	Ports                []ComponentPort          `json:"ports" yaml:"ports"`
	EnvironmentVariables EnvVarsMap               `json:"environmentVariables,omitempty" yaml:"environmentVariables,omitempty"`
	Secrets              []string                 `json:"secrets,omitempty" yaml:"secrets,omitempty"`
	Monitoring           bool                     `json:"monitoring" yaml:"monitoring"`
	Resources            ResourceRequirements     `json:"resources,omitempty" yaml:"resources,omitempty"`
	VolumeMounts         []RadixVolumeMount       `json:"volumeMounts,omitempty" yaml:"volumeMounts,omitempty"`
	Node                 RadixNode                `json:"node,omitempty" yaml:"node,omitempty"`
	SchedulerPort        *int32                   `json:"schedulerPort,omitempty" yaml:"schedulerPort,omitempty"`
	Payload              RadixJobComponentPayload `json:"payload" yaml:"payload"`
=======
	Name                 string                    `json:"name" yaml:"name"`
	Image                string                    `json:"image" yaml:"image"`
	Ports                []ComponentPort           `json:"ports" yaml:"ports"`
	EnvironmentVariables EnvVarsMap                `json:"environmentVariables,omitempty" yaml:"environmentVariables,omitempty"`
	Secrets              []string                  `json:"secrets,omitempty" yaml:"secrets,omitempty"`
	Monitoring           bool                      `json:"monitoring" yaml:"monitoring"`
	Resources            ResourceRequirements      `json:"resources,omitempty" yaml:"resources,omitempty"`
	VolumeMounts         []RadixVolumeMount        `json:"volumeMounts,omitempty" yaml:"volumeMounts,omitempty"`
	SchedulerPort        *int32                    `json:"schedulerPort,omitempty" yaml:"schedulerPort,omitempty"`
	Payload              *RadixJobComponentPayload `json:"payload,omitempty" yaml:"payload,omitempty"`
	RunAsNonRoot         bool                      `json:"runAsNonRoot" yaml:"runAsNonRoot"`
>>>>>>> 41dddd1d
}

// GetResourceRequirements maps to core_v1.ResourceRequirements
func (jobComponent RadixDeployJobComponent) GetResourceRequirements() *core_v1.ResourceRequirements {
	return buildResourceRequirement(jobComponent.Resources)
}

func buildResourceRequirement(source ResourceRequirements) *core_v1.ResourceRequirements {
	defaultLimits := map[core_v1.ResourceName]resource.Quantity{
		core_v1.ResourceName("cpu"):    *defaults.GetDefaultCPULimit(),
		core_v1.ResourceName("memory"): *defaults.GetDefaultMemoryLimit(),
	}

	// if you only set limit, it will use the same values for request
	limits := core_v1.ResourceList{}
	requests := core_v1.ResourceList{}

	for name, limit := range source.Limits {
		resName := core_v1.ResourceName(name)

		if limit != "" {
			limits[resName], _ = resource.ParseQuantity(limit)
		}

		// TODO: We probably should check some hard limit that cannot by exceeded here
	}

	for name, req := range source.Requests {
		resName := core_v1.ResourceName(name)

		if req != "" {
			requests[resName], _ = resource.ParseQuantity(req)

			if _, hasLimit := limits[resName]; !hasLimit {
				// There is no defined limit, but there is a request
				reqQuantity := requests[resName]
				if reqQuantity.Cmp(defaultLimits[resName]) == 1 {
					// Requested quantity is larger than the default limit
					// We use the requested value as the limit
					limits[resName] = requests[resName].DeepCopy()

					// TODO: If we introduce a hard limit, that should not be exceeded here
				}
			}
		}
	}

	if len(limits) <= 0 && len(requests) <= 0 {
		return &core_v1.ResourceRequirements{}
	}

	req := core_v1.ResourceRequirements{
		Limits:   limits,
		Requests: requests,
	}

	return &req
}<|MERGE_RESOLUTION|>--- conflicted
+++ resolved
@@ -107,19 +107,6 @@
 //RadixDeployJobComponent defines a single job component within a RadixDeployment
 // The job component is used by the radix-job-scheduler to create Kubernetes Job objects
 type RadixDeployJobComponent struct {
-<<<<<<< HEAD
-	Name                 string                   `json:"name" yaml:"name"`
-	Image                string                   `json:"image" yaml:"image"`
-	Ports                []ComponentPort          `json:"ports" yaml:"ports"`
-	EnvironmentVariables EnvVarsMap               `json:"environmentVariables,omitempty" yaml:"environmentVariables,omitempty"`
-	Secrets              []string                 `json:"secrets,omitempty" yaml:"secrets,omitempty"`
-	Monitoring           bool                     `json:"monitoring" yaml:"monitoring"`
-	Resources            ResourceRequirements     `json:"resources,omitempty" yaml:"resources,omitempty"`
-	VolumeMounts         []RadixVolumeMount       `json:"volumeMounts,omitempty" yaml:"volumeMounts,omitempty"`
-	Node                 RadixNode                `json:"node,omitempty" yaml:"node,omitempty"`
-	SchedulerPort        *int32                   `json:"schedulerPort,omitempty" yaml:"schedulerPort,omitempty"`
-	Payload              RadixJobComponentPayload `json:"payload" yaml:"payload"`
-=======
 	Name                 string                    `json:"name" yaml:"name"`
 	Image                string                    `json:"image" yaml:"image"`
 	Ports                []ComponentPort           `json:"ports" yaml:"ports"`
@@ -131,7 +118,7 @@
 	SchedulerPort        *int32                    `json:"schedulerPort,omitempty" yaml:"schedulerPort,omitempty"`
 	Payload              *RadixJobComponentPayload `json:"payload,omitempty" yaml:"payload,omitempty"`
 	RunAsNonRoot         bool                      `json:"runAsNonRoot" yaml:"runAsNonRoot"`
->>>>>>> 41dddd1d
+	Node                 RadixNode                 `json:"node,omitempty" yaml:"node,omitempty"`
 }
 
 // GetResourceRequirements maps to core_v1.ResourceRequirements
