package v1

import (
	"github.com/equinor/radix-operator/pkg/apis/defaults"
	"github.com/equinor/radix-operator/pkg/apis/utils/numbers"
	core_v1 "k8s.io/api/core/v1"
	meta_v1 "k8s.io/apimachinery/pkg/apis/meta/v1"
)

// +genclient
// +k8s:deepcopy-gen:interfaces=k8s.io/apimachinery/pkg/runtime.Object

// RadixDeployment describe a deployment
type RadixDeployment struct {
	meta_v1.TypeMeta   `json:",inline" yaml:",inline"`
	meta_v1.ObjectMeta `json:"metadata,omitempty" yaml:"metadata,omitempty"`
	Spec               RadixDeploymentSpec `json:"spec" yaml:"spec"`
	Status             RadixDeployStatus   `json:"status" yaml:"status"`
}

//RadixDeployStatus is the status for a rd
type RadixDeployStatus struct {
	ActiveFrom meta_v1.Time         `json:"activeFrom" yaml:"activeFrom"`
	ActiveTo   meta_v1.Time         `json:"activeTo" yaml:"activeTo"`
	Condition  RadixDeployCondition `json:"condition" yaml:"condition"`
	Reconciled meta_v1.Time         `json:"reconciled" yaml:"reconciled"`
}

// RadixDeployCondition Holds the condition of a component
type RadixDeployCondition string

// These are valid conditions of a deployment.
const (
	// Active means the radix deployment is active and should be consolidated
	DeploymentActive RadixDeployCondition = "Active"
	// Inactive means radix deployment is inactive and should not be consolidated
	DeploymentInactive RadixDeployCondition = "Inactive"
)

//RadixDeploymentSpec is the spec for a deployment
type RadixDeploymentSpec struct {
	AppName          string                         `json:"appname" yaml:"appname"`
	Components       []RadixDeployComponent         `json:"components"`
	Jobs             []RadixDeployJobComponent      `json:"jobs"`
	Environment      string                         `json:"environment" yaml:"environment"`
	ImagePullSecrets []core_v1.LocalObjectReference `json:"imagePullSecrets" yaml:"imagePullSecrets"`
}

// +k8s:deepcopy-gen:interfaces=k8s.io/apimachinery/pkg/runtime.Object

//RadixDeploymentList is a list of Radix deployments
type RadixDeploymentList struct {
	meta_v1.TypeMeta `json:",inline" yaml:",inline"`
	meta_v1.ListMeta `json:"metadata" yaml:"metadata"`
	Items            []RadixDeployment `json:"items" yaml:"items"`
}

//RadixDeployComponent defines a single component within a RadixDeployment - maps to single deployment/service/ingress etc
type RadixDeployComponent struct {
	Name         string          `json:"name" yaml:"name"`
	RunAsNonRoot bool            `json:"runAsNonRoot" yaml:"runAsNonRoot"`
	Image        string          `json:"image" yaml:"image"`
	Ports        []ComponentPort `json:"ports" yaml:"ports"`
	Replicas     *int            `json:"replicas" yaml:"replicas"`
	// Deprecated: For backwards compatibility Public is still supported, new code should use PublicPort instead
	Public                  bool                    `json:"public" yaml:"public"`
	PublicPort              string                  `json:"publicPort,omitempty" yaml:"publicPort,omitempty"`
	EnvironmentVariables    EnvVarsMap              `json:"environmentVariables,omitempty" yaml:"environmentVariables,omitempty"`
	Secrets                 []string                `json:"secrets,omitempty" yaml:"secrets,omitempty"`
	IngressConfiguration    []string                `json:"ingressConfiguration,omitempty" yaml:"ingressConfiguration,omitempty"`
	DNSAppAlias             bool                    `json:"dnsAppAlias,omitempty" yaml:"dnsAppAlias,omitempty"`
	DNSExternalAlias        []string                `json:"dnsExternalAlias,omitempty" yaml:"dnsExternalAlias,omitempty"`
	Monitoring              bool                    `json:"monitoring" yaml:"monitoring"`
	Resources               ResourceRequirements    `json:"resources,omitempty" yaml:"resources,omitempty"`
	HorizontalScaling       *RadixHorizontalScaling `json:"horizontalScaling,omitempty" yaml:"horizontalScaling,omitempty"`
	AlwaysPullImageOnDeploy bool                    `json:"alwaysPullImageOnDeploy" yaml:"alwaysPullImageOnDeploy"`
	VolumeMounts            []RadixVolumeMount      `json:"volumeMounts,omitempty" yaml:"volumeMounts,omitempty"`
}

func (deployComponent *RadixDeployComponent) GetName() string {
	return deployComponent.Name
}

func (deployComponent *RadixDeployComponent) GetType() string {
	return defaults.RadixComponentTypeComponent
}

<<<<<<< HEAD
func (deployComponent *RadixDeployComponent) GetImage() string {
	return deployComponent.Image
}

func (deployComponent *RadixDeployComponent) GetPorts() []ComponentPort {
	return deployComponent.Ports
}
=======
//RadixDeployJobComponent defines a single job component within a RadixDeployment
// The job component is used by the radix-job-scheduler to create Kubernetes Job objects
type RadixDeployJobComponent struct {
	Name                 string                    `json:"name" yaml:"name"`
	Image                string                    `json:"image" yaml:"image"`
	Ports                []ComponentPort           `json:"ports" yaml:"ports"`
	EnvironmentVariables EnvVarsMap                `json:"environmentVariables,omitempty" yaml:"environmentVariables,omitempty"`
	Secrets              []string                  `json:"secrets,omitempty" yaml:"secrets,omitempty"`
	Monitoring           bool                      `json:"monitoring" yaml:"monitoring"`
	Resources            ResourceRequirements      `json:"resources,omitempty" yaml:"resources,omitempty"`
	VolumeMounts         []RadixVolumeMount        `json:"volumeMounts,omitempty" yaml:"volumeMounts,omitempty"`
	SchedulerPort        *int32                    `json:"schedulerPort,omitempty" yaml:"schedulerPort,omitempty"`
	Payload              *RadixJobComponentPayload `json:"payload,omitempty" yaml:"payload,omitempty"`
	RunAsNonRoot         bool                      `json:"runAsNonRoot" yaml:"runAsNonRoot"`
}

// GetResourceRequirements maps to core_v1.ResourceRequirements
func (jobComponent RadixDeployJobComponent) GetResourceRequirements() *core_v1.ResourceRequirements {
	return buildResourceRequirement(jobComponent.Resources)
}

func buildResourceRequirement(source ResourceRequirements) *core_v1.ResourceRequirements {
	defaultLimits := map[core_v1.ResourceName]resource.Quantity{
		core_v1.ResourceName("cpu"):    *defaults.GetDefaultCPULimit(),
		core_v1.ResourceName("memory"): *defaults.GetDefaultMemoryLimit(),
	}
>>>>>>> 41dddd1d

func (deployComponent *RadixDeployComponent) GetEnvironmentVariables() *EnvVarsMap {
	return &deployComponent.EnvironmentVariables
}

func (deployComponent *RadixDeployComponent) GetSecrets() []string {
	return deployComponent.Secrets
}

func (deployComponent *RadixDeployComponent) GetMonitoring() bool {
	return deployComponent.Monitoring
}

func (deployComponent *RadixDeployComponent) GetResources() *ResourceRequirements {
	return &deployComponent.Resources
}

func (deployComponent *RadixDeployComponent) GetVolumeMounts() []RadixVolumeMount {
	return deployComponent.VolumeMounts
}

func (deployComponent *RadixDeployComponent) IsAlwaysPullImageOnDeploy() bool {
	return deployComponent.AlwaysPullImageOnDeploy
}

func (deployComponent *RadixDeployComponent) GetReplicas() *int {
	return deployComponent.Replicas
}

func (deployComponent *RadixDeployComponent) GetHorizontalScaling() *RadixHorizontalScaling {
	return deployComponent.HorizontalScaling
}

func (deployComponent *RadixDeployComponent) GetPublicPort() string {
	return deployComponent.PublicPort
}

func (deployComponent *RadixDeployComponent) IsPublic() bool {
	return len(deployComponent.PublicPort) > 0
}

func (deployComponent *RadixDeployComponent) GetDNSExternalAlias() []string {
	return deployComponent.DNSExternalAlias
}

func (deployComponent *RadixDeployComponent) IsDNSAppAlias() bool {
	return deployComponent.DNSAppAlias
}

func (deployComponent *RadixDeployComponent) GetIngressConfiguration() []string {
	return deployComponent.IngressConfiguration
}

func (deployJobComponent *RadixDeployJobComponent) GetName() string {
	return deployJobComponent.Name
}

func (deployJobComponent *RadixDeployJobComponent) GetType() string {
	return defaults.RadixComponentTypeJobScheduler
}

func (deployJobComponent *RadixDeployJobComponent) GetImage() string {
	return deployJobComponent.Image
}

func (deployJobComponent *RadixDeployJobComponent) GetPorts() []ComponentPort {
	return deployJobComponent.Ports
}

func (deployJobComponent *RadixDeployJobComponent) GetEnvironmentVariables() *EnvVarsMap {
	return &deployJobComponent.EnvironmentVariables
}

func (deployJobComponent *RadixDeployJobComponent) GetSecrets() []string {
	return deployJobComponent.Secrets
}

func (deployJobComponent *RadixDeployJobComponent) GetMonitoring() bool {
	return deployJobComponent.Monitoring
}

func (deployJobComponent *RadixDeployJobComponent) GetResources() *ResourceRequirements {
	return &deployJobComponent.Resources
}

func (deployJobComponent *RadixDeployJobComponent) GetVolumeMounts() []RadixVolumeMount {
	return deployJobComponent.VolumeMounts
}

func (deployJobComponent *RadixDeployJobComponent) IsAlwaysPullImageOnDeploy() bool {
	return deployJobComponent.AlwaysPullImageOnDeploy
}

func (deployJobComponent *RadixDeployJobComponent) GetReplicas() *int {
	return numbers.IntPtr(1)
}

func (deployJobComponent *RadixDeployJobComponent) GetHorizontalScaling() *RadixHorizontalScaling {
	return nil
}

func (deployJobComponent *RadixDeployJobComponent) GetPublicPort() string {
	return ""
}

func (deployJobComponent *RadixDeployJobComponent) IsPublic() bool {
	return false
}

func (deployJobComponent *RadixDeployJobComponent) GetDNSExternalAlias() []string {
	return nil
}

func (deployJobComponent *RadixDeployJobComponent) IsDNSAppAlias() bool {
	return false
}

func (deployJobComponent *RadixDeployJobComponent) GetIngressConfiguration() []string {
	return nil
}

// GetNrOfReplicas gets number of replicas component will run
func (deployComponent RadixDeployComponent) GetNrOfReplicas() int32 {
	replicas := int32(1)
	if deployComponent.HorizontalScaling != nil && deployComponent.HorizontalScaling.MinReplicas != nil {
		replicas = *deployComponent.HorizontalScaling.MinReplicas
	} else if deployComponent.Replicas != nil {
		replicas = int32(*deployComponent.Replicas)
	}
	return replicas
}

//RadixDeployJobComponent defines a single job component within a RadixDeployment
// The job component is used by the radix-job-scheduler to create Kubernetes Job objects
type RadixDeployJobComponent struct {
	Name                    string                    `json:"name" yaml:"name"`
	Image                   string                    `json:"image" yaml:"image"`
	Ports                   []ComponentPort           `json:"ports" yaml:"ports"`
	EnvironmentVariables    EnvVarsMap                `json:"environmentVariables,omitempty" yaml:"environmentVariables,omitempty"`
	Secrets                 []string                  `json:"secrets,omitempty" yaml:"secrets,omitempty"`
	Monitoring              bool                      `json:"monitoring" yaml:"monitoring"`
	Resources               ResourceRequirements      `json:"resources,omitempty" yaml:"resources,omitempty"`
	VolumeMounts            []RadixVolumeMount        `json:"volumeMounts,omitempty" yaml:"volumeMounts,omitempty"`
	SchedulerPort           *int32                    `json:"schedulerPort,omitempty" yaml:"schedulerPort,omitempty"`
	Payload                 *RadixJobComponentPayload `json:"payload,omitempty" yaml:"payload,omitempty"`
	AlwaysPullImageOnDeploy bool                      `json:"alwaysPullImageOnDeploy" yaml:"alwaysPullImageOnDeploy"`
}

//RadixCommonDeployComponent defines a common component interface a RadixDeployment
type RadixCommonDeployComponent interface {
	GetName() string
	GetType() string
	GetImage() string
	GetPorts() []ComponentPort
	GetEnvironmentVariables() *EnvVarsMap
	GetSecrets() []string
	GetMonitoring() bool
	GetResources() *ResourceRequirements
	GetVolumeMounts() []RadixVolumeMount
	IsAlwaysPullImageOnDeploy() bool
	GetReplicas() *int
	GetHorizontalScaling() *RadixHorizontalScaling
	GetPublicPort() string
	IsPublic() bool
	GetDNSExternalAlias() []string
	IsDNSAppAlias() bool
	GetIngressConfiguration() []string
}<|MERGE_RESOLUTION|>--- conflicted
+++ resolved
@@ -57,11 +57,11 @@
 
 //RadixDeployComponent defines a single component within a RadixDeployment - maps to single deployment/service/ingress etc
 type RadixDeployComponent struct {
-	Name         string          `json:"name" yaml:"name"`
-	RunAsNonRoot bool            `json:"runAsNonRoot" yaml:"runAsNonRoot"`
-	Image        string          `json:"image" yaml:"image"`
-	Ports        []ComponentPort `json:"ports" yaml:"ports"`
-	Replicas     *int            `json:"replicas" yaml:"replicas"`
+	Name     string          `json:"name" yaml:"name"`
+	RunAsNonRoot bool        `json:"runAsNonRoot" yaml:"runAsNonRoot"`
+	Image    string          `json:"image" yaml:"image"`
+	Ports    []ComponentPort `json:"ports" yaml:"ports"`
+	Replicas *int            `json:"replicas" yaml:"replicas"`
 	// Deprecated: For backwards compatibility Public is still supported, new code should use PublicPort instead
 	Public                  bool                    `json:"public" yaml:"public"`
 	PublicPort              string                  `json:"publicPort,omitempty" yaml:"publicPort,omitempty"`
@@ -85,7 +85,6 @@
 	return defaults.RadixComponentTypeComponent
 }
 
-<<<<<<< HEAD
 func (deployComponent *RadixDeployComponent) GetImage() string {
 	return deployComponent.Image
 }
@@ -93,7 +92,138 @@
 func (deployComponent *RadixDeployComponent) GetPorts() []ComponentPort {
 	return deployComponent.Ports
 }
-=======
+
+func (deployComponent *RadixDeployComponent) GetEnvironmentVariables() *EnvVarsMap {
+	return &deployComponent.EnvironmentVariables
+}
+
+func (deployComponent *RadixDeployComponent) GetSecrets() []string {
+	return deployComponent.Secrets
+}
+
+func (deployComponent *RadixDeployComponent) GetMonitoring() bool {
+	return deployComponent.Monitoring
+}
+
+func (deployComponent *RadixDeployComponent) GetResources() *ResourceRequirements {
+	return &deployComponent.Resources
+}
+
+func (deployComponent *RadixDeployComponent) GetVolumeMounts() []RadixVolumeMount {
+	return deployComponent.VolumeMounts
+}
+
+func (deployComponent *RadixDeployComponent) IsAlwaysPullImageOnDeploy() bool {
+	return deployComponent.AlwaysPullImageOnDeploy
+}
+
+func (deployComponent *RadixDeployComponent) GetReplicas() *int {
+	return deployComponent.Replicas
+}
+
+func (deployComponent *RadixDeployComponent) GetHorizontalScaling() *RadixHorizontalScaling {
+	return deployComponent.HorizontalScaling
+}
+
+func (deployComponent *RadixDeployComponent) GetPublicPort() string {
+	return deployComponent.PublicPort
+}
+
+func (deployComponent *RadixDeployComponent) IsPublic() bool {
+	return len(deployComponent.PublicPort) > 0
+}
+
+func (deployComponent *RadixDeployComponent) GetDNSExternalAlias() []string {
+	return deployComponent.DNSExternalAlias
+}
+
+func (deployComponent *RadixDeployComponent) IsDNSAppAlias() bool {
+	return deployComponent.DNSAppAlias
+}
+
+func (deployComponent *RadixDeployComponent) GetIngressConfiguration() []string {
+	return deployComponent.IngressConfiguration
+}
+
+func (deployJobComponent *RadixDeployJobComponent) GetName() string {
+	return deployJobComponent.Name
+}
+
+func (deployJobComponent *RadixDeployJobComponent) GetType() string {
+	return defaults.RadixComponentTypeJobScheduler
+}
+
+func (deployJobComponent *RadixDeployJobComponent) GetImage() string {
+	return deployJobComponent.Image
+}
+
+func (deployJobComponent *RadixDeployJobComponent) GetPorts() []ComponentPort {
+	return deployJobComponent.Ports
+}
+
+func (deployJobComponent *RadixDeployJobComponent) GetEnvironmentVariables() *EnvVarsMap {
+	return &deployJobComponent.EnvironmentVariables
+}
+
+func (deployJobComponent *RadixDeployJobComponent) GetSecrets() []string {
+	return deployJobComponent.Secrets
+}
+
+func (deployJobComponent *RadixDeployJobComponent) GetMonitoring() bool {
+	return deployJobComponent.Monitoring
+}
+
+func (deployJobComponent *RadixDeployJobComponent) GetResources() *ResourceRequirements {
+	return &deployJobComponent.Resources
+}
+
+func (deployJobComponent *RadixDeployJobComponent) GetVolumeMounts() []RadixVolumeMount {
+	return deployJobComponent.VolumeMounts
+}
+
+func (deployJobComponent *RadixDeployJobComponent) IsAlwaysPullImageOnDeploy() bool {
+	return deployJobComponent.AlwaysPullImageOnDeploy
+}
+
+func (deployJobComponent *RadixDeployJobComponent) GetReplicas() *int {
+	return numbers.IntPtr(1)
+}
+
+func (deployJobComponent *RadixDeployJobComponent) GetHorizontalScaling() *RadixHorizontalScaling {
+	return nil
+}
+
+func (deployJobComponent *RadixDeployJobComponent) GetPublicPort() string {
+	return ""
+}
+
+func (deployJobComponent *RadixDeployJobComponent) IsPublic() bool {
+	return false
+}
+
+func (deployJobComponent *RadixDeployJobComponent) GetDNSExternalAlias() []string {
+	return nil
+}
+
+func (deployJobComponent *RadixDeployJobComponent) IsDNSAppAlias() bool {
+	return false
+}
+
+func (deployJobComponent *RadixDeployJobComponent) GetIngressConfiguration() []string {
+	return nil
+}
+
+// GetNrOfReplicas gets number of replicas component will run
+func (deployComponent RadixDeployComponent) GetNrOfReplicas() int32 {
+	replicas := int32(1)
+	if deployComponent.HorizontalScaling != nil && deployComponent.HorizontalScaling.MinReplicas != nil {
+		replicas = *deployComponent.HorizontalScaling.MinReplicas
+	} else if deployComponent.Replicas != nil {
+		replicas = int32(*deployComponent.Replicas)
+	}
+	return replicas
+}
+
 //RadixDeployJobComponent defines a single job component within a RadixDeployment
 // The job component is used by the radix-job-scheduler to create Kubernetes Job objects
 type RadixDeployJobComponent struct {
@@ -108,165 +238,7 @@
 	SchedulerPort        *int32                    `json:"schedulerPort,omitempty" yaml:"schedulerPort,omitempty"`
 	Payload              *RadixJobComponentPayload `json:"payload,omitempty" yaml:"payload,omitempty"`
 	RunAsNonRoot         bool                      `json:"runAsNonRoot" yaml:"runAsNonRoot"`
-}
-
-// GetResourceRequirements maps to core_v1.ResourceRequirements
-func (jobComponent RadixDeployJobComponent) GetResourceRequirements() *core_v1.ResourceRequirements {
-	return buildResourceRequirement(jobComponent.Resources)
-}
-
-func buildResourceRequirement(source ResourceRequirements) *core_v1.ResourceRequirements {
-	defaultLimits := map[core_v1.ResourceName]resource.Quantity{
-		core_v1.ResourceName("cpu"):    *defaults.GetDefaultCPULimit(),
-		core_v1.ResourceName("memory"): *defaults.GetDefaultMemoryLimit(),
-	}
->>>>>>> 41dddd1d
-
-func (deployComponent *RadixDeployComponent) GetEnvironmentVariables() *EnvVarsMap {
-	return &deployComponent.EnvironmentVariables
-}
-
-func (deployComponent *RadixDeployComponent) GetSecrets() []string {
-	return deployComponent.Secrets
-}
-
-func (deployComponent *RadixDeployComponent) GetMonitoring() bool {
-	return deployComponent.Monitoring
-}
-
-func (deployComponent *RadixDeployComponent) GetResources() *ResourceRequirements {
-	return &deployComponent.Resources
-}
-
-func (deployComponent *RadixDeployComponent) GetVolumeMounts() []RadixVolumeMount {
-	return deployComponent.VolumeMounts
-}
-
-func (deployComponent *RadixDeployComponent) IsAlwaysPullImageOnDeploy() bool {
-	return deployComponent.AlwaysPullImageOnDeploy
-}
-
-func (deployComponent *RadixDeployComponent) GetReplicas() *int {
-	return deployComponent.Replicas
-}
-
-func (deployComponent *RadixDeployComponent) GetHorizontalScaling() *RadixHorizontalScaling {
-	return deployComponent.HorizontalScaling
-}
-
-func (deployComponent *RadixDeployComponent) GetPublicPort() string {
-	return deployComponent.PublicPort
-}
-
-func (deployComponent *RadixDeployComponent) IsPublic() bool {
-	return len(deployComponent.PublicPort) > 0
-}
-
-func (deployComponent *RadixDeployComponent) GetDNSExternalAlias() []string {
-	return deployComponent.DNSExternalAlias
-}
-
-func (deployComponent *RadixDeployComponent) IsDNSAppAlias() bool {
-	return deployComponent.DNSAppAlias
-}
-
-func (deployComponent *RadixDeployComponent) GetIngressConfiguration() []string {
-	return deployComponent.IngressConfiguration
-}
-
-func (deployJobComponent *RadixDeployJobComponent) GetName() string {
-	return deployJobComponent.Name
-}
-
-func (deployJobComponent *RadixDeployJobComponent) GetType() string {
-	return defaults.RadixComponentTypeJobScheduler
-}
-
-func (deployJobComponent *RadixDeployJobComponent) GetImage() string {
-	return deployJobComponent.Image
-}
-
-func (deployJobComponent *RadixDeployJobComponent) GetPorts() []ComponentPort {
-	return deployJobComponent.Ports
-}
-
-func (deployJobComponent *RadixDeployJobComponent) GetEnvironmentVariables() *EnvVarsMap {
-	return &deployJobComponent.EnvironmentVariables
-}
-
-func (deployJobComponent *RadixDeployJobComponent) GetSecrets() []string {
-	return deployJobComponent.Secrets
-}
-
-func (deployJobComponent *RadixDeployJobComponent) GetMonitoring() bool {
-	return deployJobComponent.Monitoring
-}
-
-func (deployJobComponent *RadixDeployJobComponent) GetResources() *ResourceRequirements {
-	return &deployJobComponent.Resources
-}
-
-func (deployJobComponent *RadixDeployJobComponent) GetVolumeMounts() []RadixVolumeMount {
-	return deployJobComponent.VolumeMounts
-}
-
-func (deployJobComponent *RadixDeployJobComponent) IsAlwaysPullImageOnDeploy() bool {
-	return deployJobComponent.AlwaysPullImageOnDeploy
-}
-
-func (deployJobComponent *RadixDeployJobComponent) GetReplicas() *int {
-	return numbers.IntPtr(1)
-}
-
-func (deployJobComponent *RadixDeployJobComponent) GetHorizontalScaling() *RadixHorizontalScaling {
-	return nil
-}
-
-func (deployJobComponent *RadixDeployJobComponent) GetPublicPort() string {
-	return ""
-}
-
-func (deployJobComponent *RadixDeployJobComponent) IsPublic() bool {
-	return false
-}
-
-func (deployJobComponent *RadixDeployJobComponent) GetDNSExternalAlias() []string {
-	return nil
-}
-
-func (deployJobComponent *RadixDeployJobComponent) IsDNSAppAlias() bool {
-	return false
-}
-
-func (deployJobComponent *RadixDeployJobComponent) GetIngressConfiguration() []string {
-	return nil
-}
-
-// GetNrOfReplicas gets number of replicas component will run
-func (deployComponent RadixDeployComponent) GetNrOfReplicas() int32 {
-	replicas := int32(1)
-	if deployComponent.HorizontalScaling != nil && deployComponent.HorizontalScaling.MinReplicas != nil {
-		replicas = *deployComponent.HorizontalScaling.MinReplicas
-	} else if deployComponent.Replicas != nil {
-		replicas = int32(*deployComponent.Replicas)
-	}
-	return replicas
-}
-
-//RadixDeployJobComponent defines a single job component within a RadixDeployment
-// The job component is used by the radix-job-scheduler to create Kubernetes Job objects
-type RadixDeployJobComponent struct {
-	Name                    string                    `json:"name" yaml:"name"`
-	Image                   string                    `json:"image" yaml:"image"`
-	Ports                   []ComponentPort           `json:"ports" yaml:"ports"`
-	EnvironmentVariables    EnvVarsMap                `json:"environmentVariables,omitempty" yaml:"environmentVariables,omitempty"`
-	Secrets                 []string                  `json:"secrets,omitempty" yaml:"secrets,omitempty"`
-	Monitoring              bool                      `json:"monitoring" yaml:"monitoring"`
-	Resources               ResourceRequirements      `json:"resources,omitempty" yaml:"resources,omitempty"`
-	VolumeMounts            []RadixVolumeMount        `json:"volumeMounts,omitempty" yaml:"volumeMounts,omitempty"`
-	SchedulerPort           *int32                    `json:"schedulerPort,omitempty" yaml:"schedulerPort,omitempty"`
-	Payload                 *RadixJobComponentPayload `json:"payload,omitempty" yaml:"payload,omitempty"`
-	AlwaysPullImageOnDeploy bool                      `json:"alwaysPullImageOnDeploy" yaml:"alwaysPullImageOnDeploy"`
+	AlwaysPullImageOnDeploy bool                   `json:"alwaysPullImageOnDeploy" yaml:"alwaysPullImageOnDeploy"`
 }
 
 //RadixCommonDeployComponent defines a common component interface a RadixDeployment
