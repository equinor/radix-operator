--- conflicted
+++ resolved
@@ -27,23 +27,19 @@
 	return config.Environment
 }
 
-<<<<<<< HEAD
-func (config RadixEnvironmentConfig) GetImage() string {
+func (config *RadixEnvironmentConfig) GetImage() string {
 	return config.Image
 }
 
-func (config RadixEnvironmentConfig) GetDockerfileName() string {
+func (config *RadixEnvironmentConfig) GetDockerfileName() string {
 	return config.DockerfileName
 }
 
-func (config RadixEnvironmentConfig) GetSourceFolder() string {
+func (config *RadixEnvironmentConfig) GetSourceFolder() string {
 	return config.SourceFolder
 }
 
-func (config RadixEnvironmentConfig) GetSecretRefs() RadixSecretRefs {
-=======
 func (config *RadixEnvironmentConfig) GetSecretRefs() RadixSecretRefs {
->>>>>>> c953b382
 	return config.SecretRefs
 }
 
@@ -87,23 +83,19 @@
 	return config.Environment
 }
 
-<<<<<<< HEAD
-func (config RadixJobComponentEnvironmentConfig) GetImage() string {
+func (config *RadixJobComponentEnvironmentConfig) GetImage() string {
 	return config.Image
 }
 
-func (config RadixJobComponentEnvironmentConfig) GetDockerfileName() string {
+func (config *RadixJobComponentEnvironmentConfig) GetDockerfileName() string {
 	return config.DockerfileName
 }
 
-func (config RadixJobComponentEnvironmentConfig) GetSourceFolder() string {
+func (config *RadixJobComponentEnvironmentConfig) GetSourceFolder() string {
 	return config.SourceFolder
 }
 
-func (config RadixJobComponentEnvironmentConfig) GetSecretRefs() RadixSecretRefs {
-=======
 func (config *RadixJobComponentEnvironmentConfig) GetSecretRefs() RadixSecretRefs {
->>>>>>> c953b382
 	return config.SecretRefs
 }
 
