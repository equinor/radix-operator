--- conflicted
+++ resolved
@@ -15,14 +15,6 @@
 	AppBuilderResourcesLimitsMemory       *resource.Quantity
 	AppBuilderResourcesRequestsCPU        *resource.Quantity
 	AppBuilderResourcesRequestsMemory     *resource.Quantity
-<<<<<<< HEAD
-	// GitCloneConfig Config for the git repo cloning
-	GitCloneConfig *git.CloneConfig
-	// PipelineImage Tag for the radix-pipeline image
-	PipelineImage string
-=======
 	GitCloneImage                         string
-	// PipelineImageTag Tag for the radix-pipeline image
-	PipelineImageTag string
->>>>>>> f7a6952b
+	PipelineImage                         string
 }