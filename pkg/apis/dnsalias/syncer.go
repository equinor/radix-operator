package dnsalias

import (
	"fmt"

	commonUtils "github.com/equinor/radix-common/utils"
	"github.com/equinor/radix-common/utils/slice"
	"github.com/equinor/radix-operator/pkg/apis/config/dnsalias"
	"github.com/equinor/radix-operator/pkg/apis/defaults"
	"github.com/equinor/radix-operator/pkg/apis/ingress"
	"github.com/equinor/radix-operator/pkg/apis/kube"
	radixv1 "github.com/equinor/radix-operator/pkg/apis/radix/v1"
	"github.com/equinor/radix-operator/pkg/apis/utils"
	radixclient "github.com/equinor/radix-operator/pkg/client/clientset/versioned"
	log "github.com/sirupsen/logrus"
	"k8s.io/client-go/kubernetes"
)

// Syncer of  RadixDNSAliases
type Syncer interface {
	// OnSync Syncs RadixDNSAliases
	OnSync() error
}

// DNSAlias is the aggregate-root for manipulating RadixDNSAliases
type syncer struct {
	kubeClient                 kubernetes.Interface
	radixClient                radixclient.Interface
	kubeUtil                   *kube.Kube
	radixDNSAlias              *radixv1.RadixDNSAlias
	dnsConfig                  *dnsalias.DNSConfig
	ingressConfiguration       ingress.IngressConfiguration
	oauth2DefaultConfig        defaults.OAuth2Config
	ingressAnnotationProviders []ingress.AnnotationProvider
}

// NewSyncer is the constructor for RadixDNSAlias syncer
func NewSyncer(kubeClient kubernetes.Interface, kubeUtil *kube.Kube, radixClient radixclient.Interface, dnsConfig *dnsalias.DNSConfig, ingressConfiguration ingress.IngressConfiguration, oauth2Config defaults.OAuth2Config, ingressAnnotationProviders []ingress.AnnotationProvider, radixDNSAlias *radixv1.RadixDNSAlias) Syncer {
	return &syncer{
		kubeClient:                 kubeClient,
		radixClient:                radixClient,
		kubeUtil:                   kubeUtil,
		dnsConfig:                  dnsConfig,
		ingressConfiguration:       ingressConfiguration,
		oauth2DefaultConfig:        oauth2Config,
		ingressAnnotationProviders: ingressAnnotationProviders,
		radixDNSAlias:              radixDNSAlias,
	}
}

// OnSync is called by the handler when changes are applied and must be
// reconciled with current state.
func (s *syncer) OnSync() error {
	log.Debugf("OnSync RadixDNSAlias %s, application %s, environment %s, component %s", s.radixDNSAlias.GetName(), s.radixDNSAlias.Spec.AppName, s.radixDNSAlias.Spec.Environment, s.radixDNSAlias.Spec.Component)
	if err := s.restoreStatus(); err != nil {
		return fmt.Errorf("failed to update status on DNS alias %s: %v", s.radixDNSAlias.GetName(), err)
	}
	if s.radixDNSAlias.ObjectMeta.DeletionTimestamp != nil {
		return s.syncStatus(s.handleDeletedRadixDNSAlias())
	}
	return s.syncStatus(s.syncAlias())

}

func (s *syncer) syncAlias() error {
	log.Debugf("syncAlias RadixDNSAlias %s", s.radixDNSAlias.GetName())

	radixDeployComponent, err := s.getRadixDeployComponent()
	if err != nil {
		return err
	}
	if radixDeployComponent == nil {
		return nil // there is no any RadixDeployment (probably it is just created app). Do not sync, radixDeploymentInformer in the RadixDNSAlias controller will call the re-sync, when the RadixDeployment is added
	}

<<<<<<< HEAD
	if err := s.syncIngress(radixDeployComponent); err != nil {
		return s.getDNSAliasError(err)
	}

	return s.syncRbac()
}

func (s *syncer) getDNSAliasError(err error) error {
	if admissionWebhookErrorMatcher := admissionWebhookErrorExpression.FindStringSubmatch(err.Error()); len(admissionWebhookErrorMatcher) == 5 {
		log.Error(err)
		return fmt.Errorf("DNS alias %s cannot be used, because the host %s with the path %s is already in use", s.radixDNSAlias.GetName(), admissionWebhookErrorMatcher[1], admissionWebhookErrorMatcher[2])
=======
	aliasSpec := s.radixDNSAlias.Spec
	namespace := utils.GetEnvironmentNamespace(aliasSpec.AppName, aliasSpec.Environment)

	ing, err := s.syncIngress(namespace, radixDeployComponent)
	if err != nil {
		return err
>>>>>>> 59d48357
	}
	return s.syncOAuthProxyIngress(namespace, ing, radixDeployComponent)
}

func (s *syncer) getRadixDeployComponent() (radixv1.RadixCommonDeployComponent, error) {
	aliasSpec := s.radixDNSAlias.Spec
	namespace := utils.GetEnvironmentNamespace(aliasSpec.AppName, aliasSpec.Environment)

	log.Debugf("get active deployment for the namespace %s", namespace)
	radixDeployment, err := s.kubeUtil.GetActiveDeployment(namespace)
	if err != nil {
		return nil, err
	}
	if radixDeployment == nil {
		return nil, nil
	}
	log.Debugf("active deployment for the namespace %s is %s", namespace, radixDeployment.GetName())

	deployComponent := radixDeployment.GetCommonComponentByName(aliasSpec.Component)
	if commonUtils.IsNil(deployComponent) {
		return nil, DeployComponentNotFoundByName(aliasSpec.AppName, aliasSpec.Environment, aliasSpec.Component, radixDeployment.GetName())
	}
	return deployComponent, nil
}

func (s *syncer) handleDeletedRadixDNSAlias() error {
	log.Debugf("handle deleted RadixDNSAlias %s in the application %s", s.radixDNSAlias.Name, s.radixDNSAlias.Spec.AppName)
	finalizerIndex := slice.FindIndex(s.radixDNSAlias.ObjectMeta.Finalizers, func(val string) bool {
		return val == kube.RadixDNSAliasFinalizer
	})
	if finalizerIndex < 0 {
		log.Infof("missing finalizer %s in the RadixDNSAlias %s. Exist finalizers: %d. Skip dependency handling",
			kube.RadixDNSAliasFinalizer, s.radixDNSAlias.Name, len(s.radixDNSAlias.ObjectMeta.Finalizers))
		return nil
	}

	if err := s.deletedIngressesForRadixDNSAlias(); err != nil {
		return err
	}

	updatingAlias := s.radixDNSAlias.DeepCopy()
	updatingAlias.ObjectMeta.Finalizers = append(s.radixDNSAlias.ObjectMeta.Finalizers[:finalizerIndex], s.radixDNSAlias.ObjectMeta.Finalizers[finalizerIndex+1:]...)
	log.Debugf("removed finalizer %s from the RadixDNSAlias %s for the application %s. Left finalizers: %d",
		kube.RadixEnvironmentFinalizer, updatingAlias.Name, updatingAlias.Spec.AppName, len(updatingAlias.ObjectMeta.Finalizers))

	return s.kubeUtil.UpdateRadixDNSAlias(updatingAlias)
}<|MERGE_RESOLUTION|>--- conflicted
+++ resolved
@@ -73,26 +73,12 @@
 		return nil // there is no any RadixDeployment (probably it is just created app). Do not sync, radixDeploymentInformer in the RadixDNSAlias controller will call the re-sync, when the RadixDeployment is added
 	}
 
-<<<<<<< HEAD
-	if err := s.syncIngress(radixDeployComponent); err != nil {
-		return s.getDNSAliasError(err)
-	}
-
-	return s.syncRbac()
-}
-
-func (s *syncer) getDNSAliasError(err error) error {
-	if admissionWebhookErrorMatcher := admissionWebhookErrorExpression.FindStringSubmatch(err.Error()); len(admissionWebhookErrorMatcher) == 5 {
-		log.Error(err)
-		return fmt.Errorf("DNS alias %s cannot be used, because the host %s with the path %s is already in use", s.radixDNSAlias.GetName(), admissionWebhookErrorMatcher[1], admissionWebhookErrorMatcher[2])
-=======
 	aliasSpec := s.radixDNSAlias.Spec
 	namespace := utils.GetEnvironmentNamespace(aliasSpec.AppName, aliasSpec.Environment)
 
 	ing, err := s.syncIngress(namespace, radixDeployComponent)
 	if err != nil {
 		return err
->>>>>>> 59d48357
 	}
 	return s.syncOAuthProxyIngress(namespace, ing, radixDeployComponent)
 }
