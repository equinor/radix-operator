package test

import (
	"context"
	"os"

	"github.com/equinor/radix-operator/pkg/apis/defaults"
	"github.com/equinor/radix-operator/pkg/apis/kube"
	radixv1 "github.com/equinor/radix-operator/pkg/apis/radix/v1"
	"github.com/equinor/radix-operator/pkg/apis/utils"
	"github.com/equinor/radix-operator/pkg/apis/utils/labels"
	radixclient "github.com/equinor/radix-operator/pkg/client/clientset/versioned"
	log "github.com/sirupsen/logrus"
	corev1 "k8s.io/api/core/v1"
	"k8s.io/apimachinery/pkg/api/errors"
	metav1 "k8s.io/apimachinery/pkg/apis/meta/v1"
	"k8s.io/apimachinery/pkg/util/uuid"
	"k8s.io/client-go/kubernetes"
	secretProviderClient "sigs.k8s.io/secrets-store-csi-driver/pkg/client/clientset/versioned"
)

const dnsZone = "dev.radix.equinor.com"

// Utils Instance variables
type Utils struct {
	client      kubernetes.Interface
	radixclient radixclient.Interface
	kubeUtil    *kube.Kube
}

// NewTestUtils Constructor
func NewTestUtils(client kubernetes.Interface, radixclient radixclient.Interface,
	secretproviderclient secretProviderClient.Interface) Utils {
	kubeUtil, _ := kube.New(client, radixclient, secretproviderclient)
	return Utils{
		client:      client,
		radixclient: radixclient,
		kubeUtil:    kubeUtil,
	}
}

func (tu *Utils) GetKubeUtil() *kube.Kube {
	return tu.kubeUtil
}

// ApplyRegistration Will help persist an application registration
func (tu *Utils) ApplyRegistration(registrationBuilder utils.RegistrationBuilder) (*radixv1.RadixRegistration, error) {
	rr := registrationBuilder.BuildRR()

	_, err := tu.radixclient.RadixV1().RadixRegistrations().Create(context.TODO(), rr, metav1.CreateOptions{})
	if err != nil {
		if errors.IsAlreadyExists(err) {
			return tu.ApplyRegistrationUpdate(registrationBuilder)
		}
		return rr, err
	}

	return rr, nil
}

// ApplyRegistrationUpdate Will help update a registration
func (tu *Utils) ApplyRegistrationUpdate(registrationBuilder utils.RegistrationBuilder) (*radixv1.RadixRegistration, error) {
	rr := registrationBuilder.BuildRR()

	rrPrev, err := tu.radixclient.RadixV1().RadixRegistrations().Get(context.TODO(), rr.GetName(), metav1.GetOptions{})
	if err != nil {
		return nil, err
	}
	rr.Status = rrPrev.Status

	rr, err = tu.radixclient.RadixV1().RadixRegistrations().Update(context.TODO(), rr, metav1.UpdateOptions{})
	if err != nil {
		return nil, err
	}

	return rr, nil
}

// ApplyApplication Will help persist an application
func (tu *Utils) ApplyApplication(applicationBuilder utils.ApplicationBuilder) (*radixv1.RadixApplication, error) {
	regBuilder := applicationBuilder.GetRegistrationBuilder()
	var rr *radixv1.RadixRegistration

	if regBuilder != nil {
		rr, _ = tu.ApplyRegistration(regBuilder)
	}

	ra := applicationBuilder.BuildRA()
	appNamespace := CreateAppNamespace(tu.client, ra.GetName())
	_, err := tu.radixclient.RadixV1().RadixApplications(appNamespace).Create(context.TODO(), ra, metav1.CreateOptions{})
	if err != nil {
		if errors.IsAlreadyExists(err) {
			return tu.ApplyApplicationUpdate(applicationBuilder)
		}

		return ra, err
	}
	ra.ObjectMeta.UID = uuid.NewUUID() // imitate new UID, assigned by Kubernetes
	// Note: rr may be nil if not found but that is fine
	for _, env := range ra.Spec.Environments {
		if _, err := tu.ApplyEnvironment(utils.NewEnvironmentBuilder().
			WithAppName(ra.GetName()).
			WithAppLabel().
			WithEnvironmentName(env.Name).
			WithRegistrationOwner(rr).
			WithOrphaned(false)); err != nil {
<<<<<<< HEAD
			panic(err)
=======
			return nil, err
>>>>>>> 8c005550
		}
	}

	return ra, nil
}

// ApplyApplicationUpdate Will help update an application
func (tu *Utils) ApplyApplicationUpdate(applicationBuilder utils.ApplicationBuilder) (*radixv1.RadixApplication, error) {
	ra := applicationBuilder.BuildRA()
	appNamespace := utils.GetAppNamespace(ra.GetName())

	_, err := tu.radixclient.RadixV1().RadixApplications(appNamespace).Update(context.TODO(), ra, metav1.UpdateOptions{})
	if err != nil {
		return ra, err
	}

	var rr *radixv1.RadixRegistration
	regBuilder := applicationBuilder.GetRegistrationBuilder()
	if regBuilder != nil {
		rr, err = tu.ApplyRegistration(regBuilder)
	} else {
		rr, err = tu.radixclient.RadixV1().RadixRegistrations().Get(context.TODO(), ra.GetName(), metav1.GetOptions{})
	}
	if err != nil && !errors.IsNotFound(err) {
		return ra, err
	}

	// Note: rr may be nil if not found but that is fine
	for _, env := range ra.Spec.Environments {
		if _, err := tu.ApplyEnvironment(utils.NewEnvironmentBuilder().
			WithAppName(ra.GetName()).
			WithAppLabel().
			WithEnvironmentName(env.Name).
			WithRegistrationOwner(rr)); err != nil {
<<<<<<< HEAD
			panic(err)
=======
			return nil, err
>>>>>>> 8c005550
		}
	}

	return ra, nil
}

// ApplyDeployment Will help persist a deployment
func (tu *Utils) ApplyDeployment(deploymentBuilder utils.DeploymentBuilder) (*radixv1.RadixDeployment, error) {
	envs := make(map[string]struct{})
	if deploymentBuilder.GetApplicationBuilder() != nil {
		ra, _ := tu.ApplyApplication(deploymentBuilder.GetApplicationBuilder())
		for _, env := range ra.Spec.Environments {
			envs[env.Name] = struct{}{}
		}
	}

	rd := deploymentBuilder.BuildRD()
	log.Debugf("%s", rd.GetObjectMeta().GetCreationTimestamp())
	envs[rd.Namespace] = struct{}{}
	for env := range envs {
		CreateEnvNamespace(tu.client, rd.Spec.AppName, env)
	}

	envNamespace := rd.Namespace

	tu.applyRadixDeploymentEnvVarsConfigMaps(rd)
	newRd, err := tu.radixclient.RadixV1().RadixDeployments(envNamespace).Create(context.TODO(), rd, metav1.CreateOptions{})
	if err != nil {
		return nil, err
	}

	return newRd, nil
}

// ApplyDeploymentUpdate Will help update a deployment
func (tu *Utils) ApplyDeploymentUpdate(deploymentBuilder utils.DeploymentBuilder) (*radixv1.RadixDeployment, error) {
	rd := deploymentBuilder.BuildRD()
	envNamespace := utils.GetEnvironmentNamespace(rd.Spec.AppName, rd.Spec.Environment)

	rdPrev, err := tu.radixclient.RadixV1().RadixDeployments(envNamespace).Get(context.TODO(), rd.GetName(), metav1.GetOptions{})
	if err != nil {
		return nil, err
	}
	rd.Status = rdPrev.Status

	rd, err = tu.radixclient.RadixV1().RadixDeployments(envNamespace).Update(context.TODO(), rd, metav1.UpdateOptions{})
	if err != nil {
		return nil, err
	}

	return rd, nil
}

// ApplyJob Will help persist a radixjob
func (tu *Utils) ApplyJob(jobBuilder utils.JobBuilder) (*radixv1.RadixJob, error) {
	if jobBuilder.GetApplicationBuilder() != nil {
		if _, err := tu.ApplyApplication(jobBuilder.GetApplicationBuilder()); err != nil {
<<<<<<< HEAD
			panic(err)
=======
			return nil, err
>>>>>>> 8c005550
		}
	}

	rj := jobBuilder.BuildRJ()

	appNamespace := CreateAppNamespace(tu.client, rj.Spec.AppName)
	newRj, err := tu.radixclient.RadixV1().RadixJobs(appNamespace).Create(context.TODO(), rj, metav1.CreateOptions{})
	if err != nil {
		return nil, err
	}

	return newRj, nil
}

// ApplyJobUpdate Will help update a radixjob
func (tu *Utils) ApplyJobUpdate(jobBuilder utils.JobBuilder) (*radixv1.RadixJob, error) {
	rj := jobBuilder.BuildRJ()

	appNamespace := CreateAppNamespace(tu.client, rj.Spec.AppName)

	rjPrev, err := tu.radixclient.RadixV1().RadixJobs(appNamespace).Get(context.TODO(), rj.GetName(), metav1.GetOptions{})
	if err != nil {
		return nil, err
	}
	rj.Status = rjPrev.Status

	rj, err = tu.radixclient.RadixV1().RadixJobs(appNamespace).Update(context.TODO(), rj, metav1.UpdateOptions{})
	if err != nil {
		return nil, err
	}

	return rj, nil
}

// ApplyEnvironment Will help persist a RadixEnvironment
func (tu *Utils) ApplyEnvironment(environmentBuilder utils.EnvironmentBuilder) (*radixv1.RadixEnvironment, error) {
	re := environmentBuilder.BuildRE()
	log.Debugf("%s", re.GetObjectMeta().GetCreationTimestamp())

	newRe, err := tu.radixclient.RadixV1().RadixEnvironments().Create(context.TODO(), re, metav1.CreateOptions{})
	if err != nil {
		if errors.IsAlreadyExists(err) {
			return tu.ApplyEnvironmentUpdate(environmentBuilder)
		}
		return nil, err
	}

	return newRe, nil
}

// ApplyEnvironmentUpdate Will help update a RadixEnvironment
func (tu *Utils) ApplyEnvironmentUpdate(environmentBuilder utils.EnvironmentBuilder) (*radixv1.RadixEnvironment, error) {
	re := environmentBuilder.BuildRE()

	rePrev, err := tu.radixclient.RadixV1().RadixEnvironments().Get(context.TODO(), re.GetName(), metav1.GetOptions{})
	if err != nil {
		return nil, err
	}
	re.Status = rePrev.Status

	re, err = tu.radixclient.RadixV1().RadixEnvironments().Update(context.TODO(), re, metav1.UpdateOptions{})
	if err != nil {
		return nil, err
	}

	return re, nil
}

// SetRequiredEnvironmentVariables  Sets the required environment
// variables needed for the operator to run properly
func SetRequiredEnvironmentVariables() {
	os.Setenv(defaults.OperatorDefaultUserGroupEnvironmentVariable, "1234-5678-91011")
	os.Setenv(defaults.OperatorDNSZoneEnvironmentVariable, dnsZone)
	os.Setenv(defaults.OperatorAppAliasBaseURLEnvironmentVariable, "app.dev.radix.equinor.com")
	os.Setenv(defaults.OperatorEnvLimitDefaultMemoryEnvironmentVariable, "300M")
	os.Setenv(defaults.OperatorRollingUpdateMaxUnavailable, "25%")
	os.Setenv(defaults.OperatorRollingUpdateMaxSurge, "25%")
	os.Setenv(defaults.OperatorReadinessProbeInitialDelaySeconds, "5")
	os.Setenv(defaults.OperatorReadinessProbePeriodSeconds, "10")
	os.Setenv(defaults.OperatorRadixJobSchedulerEnvironmentVariable, "radix-job-scheduler:main-latest")
	os.Setenv(defaults.OperatorClusterTypeEnvironmentVariable, "development")
	os.Setenv(defaults.OperatorTenantIdEnvironmentVariable, "01234567-8901-2345-6789-012345678901")
	os.Setenv(defaults.ContainerRegistryEnvironmentVariable, "any.container.registry")
	os.Setenv(defaults.AppContainerRegistryEnvironmentVariable, "any.app.container.registry")
}

// CreateClusterPrerequisites Will do the needed setup which is part of radix boot
func (tu *Utils) CreateClusterPrerequisites(clustername, egressIps, subscriptionId string) error {
	SetRequiredEnvironmentVariables()

	if _, err := tu.client.CoreV1().Secrets(corev1.NamespaceDefault).Create(
		context.TODO(),
		&corev1.Secret{
			Type: "Opaque",
			ObjectMeta: metav1.ObjectMeta{
				Name:      "radix-known-hosts-git",
				Namespace: corev1.NamespaceDefault,
			},
			Data: map[string][]byte{
				"known_hosts": []byte("abcd"),
			},
		},
		metav1.CreateOptions{}); err != nil {
<<<<<<< HEAD
		panic(err)
	}

	if _, err := tu.client.CoreV1().ConfigMaps(corev1.NamespaceDefault).Create(
=======
		return err
	}

	_, err := tu.client.CoreV1().ConfigMaps(corev1.NamespaceDefault).Create(
>>>>>>> 8c005550
		context.TODO(),
		&corev1.ConfigMap{
			ObjectMeta: metav1.ObjectMeta{
				Name:      "radix-config",
				Namespace: corev1.NamespaceDefault,
			},
			Data: map[string]string{
				"clustername":            clustername,
				"clusterActiveEgressIps": egressIps,
				"subscriptionId":         subscriptionId,
			},
		},
<<<<<<< HEAD
		metav1.CreateOptions{}); err != nil {
		panic(err)
	}
=======
		metav1.CreateOptions{})
	return err
>>>>>>> 8c005550
}

// CreateAppNamespace Helper method to creat app namespace
func CreateAppNamespace(kubeclient kubernetes.Interface, appName string) string {
	ns := utils.GetAppNamespace(appName)
	createNamespace(kubeclient, appName, "app", ns)
	return ns
}

// CreateEnvNamespace Helper method to creat env namespace
func CreateEnvNamespace(kubeclient kubernetes.Interface, appName, environment string) string {
	ns := utils.GetEnvironmentNamespace(appName, environment)
	createNamespace(kubeclient, appName, environment, ns)
	return ns
}

func createNamespace(kubeclient kubernetes.Interface, appName, envName, ns string) {
	namespace := corev1.Namespace{
		ObjectMeta: metav1.ObjectMeta{
			Name: ns,
			Labels: map[string]string{
				kube.RadixAppLabel: appName,
				kube.RadixEnvLabel: envName,
			},
		},
	}

	if _, err := kubeclient.CoreV1().Namespaces().Create(context.TODO(), &namespace, metav1.CreateOptions{}); err != nil {
		log.Error(err)
	}
}

// IntPtr Helper function to get the pointer of an int
func IntPtr(i int) *int {
	return &i
}

func (tu *Utils) applyRadixDeploymentEnvVarsConfigMaps(rd *radixv1.RadixDeployment) map[string]*corev1.ConfigMap {
	envVarConfigMapsMap := map[string]*corev1.ConfigMap{}
	for _, deployComponent := range rd.Spec.Components {
		envVarConfigMapsMap[deployComponent.GetName()] = tu.ensurePopulatedEnvVarsConfigMaps(rd, &deployComponent)
	}
	for _, deployJoyComponent := range rd.Spec.Jobs {
		envVarConfigMapsMap[deployJoyComponent.GetName()] = tu.ensurePopulatedEnvVarsConfigMaps(rd, &deployJoyComponent)
	}
	return envVarConfigMapsMap
}

func (tu *Utils) ensurePopulatedEnvVarsConfigMaps(rd *radixv1.RadixDeployment, deployComponent radixv1.RadixCommonDeployComponent) *corev1.ConfigMap {
	initialEnvVarsConfigMap, _, _ := tu.kubeUtil.GetOrCreateEnvVarsConfigMapAndMetadataMap(rd.GetNamespace(), rd.Spec.AppName,
		deployComponent.GetName())
	desiredConfigMap := initialEnvVarsConfigMap.DeepCopy()
	for envVarName, envVarValue := range deployComponent.GetEnvironmentVariables() {
		if utils.IsRadixEnvVar(envVarName) {
			continue
		}
		desiredConfigMap.Data[envVarName] = envVarValue
	}
	_ = tu.kubeUtil.ApplyConfigMap(rd.GetNamespace(), initialEnvVarsConfigMap, desiredConfigMap)
	return desiredConfigMap
}

// GetRadixAzureKeyVaultObjectTypePtr Gets pointer to RadixAzureKeyVaultObjectType
func GetRadixAzureKeyVaultObjectTypePtr(objectType radixv1.RadixAzureKeyVaultObjectType) *radixv1.RadixAzureKeyVaultObjectType {
	return &objectType
}

// GetAzureKeyVaultTypeSecrets Gets secrets with kube.RadixSecretRefTypeLabel and value v1.RadixSecretRefTypeAzureKeyVault
func GetAzureKeyVaultTypeSecrets(secrets *corev1.SecretList) *corev1.SecretList {
	var azureKeyVaultSecrets []corev1.Secret
	for _, secret := range secrets.Items {
		if label, ok := secret.ObjectMeta.Labels[kube.RadixSecretRefTypeLabel]; ok && label == string(radixv1.RadixSecretRefTypeAzureKeyVault) {
			azureKeyVaultSecrets = append(azureKeyVaultSecrets, secret)
		}
	}
	return &corev1.SecretList{Items: azureKeyVaultSecrets}
}

// RegisterRadixDNSAliases Register RadixDNSAliases
func RegisterRadixDNSAliases(radixClient radixclient.Interface, radixDNSAliasesMap map[string]DNSAlias) error {
	if radixDNSAliasesMap == nil {
		return nil
	}
	for alias, aliasesSpec := range radixDNSAliasesMap {
		err := RegisterRadixDNSAliasBySpec(radixClient, alias, aliasesSpec)
		if err != nil {
			return err
		}
	}
	return nil
}

// RegisterRadixDNSAlias Register RadixDNSAlias by properties
func RegisterRadixDNSAlias(radixClient radixclient.Interface, appName, componentName, envName, alias string) error {
	return RegisterRadixDNSAliasBySpec(radixClient, alias, DNSAlias{
		AppName:     appName,
		Environment: envName,
		Component:   componentName,
	})
}

// RegisterRadixDNSAliasBySpec Register RadixDNSAlias by its spec
func RegisterRadixDNSAliasBySpec(radixClient radixclient.Interface, alias string, aliasesSpec DNSAlias) error {
	_, err := radixClient.RadixV1().RadixDNSAliases().Create(context.Background(),
		&radixv1.RadixDNSAlias{
			ObjectMeta: metav1.ObjectMeta{
				Name:       alias,
				Labels:     labels.Merge(labels.ForApplicationName(aliasesSpec.AppName), labels.ForComponentName(aliasesSpec.Component), labels.ForEnvironmentName(aliasesSpec.Environment)),
				Finalizers: []string{kube.RadixDNSAliasFinalizer},
			},
			Spec: radixv1.RadixDNSAliasSpec{
				AppName:     aliasesSpec.AppName,
				Environment: aliasesSpec.Environment,
				Component:   aliasesSpec.Component,
			},
		}, metav1.CreateOptions{})
	return err
}

type DNSAlias struct {
	Alias       string
	AppName     string
	Environment string
	Component   string
	Port        int
}<|MERGE_RESOLUTION|>--- conflicted
+++ resolved
@@ -104,11 +104,7 @@
 			WithEnvironmentName(env.Name).
 			WithRegistrationOwner(rr).
 			WithOrphaned(false)); err != nil {
-<<<<<<< HEAD
-			panic(err)
-=======
 			return nil, err
->>>>>>> 8c005550
 		}
 	}
 
@@ -143,11 +139,7 @@
 			WithAppLabel().
 			WithEnvironmentName(env.Name).
 			WithRegistrationOwner(rr)); err != nil {
-<<<<<<< HEAD
-			panic(err)
-=======
 			return nil, err
->>>>>>> 8c005550
 		}
 	}
 
@@ -205,11 +197,7 @@
 func (tu *Utils) ApplyJob(jobBuilder utils.JobBuilder) (*radixv1.RadixJob, error) {
 	if jobBuilder.GetApplicationBuilder() != nil {
 		if _, err := tu.ApplyApplication(jobBuilder.GetApplicationBuilder()); err != nil {
-<<<<<<< HEAD
-			panic(err)
-=======
 			return nil, err
->>>>>>> 8c005550
 		}
 	}
 
@@ -313,17 +301,10 @@
 			},
 		},
 		metav1.CreateOptions{}); err != nil {
-<<<<<<< HEAD
-		panic(err)
-	}
-
-	if _, err := tu.client.CoreV1().ConfigMaps(corev1.NamespaceDefault).Create(
-=======
 		return err
 	}
 
 	_, err := tu.client.CoreV1().ConfigMaps(corev1.NamespaceDefault).Create(
->>>>>>> 8c005550
 		context.TODO(),
 		&corev1.ConfigMap{
 			ObjectMeta: metav1.ObjectMeta{
@@ -336,14 +317,8 @@
 				"subscriptionId":         subscriptionId,
 			},
 		},
-<<<<<<< HEAD
-		metav1.CreateOptions{}); err != nil {
-		panic(err)
-	}
-=======
 		metav1.CreateOptions{})
 	return err
->>>>>>> 8c005550
 }
 
 // CreateAppNamespace Helper method to creat app namespace
