{
  // Use IntelliSense to learn about possible attributes.
  // Hover to view descriptions of existing attributes.
  // For more information, visit: https://go.microsoft.com/fwlink/?linkid=830387
  "version": "0.2.0",
  "configurations": [
    {
      "name": "Launch-build-deploy-pipeline",
      "type": "go",
      "request": "launch",
      "mode": "auto",
      "program": "${workspaceFolder}/pipeline-runner/main.go",
      "env": {},
      "args": [
        "RADIX_APP=radix-job-demo",
        "BRANCH=main",
        "COMMIT_ID=1234",
        "IMAGE_TAG=abcdef",
        "JOB_NAME=radix-pipeline-build-deploy-1",
        "USE_CACHE=0",
        "PIPELINE_TYPE=build-deploy",
        "PUSH_IMAGE=0",
        "RADIX_CONFIG_TO_MAP=radix-config-2-map:master-latest",
        "RADIX_IMAGE_BUILDER=radix-image-builder:master-latest",
        "RADIX_IMAGE_SCANNER=radix-image-scanner:master-latest",
        "RADIX_CLUSTER_TYPE=development",
        "RADIX_CLUSTERNAME=weekly-16",
        "RADIX_FILE_NAME=/workspace/radixconfig.yaml",
        "DEBUG=true"
      ]
    },
    { 
      "name": "Launch-promote-pipeline",
      "type": "go",
      "request": "launch",
      "mode": "auto",
      "program": "${workspaceFolder}/pipeline-runner/main.go",
      "env": {},
      "args": [
        "RADIX_APP=radix-github-webhook",
        "IMAGE_TAG=abcdef",
        "JOB_NAME=radix-pipeline-promotion-1",
        "PIPELINE_TYPE=promote",
        "FROM_ENVIRONMENT=qa",
        "TO_ENVIRONMENT=prod",
        "DEPLOYMENT_NAME=qa-etxkt-ac6rxchq",
        "DEBUG=true"
      ]
    },
    {
      "name": "Launch-operator",
      "type": "go",
      "request": "launch",
      "mode": "auto",
      "program": "${workspaceFolder}/radix-operator/main.go",
      "env": {
        "APP_ALIAS_BASE_URL": "app.dev.radix.equinor.com",
        "DNS_ZONE": "dev.radix.equinor.com",
        "RADIXOPERATOR_CLUSTER_TYPE": "development",
        "RADIXOPERATOR_DEFAULT_USER_GROUP": "64b28659-4fe4-4222-8497-85dd7e43e25b",
        "RADIXOPERATOR_APP_LIMITS_DEFAULT_MEMORY": "500M",
        "RADIXOPERATOR_APP_LIMITS_DEFAULT_CPU": "400m",
        "RADIXOPERATOR_APP_LIMITS_DEFAULT_REQUEST_MEMORY": "50M",
        "RADIXOPERATOR_APP_LIMITS_DEFAULT_REQUEST_CPU": "40m",
        "RADIXOPERATOR_APP_ENV_LIMITS_DEFAULT_MEMORY": "500M",
        "RADIXOPERATOR_APP_ENV_LIMITS_DEFAULT_CPU": "400m",
        "RADIXOPERATOR_APP_ENV_LIMITS_DEFAULT_REQUEST_MEMORY": "50M",
        "RADIXOPERATOR_APP_ENV_LIMITS_DEFAULT_REQUEST_CPU": "40m",
        "RADIXOPERATOR_APP_ROLLING_UPDATE_MAX_UNAVAILABLE": "25%",
        "RADIXOPERATOR_APP_ROLLING_UPDATE_MAX_SURGE": "25%",
        "RADIXOPERATOR_APP_READINESS_PROBE_INITIAL_DELAY_SECONDS": "5",
        "RADIXOPERATOR_APP_READINESS_PROBE_PERIOD_SECONDS": "10",
        "RADIX_ACTIVE_CLUSTERNAME": "weekly-49",
        "RADIX_CONFIG_TO_MAP": "radix-config-2-map:master-latest",
        "RADIX_IMAGE_BUILDER": "radix-image-builder:master-latest",
        "RADIX_IMAGE_SCANNER": "radix-image-scanner:master-latest",
        "RADIXOPERATOR_JOB_SCHEDULER": "radix-job-scheduler-server:main-latest",
        "RADIX_CONTAINER_REGISTRY": "radixdev.azurecr.io",
        "RADIX_DEPLOYMENTS_FORCE_NON_ROOT_CONTAINER": "true",
<<<<<<< HEAD
        "RADIX_OAUTH_PROXY_DEFAULT_OIDC_ISSUER_URL": "https://login.microsoftonline.com/3aa4a235-b6e2-48d5-9195-7fcf05b459b0/v2.0",
        "RADIX_OAUTH_PROXY_IMAGE": "quay.io/oauth2-proxy/oauth2-proxy:v7.2.0",
=======
        "RADIXOPERATOR_TENANT_ID": "3aa4a235-b6e2-48d5-9195-7fcf05b459b0"
>>>>>>> ff334355
      },
      "args": ["--useOutClusterClient=false"]
    },
    {
      "name": "Test RadixEnvironment",
      "type": "go",
      "request": "launch",
      "mode": "test",
      "program": "${workspaceFolder}/pkg/apis/environment",
      "env": {},
      "args": ["environment_test.go"]
    },
    {
      "name": "Test RadixApplication",
      "type": "go",
      "request": "launch",
      "mode": "test",
      "program": "${workspaceFolder}/pkg/apis/applicationconfig",
      "env": {},
      "args": ["applicationconfig_test.go"]
    }
  ]
}<|MERGE_RESOLUTION|>--- conflicted
+++ resolved
@@ -77,12 +77,9 @@
         "RADIXOPERATOR_JOB_SCHEDULER": "radix-job-scheduler-server:main-latest",
         "RADIX_CONTAINER_REGISTRY": "radixdev.azurecr.io",
         "RADIX_DEPLOYMENTS_FORCE_NON_ROOT_CONTAINER": "true",
-<<<<<<< HEAD
         "RADIX_OAUTH_PROXY_DEFAULT_OIDC_ISSUER_URL": "https://login.microsoftonline.com/3aa4a235-b6e2-48d5-9195-7fcf05b459b0/v2.0",
         "RADIX_OAUTH_PROXY_IMAGE": "quay.io/oauth2-proxy/oauth2-proxy:v7.2.0",
-=======
         "RADIXOPERATOR_TENANT_ID": "3aa4a235-b6e2-48d5-9195-7fcf05b459b0"
->>>>>>> ff334355
       },
       "args": ["--useOutClusterClient=false"]
     },
