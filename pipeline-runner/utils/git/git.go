--- conflicted
+++ resolved
@@ -234,39 +234,19 @@
 func getBranchCommitHash(r *git.Repository, gitRefs, gitRefsType string) (*plumbing.Hash, error) {
 	// first, we try to resolve a local revision. If possible, this is best. This succeeds if code branch and config
 	// branch are the same
-<<<<<<< HEAD
-	refName := plumbing.NewBranchReferenceName(branchName)
-	ref, err := r.Reference(refName, true)
-=======
 	commitHash, err := r.ResolveRevision(plumbing.Revision(gitRefs))
->>>>>>> f3a78cd3
-	if err != nil {
-		if !errors.Is(err, plumbing.ErrReferenceNotFound) {
-			return nil, fmt.Errorf("failed to resolve branch %s: %w", branchName, err)
-		}
+	if err != nil {
 		// on second try, we try to resolve the remote branch. This introduces a chance that the remote has been altered
 		// with new hash after initial clone
-<<<<<<< HEAD
-		refName = plumbing.NewRemoteReferenceName("origin", branchName)
-		if ref, err = r.Reference(refName, true); err != nil {
-			if !errors.Is(err, plumbing.ErrReferenceNotFound) {
-				return nil, fmt.Errorf("there is no branch %s or access to the repository", branchName)
-=======
 		commitHash, err = r.ResolveRevision(plumbing.Revision(fmt.Sprintf("refs/remotes/origin/%s", gitRefs)))
 		if err != nil {
 			if strings.EqualFold(err.Error(), "reference not found") {
 				return nil, fmt.Errorf("there is no %s %s or access to the repository", gitRefsType, gitRefs)
->>>>>>> f3a78cd3
 			}
-			return nil, fmt.Errorf("failed to resolve branch %s: %w", branchName, err)
-		}
-	}
-
-	commitHash, err := r.CommitObject(ref.Hash())
-	if err != nil {
-		return nil, err
-	}
-	return &commitHash.Hash, nil
+			return nil, err
+		}
+	}
+	return commitHash, nil
 }
 
 // getGitCommitTags returns any git tags which point to commitHash
