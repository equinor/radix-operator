--- conflicted
+++ resolved
@@ -303,14 +303,6 @@
 // GetRadixPromoteFromEnvironment Get radix promote from environment
 func (p *PipelineInfo) GetRadixPromoteFromEnvironment() string {
 	return p.PipelineArguments.FromEnvironment
-<<<<<<< HEAD
-=======
-}
-
-// SetBuildContext Set build context
-func (p *PipelineInfo) SetBuildContext(context *BuildContext) *PipelineInfo {
-	p.BuildContext = context
-	return p
 }
 
 // GetGitRefType Get git event ref type
@@ -337,5 +329,4 @@
 // GetGitRefOrDefault Get git event ref or "branch" by default
 func (p *PipelineInfo) GetGitRefOrDefault() string {
 	return p.PipelineArguments.GetGitRefOrDefault()
->>>>>>> f3a78cd3
 }