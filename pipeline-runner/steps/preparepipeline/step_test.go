--- conflicted
+++ resolved
@@ -2,27 +2,20 @@
 
 import (
 	"context"
-<<<<<<< HEAD
 	"errors"
 	"strings"
 	"testing"
 
 	"github.com/equinor/radix-operator/pipeline-runner/steps/internal/ownerreferences"
-	prepareInternal "github.com/equinor/radix-operator/pipeline-runner/steps/preparepipeline/internal"
 	"github.com/equinor/radix-operator/pipeline-runner/utils/git"
 	"github.com/equinor/radix-operator/pkg/apis/pipeline"
 	"github.com/golang/mock/gomock"
-=======
-	"strings"
-	"testing"
->>>>>>> f3a78cd3
 
 	commonUtils "github.com/equinor/radix-common/utils"
 	"github.com/equinor/radix-common/utils/pointers"
 	"github.com/equinor/radix-common/utils/slice"
 	"github.com/equinor/radix-operator/pipeline-runner/model"
 	"github.com/equinor/radix-operator/pipeline-runner/steps/internal/labels"
-	"github.com/equinor/radix-operator/pipeline-runner/steps/internal/ownerreferences"
 	internalTest "github.com/equinor/radix-operator/pipeline-runner/steps/internal/test"
 	"github.com/equinor/radix-operator/pipeline-runner/steps/internal/validation"
 	"github.com/equinor/radix-operator/pipeline-runner/steps/preparepipeline"
@@ -30,15 +23,9 @@
 	"github.com/equinor/radix-operator/pkg/apis/config/dnsalias"
 	operatorDefaults "github.com/equinor/radix-operator/pkg/apis/defaults"
 	"github.com/equinor/radix-operator/pkg/apis/kube"
-<<<<<<< HEAD
 	radixv1 "github.com/equinor/radix-operator/pkg/apis/radix/v1"
-=======
-	"github.com/equinor/radix-operator/pkg/apis/pipeline"
-	"github.com/equinor/radix-operator/pkg/apis/radix/v1"
->>>>>>> f3a78cd3
 	"github.com/equinor/radix-operator/pkg/apis/utils"
 	radixfake "github.com/equinor/radix-operator/pkg/client/clientset/versioned/fake"
-	"github.com/golang/mock/gomock"
 	kedafake "github.com/kedacore/keda/v2/pkg/generated/clientset/versioned/fake"
 	prometheusfake "github.com/prometheus-operator/prometheus-operator/pkg/client/versioned/fake"
 	"github.com/stretchr/testify/assert"
@@ -1034,16 +1021,10 @@
 				Definition: pipelineType,
 				PipelineArguments: model.PipelineArguments{
 					AppName:         appName,
-<<<<<<< HEAD
 					ImageTag:        "anytag",
 					JobName:         "anyjobname",
-					Branch:          branchName,
-=======
-					ImageTag:        radixImageTag,
-					JobName:         radixPipelineJobName,
-					GitRef:          branchMain,
-					GitRefType:      string(v1.GitRefBranch),
->>>>>>> f3a78cd3
+					GitRef:          branchName,
+					GitRefType:      string(radixv1.GitRefBranch),
 					PipelineType:    string(radixPipelineType),
 					ToEnvironment:   internalTest.Env1,
 					DNSConfig:       &dnsalias.DNSConfig{},
@@ -1325,16 +1306,10 @@
 				Definition: pipelineType,
 				PipelineArguments: model.PipelineArguments{
 					AppName:              appName,
-<<<<<<< HEAD
 					ImageTag:             "anytag",
 					JobName:              "anyjobname",
-					Branch:               branchName,
-=======
-					ImageTag:             radixImageTag,
-					JobName:              radixPipelineJobName,
-					GitRef:               branchMain,
-					GitRefType:           string(v1.GitRefBranch),
->>>>>>> f3a78cd3
+					GitRef:               branchName,
+					GitRefType:           string(radixv1.GitRefBranch),
 					PipelineType:         string(radixPipelineType),
 					DNSConfig:            &dnsalias.DNSConfig{},
 					RadixConfigFile:      sampleAppRadixConfigFileName,
