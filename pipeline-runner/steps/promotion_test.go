package steps_test

import (
	"context"
	"fmt"
	"strings"
	"testing"

	application "github.com/equinor/radix-operator/pkg/apis/applicationconfig"
	"github.com/equinor/radix-operator/pkg/apis/kube"
	v1 "github.com/equinor/radix-operator/pkg/apis/radix/v1"
	"github.com/equinor/radix-operator/pkg/apis/utils"
	"github.com/equinor/radix-operator/pkg/apis/utils/numbers"
	monitoring "github.com/prometheus-operator/prometheus-operator/pkg/client/versioned"
	"github.com/stretchr/testify/assert"
	"github.com/stretchr/testify/require"
	metav1 "k8s.io/apimachinery/pkg/apis/meta/v1"

	"github.com/equinor/radix-operator/pipeline-runner/model"
	"github.com/equinor/radix-operator/pipeline-runner/steps"
	"github.com/equinor/radix-operator/pkg/apis/test"
)

func TestPromote_ErrorScenarios_ErrorIsReturned(t *testing.T) {
	anyApp1 := "any-app-1"
	anyApp2 := "any-app-2"
	anyApp4 := "any-app-4"
	anyApp5 := "any-app-5"
	anyDeployment1 := "1"
	anyDeployment2 := "2"
	anyDeployment3 := "3"
	anyDeployment4 := "4"
	anyDeployment5 := "5"
	anyProdEnvironment := "prod"
	anyDevEnvironment := "dev"
	anyQAEnvironment := "qa"
	anyImageTag := "abcdef"
	anyJobName := "radix-pipeline-abcdef"
	nonExistingComponent := "non-existing-comp"
	nonExistingJobComponent := "non-existing-job"

	// Setup
	kubeclient, kube, radixclient, commonTestUtils := setupTest(t)

	_, err := commonTestUtils.ApplyDeployment(utils.
		ARadixDeployment().
		WithDeploymentName(anyDeployment1).
		WithAppName(anyApp1).
		WithEnvironment(anyProdEnvironment).
		WithImageTag(anyImageTag))
	require.NoError(t, err)

	_, err = commonTestUtils.ApplyDeployment(utils.
		ARadixDeployment().
		WithDeploymentName(anyDeployment2).
		WithAppName(anyApp1).
		WithEnvironment(anyDevEnvironment).
		WithImageTag(anyImageTag))
	require.NoError(t, err)

	_, err = commonTestUtils.ApplyDeployment(utils.
		ARadixDeployment().
		WithDeploymentName(anyDeployment3).
		WithAppName(anyApp2).
		WithEnvironment(anyDevEnvironment).
		WithImageTag(anyImageTag))
	require.NoError(t, err)

	_, err = commonTestUtils.ApplyDeployment(utils.
		ARadixDeployment().
		WithDeploymentName(anyDeployment4).
		WithAppName(anyApp4).
		WithEnvironment(anyDevEnvironment).
		WithImageTag(anyImageTag).
		WithComponent(utils.
			NewDeployComponentBuilder().
			WithName(nonExistingComponent)))
	require.NoError(t, err)

	_, err = commonTestUtils.ApplyDeployment(utils.
		ARadixDeployment().
		WithDeploymentName(anyDeployment5).
		WithAppName(anyApp5).
		WithEnvironment(anyDevEnvironment).
		WithImageTag(anyImageTag).
		WithJobComponent(utils.
			NewDeployJobComponentBuilder().
			WithName(nonExistingJobComponent)))
	require.NoError(t, err)

	test.CreateEnvNamespace(kubeclient, anyApp2, anyProdEnvironment)

	var testScenarios = []struct {
		name            string
		appName         string
		fromEnvironment string
		imageTag        string
		jobName         string
		toEnvironment   string
		deploymentName  string
		expectedError   error
	}{
		{"empty from environment", anyApp1, "", anyImageTag, anyJobName, anyProdEnvironment, anyDeployment2, steps.EmptyArgument("From environment")},
		{"empty to environment", anyApp1, anyDevEnvironment, anyImageTag, anyJobName, "", anyDeployment2, steps.EmptyArgument("To environment")},
		{"empty image tag", anyApp1, anyDevEnvironment, "", anyJobName, anyProdEnvironment, anyDeployment2, steps.EmptyArgument("Image tag")},
		{"empty job name", anyApp1, anyDevEnvironment, anyImageTag, "", anyProdEnvironment, anyDeployment2, steps.EmptyArgument("Job name")},
		{"empty deployment name", anyApp1, anyDevEnvironment, anyImageTag, anyJobName, anyProdEnvironment, "", steps.EmptyArgument("Deployment name")},
		{"promote from non-existing environment", anyApp1, anyQAEnvironment, anyImageTag, anyJobName, anyProdEnvironment, anyDeployment2, steps.NonExistingFromEnvironment(anyQAEnvironment)},
		{"promote to non-existing environment", anyApp1, anyDevEnvironment, anyImageTag, anyJobName, anyQAEnvironment, anyDeployment2, steps.NonExistingToEnvironment(anyQAEnvironment)},
		{"promote non-existing deployment", anyApp2, anyDevEnvironment, "nopqrst", anyJobName, anyProdEnvironment, "non-existing", steps.NonExistingDeployment("non-existing")},
		{"promote deployment with non-existing component", anyApp4, anyDevEnvironment, anyImageTag, anyJobName, anyDevEnvironment, anyDeployment4, steps.NonExistingComponentName(anyApp4, nonExistingComponent)},
		{"promote deployment with non-existing job component", anyApp5, anyDevEnvironment, anyImageTag, anyJobName, anyDevEnvironment, anyDeployment5, steps.NonExistingComponentName(anyApp5, nonExistingJobComponent)},
	}

	for _, scenario := range testScenarios {
		t.Run(scenario.name, func(t *testing.T) {
			rr, _ := radixclient.RadixV1().RadixRegistrations().Get(context.TODO(), scenario.appName, metav1.GetOptions{})

			cli := steps.NewPromoteStep()
			cli.Init(kubeclient, radixclient, kube, &monitoring.Clientset{}, rr)

			pipelineInfo := &model.PipelineInfo{
				PipelineArguments: model.PipelineArguments{
					FromEnvironment: scenario.fromEnvironment,
					ToEnvironment:   scenario.toEnvironment,
					DeploymentName:  scenario.deploymentName,
					JobName:         scenario.jobName,
					ImageTag:        scenario.imageTag,
					CommitID:        anyCommitID,
				},
			}

			err = cli.Run(pipelineInfo)

			if scenario.expectedError != nil {
				assert.Equal(t, scenario.expectedError.Error(), err.Error())
			}
		})
	}
}

func TestPromote_PromoteToOtherEnvironment_NewStateIsExpected(t *testing.T) {
	anyApp := "any-app"
	anyDeploymentName := "deployment-1"
	anyImageTag := "abcdef"
	anyBuildDeployJobName := "any-build-deploy-job"
	anyPromoteJobName := "any-promote-job"
	anyProdEnvironment := "prod"
	anyDevEnvironment := "dev"
	anyDNSAlias := "a-dns-alias"
	prodNode := v1.RadixNode{Gpu: "prod-gpu", GpuCount: "2"}

	// Setup
	kubeclient, kubeUtil, radixclient, commonTestUtils := setupTest(t)

	secretType := v1.RadixAzureKeyVaultObjectTypeSecret
	keyType := v1.RadixAzureKeyVaultObjectTypeKey
	_, err := commonTestUtils.ApplyDeployment(
		utils.NewDeploymentBuilder().
			WithComponent(
				utils.NewDeployComponentBuilder().
					WithName("app").
					WithSecrets([]string{"DEPLOYAPPSECRET"}).
					WithNodeGpu("dev-gpu").
					WithNodeGpuCount("1"),
			).
			WithJobComponent(
				utils.NewDeployJobComponentBuilder().
					WithName("job").
					WithSecrets([]string{"DEPLOYJOBSECRET"}),
			).
			WithRadixApplication(
				utils.NewRadixApplicationBuilder().
					WithRadixRegistration(
						utils.ARadixRegistration().
							WithName(anyApp)).
					WithAppName(anyApp).
					WithEnvironment(anyDevEnvironment, "master").
					WithEnvironment(anyProdEnvironment, "").
					WithDNSAppAlias(anyProdEnvironment, "app").
					WithDNSExternalAlias(anyDNSAlias, anyProdEnvironment, "app").
					WithComponents(
						utils.AnApplicationComponent().
							WithName("app").
							WithSecrets("APPSECRET1", "APPSECRET2").
							WithCommonEnvironmentVariable("DB_TYPE", "mysql").
							WithCommonEnvironmentVariable("DB_NAME", "my-db").
							WithSecretRefs(v1.RadixSecretRefs{AzureKeyVaults: []v1.RadixAzureKeyVault{{
								Name: "TestKeyVault2",
								Items: []v1.RadixAzureKeyVaultItem{
									{
										Name:   "Secret2",
										EnvVar: "SECRET_2",
										Type:   &secretType,
									},
									{
										Name:   "Key2",
										EnvVar: "KEY_2",
										Type:   &keyType,
									},
								},
							}}}).
							WithEnvironmentConfigs(
								utils.AnEnvironmentConfig().
									WithEnvironment(anyDevEnvironment).
									WithReplicas(test.IntPtr(2)).
									WithEnvironmentVariable("DB_HOST", "db-dev").
									WithEnvironmentVariable("DB_PORT", "1234"),
								utils.AnEnvironmentConfig().
									WithEnvironment(anyProdEnvironment).
									WithReplicas(test.IntPtr(4)).
									WithEnvironmentVariable("DB_HOST", "db-prod").
									WithEnvironmentVariable("DB_PORT", "5678").
									WithEnvironmentVariable("DB_NAME", "my-db-prod").
									WithNode(prodNode))).
					WithJobComponents(
						utils.AnApplicationJobComponent().
							WithName("job").
							WithSchedulerPort(numbers.Int32Ptr(8888)).
							WithPayloadPath(utils.StringPtr("/path")).
							WithSecrets("JOBSECRET1", "JOBSECRET2").
							WithCommonEnvironmentVariable("COMMON1", "common1").
							WithCommonEnvironmentVariable("COMMON2", "common2").
							WithSecretRefs(v1.RadixSecretRefs{AzureKeyVaults: []v1.RadixAzureKeyVault{{
								Name: "TestKeyVault",
								Items: []v1.RadixAzureKeyVaultItem{
									{
										Name:   "Secret1",
										EnvVar: "SECRET_1",
										Type:   &secretType,
									},
									{
										Name:   "Key1",
										EnvVar: "KEY_1",
										Type:   &keyType,
									},
								},
							}}}).
							WithEnvironmentConfigs(
								utils.AJobComponentEnvironmentConfig().
									WithEnvironment(anyDevEnvironment).
									WithEnvironmentVariable("COMMON1", "dev1").
									WithEnvironmentVariable("COMMON2", "dev2"),
								utils.AJobComponentEnvironmentConfig().
									WithEnvironment(anyProdEnvironment).
									WithEnvironmentVariable("COMMON1", "prod1").
									WithEnvironmentVariable("PROD3", "prod3"),
							),
					)).
			WithAppName(anyApp).
			WithDeploymentName(anyDeploymentName).
			WithEnvironment(anyDevEnvironment).
			WithImageTag(anyImageTag).
			WithLabel(kube.RadixJobNameLabel, anyBuildDeployJobName))
	require.NoError(t, err)

	// Create prod environment without any deployments
	test.CreateEnvNamespace(kubeclient, anyApp, anyProdEnvironment)

	rr, _ := radixclient.RadixV1().RadixRegistrations().Get(context.TODO(), anyApp, metav1.GetOptions{})
	ra, _ := radixclient.RadixV1().RadixApplications(utils.GetAppNamespace(anyApp)).Get(context.TODO(), anyApp, metav1.GetOptions{})

	cli := steps.NewPromoteStep()
	cli.Init(kubeclient, radixclient, kubeUtil, &monitoring.Clientset{}, rr)

	pipelineInfo := &model.PipelineInfo{
		PipelineArguments: model.PipelineArguments{
			FromEnvironment: anyDevEnvironment,
			ToEnvironment:   anyProdEnvironment,
			DeploymentName:  anyDeploymentName,
			JobName:         anyPromoteJobName,
			ImageTag:        anyImageTag,
			CommitID:        anyCommitID,
		},
	}

<<<<<<< HEAD
	applicationConfig, _ := application.NewApplicationConfig(kubeclient, kubeUtil, radixclient, rr, ra, nil, nil)
=======
	applicationConfig := application.NewApplicationConfig(kubeclient, kubeUtil, radixclient, rr, ra)
>>>>>>> f4d00621
	gitCommitHash := pipelineInfo.GitCommitHash
	gitTags := pipelineInfo.GitTags
	pipelineInfo.SetApplicationConfig(applicationConfig)
	pipelineInfo.SetGitAttributes(gitCommitHash, gitTags)
	err = cli.Run(pipelineInfo)
	require.NoError(t, err)

	rds, _ := radixclient.RadixV1().RadixDeployments(utils.GetEnvironmentNamespace(anyApp, anyProdEnvironment)).List(context.TODO(), metav1.ListOptions{})
	assert.Equal(t, 1, len(rds.Items))
	assert.True(t, strings.HasPrefix(rds.Items[0].Name, fmt.Sprintf("%s-%s-", anyProdEnvironment, anyImageTag)))
	assert.Equal(t, anyProdEnvironment, rds.Items[0].Labels[kube.RadixEnvLabel])
	assert.Equal(t, anyImageTag, rds.Items[0].Labels[kube.RadixImageTagLabel])
	assert.Equal(t, anyPromoteJobName, rds.Items[0].Labels[kube.RadixJobNameLabel])
	assert.Equal(t, 4, *rds.Items[0].Spec.Components[0].Replicas)
	assert.Equal(t, "db-prod", rds.Items[0].Spec.Components[0].EnvironmentVariables["DB_HOST"])
	assert.Equal(t, "5678", rds.Items[0].Spec.Components[0].EnvironmentVariables["DB_PORT"])
	assert.Equal(t, "mysql", rds.Items[0].Spec.Components[0].EnvironmentVariables["DB_TYPE"])
	assert.Equal(t, "my-db-prod", rds.Items[0].Spec.Components[0].EnvironmentVariables["DB_NAME"])
	assert.Equal(t, anyDNSAlias, rds.Items[0].Spec.Components[0].DNSExternalAlias[0])
	assert.True(t, rds.Items[0].Spec.Components[0].DNSAppAlias)
	assert.Len(t, rds.Items[0].Spec.Components[0].Secrets, 1)
	assert.Equal(t, "DEPLOYAPPSECRET", rds.Items[0].Spec.Components[0].Secrets[0])
	assert.Len(t, rds.Items[0].Spec.Components[0].SecretRefs.AzureKeyVaults, 1)
	assert.Len(t, rds.Items[0].Spec.Components[0].SecretRefs.AzureKeyVaults[0].Items, 2)
	assert.Equal(t, "TestKeyVault2", rds.Items[0].Spec.Components[0].SecretRefs.AzureKeyVaults[0].Name)
	assert.Equal(t, "Secret2", rds.Items[0].Spec.Components[0].SecretRefs.AzureKeyVaults[0].Items[0].Name)
	assert.Equal(t, "SECRET_2", rds.Items[0].Spec.Components[0].SecretRefs.AzureKeyVaults[0].Items[0].EnvVar)
	assert.Equal(t, "secret", string(*rds.Items[0].Spec.Components[0].SecretRefs.AzureKeyVaults[0].Items[0].Type))
	assert.Equal(t, "Key2", rds.Items[0].Spec.Components[0].SecretRefs.AzureKeyVaults[0].Items[1].Name)
	assert.Equal(t, "KEY_2", rds.Items[0].Spec.Components[0].SecretRefs.AzureKeyVaults[0].Items[1].EnvVar)
	assert.Equal(t, "key", string(*rds.Items[0].Spec.Components[0].SecretRefs.AzureKeyVaults[0].Items[1].Type))
	assert.Equal(t, prodNode, rds.Items[0].Spec.Components[0].Node)

	assert.Equal(t, 1, len(rds.Items[0].Spec.Jobs))
	assert.Equal(t, 3, len(rds.Items[0].Spec.Jobs[0].EnvironmentVariables))
	assert.Equal(t, "prod1", rds.Items[0].Spec.Jobs[0].EnvironmentVariables["COMMON1"])
	assert.Equal(t, "common2", rds.Items[0].Spec.Jobs[0].EnvironmentVariables["COMMON2"])
	assert.Equal(t, "prod3", rds.Items[0].Spec.Jobs[0].EnvironmentVariables["PROD3"])
	assert.Equal(t, numbers.Int32Ptr(8888), rds.Items[0].Spec.Jobs[0].SchedulerPort)
	assert.Equal(t, "/path", rds.Items[0].Spec.Jobs[0].Payload.Path)
	assert.Len(t, rds.Items[0].Spec.Jobs[0].Secrets, 1)
	assert.Equal(t, "DEPLOYJOBSECRET", rds.Items[0].Spec.Jobs[0].Secrets[0])
	assert.Len(t, rds.Items[0].Spec.Jobs[0].SecretRefs.AzureKeyVaults, 1)
	assert.Len(t, rds.Items[0].Spec.Jobs[0].SecretRefs.AzureKeyVaults[0].Items, 2)
	assert.Equal(t, "TestKeyVault", rds.Items[0].Spec.Jobs[0].SecretRefs.AzureKeyVaults[0].Name)
	assert.Equal(t, "Secret1", rds.Items[0].Spec.Jobs[0].SecretRefs.AzureKeyVaults[0].Items[0].Name)
	assert.Equal(t, "SECRET_1", rds.Items[0].Spec.Jobs[0].SecretRefs.AzureKeyVaults[0].Items[0].EnvVar)
	assert.Equal(t, "secret", string(*rds.Items[0].Spec.Jobs[0].SecretRefs.AzureKeyVaults[0].Items[0].Type))
	assert.Equal(t, "Key1", rds.Items[0].Spec.Jobs[0].SecretRefs.AzureKeyVaults[0].Items[1].Name)
	assert.Equal(t, "KEY_1", rds.Items[0].Spec.Jobs[0].SecretRefs.AzureKeyVaults[0].Items[1].EnvVar)
	assert.Equal(t, "key", string(*rds.Items[0].Spec.Jobs[0].SecretRefs.AzureKeyVaults[0].Items[1].Type))
}

func TestPromote_PromoteToOtherEnvironment_Resources_NoOverride(t *testing.T) {
	anyApp := "any-app"
	anyDeploymentName := "deployment-1"
	anyImageTag := "abcdef"
	anyBuildDeployJobName := "any-build-deploy-job"
	anyPromoteJobName := "any-promote-job"
	anyProdEnvironment := "prod"
	anyDevEnvironment := "dev"

	// Setup
	kubeclient, kubeUtil, radixclient, commonTestUtils := setupTest(t)

	_, err := commonTestUtils.ApplyDeployment(
		utils.ARadixDeployment().
			WithRadixApplication(
				utils.NewRadixApplicationBuilder().
					WithRadixRegistration(
						utils.ARadixRegistration().
							WithName(anyApp)).
					WithAppName(anyApp).
					WithEnvironment(anyDevEnvironment, "master").
					WithEnvironment(anyProdEnvironment, "").
					WithComponents(
						utils.AnApplicationComponent().
							WithName("app").
							WithCommonResource(map[string]string{
								"memory": "64Mi",
								"cpu":    "250m",
							}, map[string]string{
								"memory": "128Mi",
								"cpu":    "500m",
							})).
					WithJobComponents(
						utils.AnApplicationJobComponent().
							WithName("job").
							WithSchedulerPort(numbers.Int32Ptr(8888)).
							WithCommonResource(map[string]string{
								"memory": "11Mi",
								"cpu":    "22m",
							}, map[string]string{
								"memory": "33Mi",
								"cpu":    "44m",
							}),
					)).
			WithAppName(anyApp).
			WithDeploymentName(anyDeploymentName).
			WithEnvironment(anyDevEnvironment).
			WithImageTag(anyImageTag).
			WithLabel(kube.RadixJobNameLabel, anyBuildDeployJobName))
	require.NoError(t, err)

	// Create prod environment without any deployments
	test.CreateEnvNamespace(kubeclient, anyApp, anyProdEnvironment)

	rr, _ := radixclient.RadixV1().RadixRegistrations().Get(context.TODO(), anyApp, metav1.GetOptions{})
	ra, _ := radixclient.RadixV1().RadixApplications(utils.GetAppNamespace(anyApp)).Get(context.TODO(), anyApp, metav1.GetOptions{})

	cli := steps.NewPromoteStep()
	cli.Init(kubeclient, radixclient, kubeUtil, &monitoring.Clientset{}, rr)

	pipelineInfo := &model.PipelineInfo{
		PipelineArguments: model.PipelineArguments{
			FromEnvironment: anyDevEnvironment,
			ToEnvironment:   anyProdEnvironment,
			DeploymentName:  anyDeploymentName,
			JobName:         anyPromoteJobName,
			ImageTag:        anyImageTag,
			CommitID:        anyCommitID,
		},
	}

<<<<<<< HEAD
	applicationConfig, _ := application.NewApplicationConfig(kubeclient, kubeUtil, radixclient, rr, ra, nil, nil)
=======
	applicationConfig := application.NewApplicationConfig(kubeclient, kubeUtil, radixclient, rr, ra)
>>>>>>> f4d00621
	gitCommitHash := pipelineInfo.GitCommitHash
	gitTags := pipelineInfo.GitTags
	pipelineInfo.SetApplicationConfig(applicationConfig)
	pipelineInfo.SetGitAttributes(gitCommitHash, gitTags)
	err = cli.Run(pipelineInfo)
	require.NoError(t, err)

	rds, _ := radixclient.RadixV1().RadixDeployments(utils.GetEnvironmentNamespace(anyApp, anyProdEnvironment)).List(context.TODO(), metav1.ListOptions{})
	assert.Equal(t, 1, len(rds.Items))
	assert.True(t, strings.HasPrefix(rds.Items[0].Name, fmt.Sprintf("%s-%s-", anyProdEnvironment, anyImageTag)))
	assert.Equal(t, anyProdEnvironment, rds.Items[0].Labels[kube.RadixEnvLabel])
	assert.Equal(t, anyImageTag, rds.Items[0].Labels[kube.RadixImageTagLabel])
	assert.Equal(t, anyPromoteJobName, rds.Items[0].Labels[kube.RadixJobNameLabel])
	assert.Equal(t, "250m", rds.Items[0].Spec.Components[0].Resources.Requests["cpu"])
	assert.Equal(t, "64Mi", rds.Items[0].Spec.Components[0].Resources.Requests["memory"])
	assert.Equal(t, "500m", rds.Items[0].Spec.Components[0].Resources.Limits["cpu"])
	assert.Equal(t, "128Mi", rds.Items[0].Spec.Components[0].Resources.Limits["memory"])
	assert.Equal(t, "22m", rds.Items[0].Spec.Jobs[0].Resources.Requests["cpu"])
	assert.Equal(t, "11Mi", rds.Items[0].Spec.Jobs[0].Resources.Requests["memory"])
	assert.Equal(t, "44m", rds.Items[0].Spec.Jobs[0].Resources.Limits["cpu"])
	assert.Equal(t, "33Mi", rds.Items[0].Spec.Jobs[0].Resources.Limits["memory"])
}

func TestPromote_PromoteToOtherEnvironment_Authentication(t *testing.T) {
	anyApp := "any-app"
	anyDeploymentName := "deployment-1"
	anyImageTag := "abcdef"
	anyBuildDeployJobName := "any-build-deploy-job"
	anyPromoteJobName := "any-promote-job"
	anyProdEnvironment := "prod"
	anyDevEnvironment := "dev"

	// Setup
	kubeclient, kubeUtil, radixclient, commonTestUtils := setupTest(t)

	verification := v1.VerificationTypeOptional
	_, err := commonTestUtils.ApplyDeployment(
		utils.NewDeploymentBuilder().
			WithAppName(anyApp).
			WithDeploymentName(anyDeploymentName).
			WithEnvironment(anyDevEnvironment).
			WithComponents(
				utils.NewDeployComponentBuilder().WithName("app").WithAuthentication(nil),
			).
			WithLabel(kube.RadixJobNameLabel, anyBuildDeployJobName).
			WithRadixApplication(
				utils.NewRadixApplicationBuilder().
					WithRadixRegistration(utils.ARadixRegistration().WithName(anyApp)).
					WithAppName(anyApp).
					WithEnvironment(anyProdEnvironment, "").
					WithComponents(
						utils.AnApplicationComponent().
							WithName("app").
							WithAuthentication(
								&v1.Authentication{
									ClientCertificate: &v1.ClientCertificate{
										PassCertificateToUpstream: utils.BoolPtr(true),
									},
								},
							).
							WithEnvironmentConfigs(
								utils.NewComponentEnvironmentBuilder().WithEnvironment(anyProdEnvironment).WithAuthentication(
									&v1.Authentication{
										ClientCertificate: &v1.ClientCertificate{
											Verification: &verification,
										},
									},
								),
							),
					)))
	require.NoError(t, err)

	// Create environments
	test.CreateEnvNamespace(kubeclient, anyApp, anyProdEnvironment)
	test.CreateEnvNamespace(kubeclient, anyApp, anyDevEnvironment)

	rr, _ := radixclient.RadixV1().RadixRegistrations().Get(context.TODO(), anyApp, metav1.GetOptions{})
	ra, _ := radixclient.RadixV1().RadixApplications(utils.GetAppNamespace(anyApp)).Get(context.TODO(), anyApp, metav1.GetOptions{})

	cli := steps.NewPromoteStep()
	cli.Init(kubeclient, radixclient, kubeUtil, &monitoring.Clientset{}, rr)

	pipelineInfo := &model.PipelineInfo{
		PipelineArguments: model.PipelineArguments{
			FromEnvironment: anyDevEnvironment,
			ToEnvironment:   anyProdEnvironment,
			DeploymentName:  anyDeploymentName,
			JobName:         anyPromoteJobName,
			ImageTag:        anyImageTag,
			CommitID:        anyCommitID,
		},
	}

<<<<<<< HEAD
	applicationConfig, _ := application.NewApplicationConfig(kubeclient, kubeUtil, radixclient, rr, ra, nil, nil)
=======
	applicationConfig := application.NewApplicationConfig(kubeclient, kubeUtil, radixclient, rr, ra)
>>>>>>> f4d00621
	gitCommitHash := pipelineInfo.GitCommitHash
	gitTags := pipelineInfo.GitTags
	pipelineInfo.SetApplicationConfig(applicationConfig)
	pipelineInfo.SetGitAttributes(gitCommitHash, gitTags)
	err = cli.Run(pipelineInfo)
	require.NoError(t, err)

	rds, _ := radixclient.RadixV1().RadixDeployments(utils.GetEnvironmentNamespace(anyApp, anyProdEnvironment)).List(context.TODO(), metav1.ListOptions{})
	assert.Equal(t, 1, len(rds.Items))

	x0 := &v1.Authentication{
		ClientCertificate: &v1.ClientCertificate{
			Verification:              &verification,
			PassCertificateToUpstream: utils.BoolPtr(true),
		},
	}
	assert.NotNil(t, rds.Items[0].Spec.Components[0].Authentication)
	assert.NotNil(t, rds.Items[0].Spec.Components[0].Authentication.ClientCertificate)
	assert.Equal(t, x0, rds.Items[0].Spec.Components[0].Authentication)
}

func TestPromote_PromoteToOtherEnvironment_Resources_WithOverride(t *testing.T) {
	anyApp := "any-app"
	anyDeploymentName := "deployment-1"
	anyImageTag := "abcdef"
	anyBuildDeployJobName := "any-build-deploy-job"
	anyPromoteJobName := "any-promote-job"
	anyProdEnvironment := "prod"
	anyDevEnvironment := "dev"

	// Setup
	kubeclient, kubeUtil, radixclient, commonTestUtils := setupTest(t)

	_, err := commonTestUtils.ApplyDeployment(
		utils.ARadixDeployment().
			WithRadixApplication(
				utils.NewRadixApplicationBuilder().
					WithRadixRegistration(
						utils.ARadixRegistration().
							WithName(anyApp)).
					WithAppName(anyApp).
					WithEnvironment(anyDevEnvironment, "master").
					WithEnvironment(anyProdEnvironment, "").
					WithComponents(
						utils.AnApplicationComponent().
							WithName("app").
							WithCommonResource(map[string]string{
								"memory": "64Mi",
								"cpu":    "250m",
							}, map[string]string{
								"memory": "128Mi",
								"cpu":    "500m",
							}).
							WithEnvironmentConfigs(
								utils.AnEnvironmentConfig().
									WithEnvironment(anyProdEnvironment).
									WithResource(
										map[string]string{
											"memory": "128Mi",
											"cpu":    "500m",
										}, map[string]string{
											"memory": "256Mi",
											"cpu":    "750m",
										}))).
					WithJobComponents(
						utils.AnApplicationJobComponent().
							WithName("job").
							WithSchedulerPort(numbers.Int32Ptr(8888)).
							WithCommonResource(
								map[string]string{
									"memory": "11Mi",
									"cpu":    "22m",
								}, map[string]string{
									"memory": "33Mi",
									"cpu":    "44m",
								}).
							WithEnvironmentConfigs(
								utils.AJobComponentEnvironmentConfig().
									WithEnvironment(anyProdEnvironment).
									WithResource(
										map[string]string{
											"memory": "111Mi",
											"cpu":    "222m",
										}, map[string]string{
											"memory": "333Mi",
											"cpu":    "444m",
										})),
					)).
			WithAppName(anyApp).
			WithDeploymentName(anyDeploymentName).
			WithEnvironment(anyDevEnvironment).
			WithImageTag(anyImageTag).
			WithLabel(kube.RadixJobNameLabel, anyBuildDeployJobName))
	require.NoError(t, err)

	// Create prod environment without any deployments
	test.CreateEnvNamespace(kubeclient, anyApp, anyProdEnvironment)

	rr, _ := radixclient.RadixV1().RadixRegistrations().Get(context.TODO(), anyApp, metav1.GetOptions{})
	ra, _ := radixclient.RadixV1().RadixApplications(utils.GetAppNamespace(anyApp)).Get(context.TODO(), anyApp, metav1.GetOptions{})

	cli := steps.NewPromoteStep()
	cli.Init(kubeclient, radixclient, kubeUtil, &monitoring.Clientset{}, rr)

	pipelineInfo := &model.PipelineInfo{
		PipelineArguments: model.PipelineArguments{
			FromEnvironment: anyDevEnvironment,
			ToEnvironment:   anyProdEnvironment,
			DeploymentName:  anyDeploymentName,
			JobName:         anyPromoteJobName,
			ImageTag:        anyImageTag,
			CommitID:        anyCommitID,
		},
	}

<<<<<<< HEAD
	applicationConfig, _ := application.NewApplicationConfig(kubeclient, kubeUtil, radixclient, rr, ra, nil, nil)
=======
	applicationConfig := application.NewApplicationConfig(kubeclient, kubeUtil, radixclient, rr, ra)
>>>>>>> f4d00621
	gitCommitHash := pipelineInfo.GitCommitHash
	gitTags := pipelineInfo.GitTags
	pipelineInfo.SetApplicationConfig(applicationConfig)
	pipelineInfo.SetGitAttributes(gitCommitHash, gitTags)
	err = cli.Run(pipelineInfo)
	require.NoError(t, err)

	rds, _ := radixclient.RadixV1().RadixDeployments(utils.GetEnvironmentNamespace(anyApp, anyProdEnvironment)).List(context.TODO(), metav1.ListOptions{})
	assert.Equal(t, 1, len(rds.Items))
	assert.True(t, strings.HasPrefix(rds.Items[0].Name, fmt.Sprintf("%s-%s-", anyProdEnvironment, anyImageTag)))
	assert.Equal(t, anyProdEnvironment, rds.Items[0].Labels[kube.RadixEnvLabel])
	assert.Equal(t, anyImageTag, rds.Items[0].Labels[kube.RadixImageTagLabel])
	assert.Equal(t, anyPromoteJobName, rds.Items[0].Labels[kube.RadixJobNameLabel])
	assert.Equal(t, "500m", rds.Items[0].Spec.Components[0].Resources.Requests["cpu"])
	assert.Equal(t, "128Mi", rds.Items[0].Spec.Components[0].Resources.Requests["memory"])
	assert.Equal(t, "750m", rds.Items[0].Spec.Components[0].Resources.Limits["cpu"])
	assert.Equal(t, "256Mi", rds.Items[0].Spec.Components[0].Resources.Limits["memory"])
	assert.Equal(t, "222m", rds.Items[0].Spec.Jobs[0].Resources.Requests["cpu"])
	assert.Equal(t, "111Mi", rds.Items[0].Spec.Jobs[0].Resources.Requests["memory"])
	assert.Equal(t, "444m", rds.Items[0].Spec.Jobs[0].Resources.Limits["cpu"])
	assert.Equal(t, "333Mi", rds.Items[0].Spec.Jobs[0].Resources.Limits["memory"])
}

func TestPromote_PromoteToSameEnvironment_NewStateIsExpected(t *testing.T) {
	anyApp := "any-app"
	anyDeploymentName := "deployment-1"
	anyImageTag := "abcdef"
	anyBuildDeployJobName := "any-build-deploy-job"
	anyPromoteJobName := "any-promote-job"
	anyDevEnvironment := "dev"

	// Setup
	kubeclient, kubeUtil, radixclient, commonTestUtils := setupTest(t)

	_, err := commonTestUtils.ApplyDeployment(
		utils.ARadixDeployment().
			WithAppName(anyApp).
			WithDeploymentName(anyDeploymentName).
			WithEnvironment(anyDevEnvironment).
			WithImageTag(anyImageTag).
			WithLabel(kube.RadixJobNameLabel, anyBuildDeployJobName))
	require.NoError(t, err)

	rr, _ := radixclient.RadixV1().RadixRegistrations().Get(context.TODO(), anyApp, metav1.GetOptions{})
	ra, _ := radixclient.RadixV1().RadixApplications(utils.GetAppNamespace(anyApp)).Get(context.TODO(), anyApp, metav1.GetOptions{})

	cli := steps.NewPromoteStep()
	cli.Init(kubeclient, radixclient, kubeUtil, &monitoring.Clientset{}, rr)

	pipelineInfo := &model.PipelineInfo{
		PipelineArguments: model.PipelineArguments{
			FromEnvironment: anyDevEnvironment,
			ToEnvironment:   anyDevEnvironment,
			DeploymentName:  anyDeploymentName,
			JobName:         anyPromoteJobName,
			ImageTag:        anyImageTag,
			CommitID:        anyCommitID,
		},
	}

<<<<<<< HEAD
	applicationConfig, _ := application.NewApplicationConfig(kubeclient, kubeUtil, radixclient, rr, ra, nil, nil)
=======
	applicationConfig := application.NewApplicationConfig(kubeclient, kubeUtil, radixclient, rr, ra)
>>>>>>> f4d00621
	gitCommitHash := pipelineInfo.GitCommitHash
	gitTags := pipelineInfo.GitTags
	pipelineInfo.SetApplicationConfig(applicationConfig)
	pipelineInfo.SetGitAttributes(gitCommitHash, gitTags)
	err = cli.Run(pipelineInfo)
	require.NoError(t, err)

	rds, _ := radixclient.RadixV1().RadixDeployments(utils.GetEnvironmentNamespace(anyApp, anyDevEnvironment)).List(context.TODO(), metav1.ListOptions{})
	assert.Equal(t, 2, len(rds.Items))
}

func TestPromote_PromoteToOtherEnvironment_Identity(t *testing.T) {
	anyApp := "any-app"
	anyDeploymentName := "deployment-1"
	anyImageTag := "abcdef"
	anyBuildDeployJobName := "any-build-deploy-job"
	anyPromoteJobName := "any-promote-job"
	anyProdEnvironment := "prod"
	anyDevEnvironment := "dev"
	currentRdIdentity := &v1.Identity{Azure: &v1.AzureIdentity{ClientId: "any-current-identity-123"}}

	type scenarioSpec struct {
		name                 string
		commonConfig         *v1.Identity
		configureEnvironment bool
		environmentConfig    *v1.Identity
		expected             *v1.Identity
	}

	scenarios := []scenarioSpec{
		{name: "nil when commonConfig and environmentConfig is empty", commonConfig: &v1.Identity{}, configureEnvironment: true, environmentConfig: &v1.Identity{}, expected: nil},
		{name: "nil when commonConfig is nil and environmentConfig is empty", commonConfig: nil, configureEnvironment: true, environmentConfig: &v1.Identity{}, expected: nil},
		{name: "nil when commonConfig is empty and environmentConfig is nil", commonConfig: &v1.Identity{}, configureEnvironment: true, environmentConfig: nil, expected: nil},
		{name: "nil when commonConfig is nil and environmentConfig is not set", commonConfig: nil, configureEnvironment: false, environmentConfig: nil, expected: nil},
		{name: "nil when commonConfig is empty and environmentConfig is not set", commonConfig: &v1.Identity{}, configureEnvironment: false, environmentConfig: nil, expected: nil},
		{name: "use commonConfig when environmentConfig is empty", commonConfig: &v1.Identity{Azure: &v1.AzureIdentity{ClientId: "11111111-2222-3333-4444-555555555555"}}, configureEnvironment: true, environmentConfig: &v1.Identity{}, expected: &v1.Identity{Azure: &v1.AzureIdentity{ClientId: "11111111-2222-3333-4444-555555555555"}}},
		{name: "use commonConfig when environmentConfig.Azure is empty", commonConfig: &v1.Identity{Azure: &v1.AzureIdentity{ClientId: "11111111-2222-3333-4444-555555555555"}}, configureEnvironment: true, environmentConfig: &v1.Identity{Azure: &v1.AzureIdentity{}}, expected: &v1.Identity{Azure: &v1.AzureIdentity{ClientId: "11111111-2222-3333-4444-555555555555"}}},
		{name: "override non-empty commonConfig with environmentConfig.Azure", commonConfig: &v1.Identity{Azure: &v1.AzureIdentity{ClientId: "11111111-2222-3333-4444-555555555555"}}, configureEnvironment: true, environmentConfig: &v1.Identity{Azure: &v1.AzureIdentity{ClientId: "66666666-7777-8888-9999-aaaaaaaaaaaa"}}, expected: &v1.Identity{Azure: &v1.AzureIdentity{ClientId: "66666666-7777-8888-9999-aaaaaaaaaaaa"}}},
		{name: "override empty commonConfig with environmentConfig", commonConfig: &v1.Identity{}, configureEnvironment: true, environmentConfig: &v1.Identity{Azure: &v1.AzureIdentity{ClientId: "66666666-7777-8888-9999-aaaaaaaaaaaa"}}, expected: &v1.Identity{Azure: &v1.AzureIdentity{ClientId: "66666666-7777-8888-9999-aaaaaaaaaaaa"}}},
		{name: "override empty commonConfig.Azure with environmentConfig", commonConfig: &v1.Identity{Azure: &v1.AzureIdentity{}}, configureEnvironment: true, environmentConfig: &v1.Identity{Azure: &v1.AzureIdentity{ClientId: "66666666-7777-8888-9999-aaaaaaaaaaaa"}}, expected: &v1.Identity{Azure: &v1.AzureIdentity{ClientId: "66666666-7777-8888-9999-aaaaaaaaaaaa"}}},
		{name: "transform clientId with curly to standard format", commonConfig: &v1.Identity{Azure: &v1.AzureIdentity{ClientId: "{11111111-2222-3333-4444-555555555555}"}}, configureEnvironment: false, environmentConfig: nil, expected: &v1.Identity{Azure: &v1.AzureIdentity{ClientId: "11111111-2222-3333-4444-555555555555"}}},
		{name: "transform clientId with urn:uuid to standard format", commonConfig: &v1.Identity{Azure: &v1.AzureIdentity{ClientId: "urn:uuid:11111111-2222-3333-4444-555555555555"}}, configureEnvironment: false, environmentConfig: nil, expected: &v1.Identity{Azure: &v1.AzureIdentity{ClientId: "11111111-2222-3333-4444-555555555555"}}},
		{name: "transform clientId without dashes to standard format", commonConfig: &v1.Identity{Azure: &v1.AzureIdentity{ClientId: "11111111222233334444555555555555"}}, configureEnvironment: false, environmentConfig: nil, expected: &v1.Identity{Azure: &v1.AzureIdentity{ClientId: "11111111-2222-3333-4444-555555555555"}}},
	}

	for _, scenario := range scenarios {
		t.Run(scenario.name, func(t *testing.T) {
			kubeclient, kubeUtil, radixclient, commonTestUtils := setupTest(t)
			var componentEnvironmentConfigs []utils.RadixEnvironmentConfigBuilder
			var jobEnvironmentConfigs []utils.RadixJobComponentEnvironmentConfigBuilder

			if scenario.configureEnvironment {
				componentEnvironmentConfigs = append(componentEnvironmentConfigs, utils.AnEnvironmentConfig().WithEnvironment(anyProdEnvironment).WithIdentity(scenario.environmentConfig))
				jobEnvironmentConfigs = append(jobEnvironmentConfigs, utils.AJobComponentEnvironmentConfig().WithEnvironment(anyProdEnvironment).WithIdentity(scenario.environmentConfig))
			}

			_, err := commonTestUtils.ApplyDeployment(
				utils.NewDeploymentBuilder().
					WithComponents(
						utils.NewDeployComponentBuilder().
							WithName("comp1").
							WithIdentity(currentRdIdentity),
					).
					WithJobComponents(
						utils.NewDeployJobComponentBuilder().
							WithName("job1").
							WithIdentity(currentRdIdentity),
					).
					WithAppName(anyApp).
					WithDeploymentName(anyDeploymentName).
					WithEnvironment(anyDevEnvironment).
					WithImageTag(anyImageTag).
					WithLabel(kube.RadixJobNameLabel, anyBuildDeployJobName).
					WithRadixApplication(
						utils.NewRadixApplicationBuilder().
							WithRadixRegistration(
								utils.ARadixRegistration().
									WithName(anyApp)).
							WithAppName(anyApp).
							WithEnvironment(anyDevEnvironment, "").
							WithEnvironment(anyProdEnvironment, "").
							WithComponents(
								utils.AnApplicationComponent().
									WithName("comp1").
									WithIdentity(scenario.commonConfig).
									WithEnvironmentConfigs(componentEnvironmentConfigs...)).
							WithJobComponents(
								utils.AnApplicationJobComponent().
									WithName("job1").
									WithIdentity(scenario.commonConfig).
									WithSchedulerPort(numbers.Int32Ptr(8888)).
									WithPayloadPath(utils.StringPtr("/path")).
									WithEnvironmentConfigs(jobEnvironmentConfigs...),
							)),
			)
			require.NoError(t, err)

			// Create prod environment without any deployments
			test.CreateEnvNamespace(kubeclient, anyApp, anyProdEnvironment)

			rr, _ := radixclient.RadixV1().RadixRegistrations().Get(context.TODO(), anyApp, metav1.GetOptions{})
			ra, _ := radixclient.RadixV1().RadixApplications(utils.GetAppNamespace(anyApp)).Get(context.TODO(), anyApp, metav1.GetOptions{})

			cli := steps.NewPromoteStep()
			cli.Init(kubeclient, radixclient, kubeUtil, &monitoring.Clientset{}, rr)

			pipelineInfo := &model.PipelineInfo{
				PipelineArguments: model.PipelineArguments{
					FromEnvironment: anyDevEnvironment,
					ToEnvironment:   anyProdEnvironment,
					DeploymentName:  anyDeploymentName,
					JobName:         anyPromoteJobName,
					ImageTag:        anyImageTag,
					CommitID:        anyCommitID,
				},
			}

<<<<<<< HEAD
			applicationConfig, _ := application.NewApplicationConfig(kubeclient, kubeUtil, radixclient, rr, ra, nil, nil)
=======
			applicationConfig := application.NewApplicationConfig(kubeclient, kubeUtil, radixclient, rr, ra)
>>>>>>> f4d00621
			pipelineInfo.SetApplicationConfig(applicationConfig)
			err = cli.Run(pipelineInfo)
			require.NoError(t, err)

			rds, _ := radixclient.RadixV1().RadixDeployments(utils.GetEnvironmentNamespace(anyApp, anyProdEnvironment)).List(context.TODO(), metav1.ListOptions{})
			require.Equal(t, 1, len(rds.Items))
			assert.Equal(t, scenario.expected, rds.Items[0].Spec.Components[0].Identity)
			assert.Equal(t, scenario.expected, rds.Items[0].Spec.Jobs[0].Identity)
		})

	}
}

func TestPromote_AnnotatedBySourceDeploymentAttributes(t *testing.T) {
	srcDeploymentName := "deployment-1"
	anyImageTag := "abcdef"
	anyPromoteJobName := "any-promote-job"
	dstEnv := "test"
	srcEnv := "dev"
	srcDeploymentCommitID := "222ca8595c5283a9d0f17a623b9255a0d9866a2e"
	srcRadixConfigHash := "sha256-a5d1565b32252be05910e459eb7551fd0fd6e0d513f7728c54ca5507c9b11387"

	// Setup
	kubeclient, kubeUtil, radixclient, commonTestUtils := setupTest(t)

	_, err := commonTestUtils.ApplyDeployment(
		utils.NewDeploymentBuilder().
			WithRadixApplication(
				utils.NewRadixApplicationBuilder().
					WithRadixRegistration(utils.ARadixRegistration()).
					WithAppName(anyAppName).
					WithEnvironment(srcEnv, "dev-branch").
					WithEnvironment(dstEnv, "test-branch").
					WithComponent(utils.NewApplicationComponentBuilder().WithName("comp1"))).
			WithAppName(anyAppName).
			WithDeploymentName(srcDeploymentName).
			WithEnvironment(srcEnv).
			WithImageTag(anyImageTag).
			WithLabel(kube.RadixCommitLabel, srcDeploymentCommitID).
			WithAnnotations(map[string]string{kube.RadixConfigHash: srcRadixConfigHash}))

	require.NoError(t, err)

	rr, _ := radixclient.RadixV1().RadixRegistrations().Get(context.TODO(), anyAppName, metav1.GetOptions{})
	ra, _ := radixclient.RadixV1().RadixApplications(utils.GetAppNamespace(anyAppName)).Get(context.TODO(), anyAppName, metav1.GetOptions{})

	cli := steps.NewPromoteStep()
	cli.Init(kubeclient, radixclient, kubeUtil, &monitoring.Clientset{}, rr)

	pipelineInfo := &model.PipelineInfo{
		PipelineArguments: model.PipelineArguments{
			FromEnvironment: srcEnv,
			ToEnvironment:   dstEnv,
			DeploymentName:  srcDeploymentName,
			JobName:         anyPromoteJobName,
			ImageTag:        anyImageTag,
			CommitID:        anyCommitID,
		},
	}

<<<<<<< HEAD
	applicationConfig, _ := application.NewApplicationConfig(kubeclient, kubeUtil, radixclient, rr, ra, nil, nil)
=======
	applicationConfig := application.NewApplicationConfig(kubeclient, kubeUtil, radixclient, rr, ra)
>>>>>>> f4d00621
	gitCommitHash := pipelineInfo.GitCommitHash
	gitTags := pipelineInfo.GitTags
	pipelineInfo.SetApplicationConfig(applicationConfig)
	pipelineInfo.SetGitAttributes(gitCommitHash, gitTags)
	err = cli.Run(pipelineInfo)
	require.NoError(t, err)

	rds, err := radixclient.RadixV1().RadixDeployments(utils.GetEnvironmentNamespace(anyAppName, dstEnv)).List(context.TODO(), metav1.ListOptions{})
	assert.NoError(t, err)
	assert.Len(t, rds.Items, 1)
	promotedRD := rds.Items[0]
	assert.Equal(t, srcEnv, promotedRD.GetAnnotations()[kube.RadixDeploymentPromotedFromEnvironmentAnnotation])
	assert.Equal(t, srcDeploymentName, promotedRD.GetAnnotations()[kube.RadixDeploymentPromotedFromDeploymentAnnotation])
	assert.Equal(t, srcRadixConfigHash, promotedRD.GetAnnotations()[kube.RadixConfigHash])
	assert.Equal(t, srcDeploymentCommitID, promotedRD.GetLabels()[kube.RadixCommitLabel])
}<|MERGE_RESOLUTION|>--- conflicted
+++ resolved
@@ -274,11 +274,7 @@
 		},
 	}
 
-<<<<<<< HEAD
-	applicationConfig, _ := application.NewApplicationConfig(kubeclient, kubeUtil, radixclient, rr, ra, nil, nil)
-=======
-	applicationConfig := application.NewApplicationConfig(kubeclient, kubeUtil, radixclient, rr, ra)
->>>>>>> f4d00621
+	applicationConfig := application.NewApplicationConfig(kubeclient, kubeUtil, radixclient, rr, ra, nil, nil)
 	gitCommitHash := pipelineInfo.GitCommitHash
 	gitTags := pipelineInfo.GitTags
 	pipelineInfo.SetApplicationConfig(applicationConfig)
@@ -403,11 +399,7 @@
 		},
 	}
 
-<<<<<<< HEAD
-	applicationConfig, _ := application.NewApplicationConfig(kubeclient, kubeUtil, radixclient, rr, ra, nil, nil)
-=======
-	applicationConfig := application.NewApplicationConfig(kubeclient, kubeUtil, radixclient, rr, ra)
->>>>>>> f4d00621
+	applicationConfig := application.NewApplicationConfig(kubeclient, kubeUtil, radixclient, rr, ra, nil, nil)
 	gitCommitHash := pipelineInfo.GitCommitHash
 	gitTags := pipelineInfo.GitTags
 	pipelineInfo.SetApplicationConfig(applicationConfig)
@@ -501,11 +493,7 @@
 		},
 	}
 
-<<<<<<< HEAD
-	applicationConfig, _ := application.NewApplicationConfig(kubeclient, kubeUtil, radixclient, rr, ra, nil, nil)
-=======
-	applicationConfig := application.NewApplicationConfig(kubeclient, kubeUtil, radixclient, rr, ra)
->>>>>>> f4d00621
+	applicationConfig := application.NewApplicationConfig(kubeclient, kubeUtil, radixclient, rr, ra, nil, nil)
 	gitCommitHash := pipelineInfo.GitCommitHash
 	gitTags := pipelineInfo.GitTags
 	pipelineInfo.SetApplicationConfig(applicationConfig)
@@ -621,11 +609,7 @@
 		},
 	}
 
-<<<<<<< HEAD
-	applicationConfig, _ := application.NewApplicationConfig(kubeclient, kubeUtil, radixclient, rr, ra, nil, nil)
-=======
-	applicationConfig := application.NewApplicationConfig(kubeclient, kubeUtil, radixclient, rr, ra)
->>>>>>> f4d00621
+	applicationConfig := application.NewApplicationConfig(kubeclient, kubeUtil, radixclient, rr, ra, nil, nil)
 	gitCommitHash := pipelineInfo.GitCommitHash
 	gitTags := pipelineInfo.GitTags
 	pipelineInfo.SetApplicationConfig(applicationConfig)
@@ -686,11 +670,7 @@
 		},
 	}
 
-<<<<<<< HEAD
-	applicationConfig, _ := application.NewApplicationConfig(kubeclient, kubeUtil, radixclient, rr, ra, nil, nil)
-=======
-	applicationConfig := application.NewApplicationConfig(kubeclient, kubeUtil, radixclient, rr, ra)
->>>>>>> f4d00621
+	applicationConfig := application.NewApplicationConfig(kubeclient, kubeUtil, radixclient, rr, ra, nil, nil)
 	gitCommitHash := pipelineInfo.GitCommitHash
 	gitTags := pipelineInfo.GitTags
 	pipelineInfo.SetApplicationConfig(applicationConfig)
@@ -808,11 +788,7 @@
 				},
 			}
 
-<<<<<<< HEAD
-			applicationConfig, _ := application.NewApplicationConfig(kubeclient, kubeUtil, radixclient, rr, ra, nil, nil)
-=======
-			applicationConfig := application.NewApplicationConfig(kubeclient, kubeUtil, radixclient, rr, ra)
->>>>>>> f4d00621
+			applicationConfig := application.NewApplicationConfig(kubeclient, kubeUtil, radixclient, rr, ra, nil, nil)
 			pipelineInfo.SetApplicationConfig(applicationConfig)
 			err = cli.Run(pipelineInfo)
 			require.NoError(t, err)
@@ -873,11 +849,7 @@
 		},
 	}
 
-<<<<<<< HEAD
-	applicationConfig, _ := application.NewApplicationConfig(kubeclient, kubeUtil, radixclient, rr, ra, nil, nil)
-=======
-	applicationConfig := application.NewApplicationConfig(kubeclient, kubeUtil, radixclient, rr, ra)
->>>>>>> f4d00621
+	applicationConfig := application.NewApplicationConfig(kubeclient, kubeUtil, radixclient, rr, ra, nil, nil)
 	gitCommitHash := pipelineInfo.GitCommitHash
 	gitTags := pipelineInfo.GitTags
 	pipelineInfo.SetApplicationConfig(applicationConfig)
