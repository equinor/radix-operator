--- conflicted
+++ resolved
@@ -67,11 +67,7 @@
 	buildSecrets := []string{"secret1", "secret2"}
 
 	sut := build.NewACR()
-<<<<<<< HEAD
-	jobs := sut.BuildJobs(false, false, args, cloneURL, gitCommitHash, gitTags, componentImages, buildSecrets, ulid.MustParse("000005G4X6Y7Z8A9B0C1D2E3F4"))
-=======
 	jobs := sut.BuildJobs(false, false, args, cloneURL, gitCommitHash, gitTags, componentImages, buildSecrets, radixv1.ULID{ULID: ulid.MustParse(appId)})
->>>>>>> d94291ff
 	require.Len(t, jobs, 1)
 	job := jobs[0]
 
@@ -96,12 +92,8 @@
 	// Check pod template
 	expectedPodLabels := map[string]string{
 		kube.RadixJobNameLabel: args.JobName,
-<<<<<<< HEAD
-		kube.RadixAppIDLabel:   "000005G4X6Y7Z8A9B0C1D2E3F4",
-=======
 		kube.RadixAppLabel:     args.AppName,
 		kube.RadixAppIDLabel:   appId,
->>>>>>> d94291ff
 	}
 	assert.Equal(t, expectedPodLabels, job.Spec.Template.Labels)
 	expectedPodAnnotations := annotations.ForClusterAutoscalerSafeToEvict(false)
