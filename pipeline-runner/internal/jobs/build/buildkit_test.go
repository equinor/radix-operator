package build_test

import (
	"encoding/json"
	"fmt"
	"path"
	"testing"

	"github.com/equinor/radix-common/utils/pointers"
	"github.com/equinor/radix-common/utils/slice"
	"github.com/equinor/radix-operator/pipeline-runner/internal/jobs/build"
	"github.com/equinor/radix-operator/pipeline-runner/model"
	"github.com/equinor/radix-operator/pkg/apis/defaults"
	"github.com/equinor/radix-operator/pkg/apis/git"
	"github.com/equinor/radix-operator/pkg/apis/kube"
	"github.com/equinor/radix-operator/pkg/apis/pipeline"
	radixv1 "github.com/equinor/radix-operator/pkg/apis/radix/v1"
	"github.com/equinor/radix-operator/pkg/apis/securitycontext"
	"github.com/equinor/radix-operator/pkg/apis/utils"
	"github.com/equinor/radix-operator/pkg/apis/utils/annotations"
	"github.com/oklog/ulid/v2"
	"github.com/stretchr/testify/assert"
	"github.com/stretchr/testify/require"
	batchv1 "k8s.io/api/batch/v1"
	corev1 "k8s.io/api/core/v1"
	"k8s.io/apimachinery/pkg/api/resource"
)

func Test_BuildKit_JobSpec(t *testing.T) {
	t.Run("nocache-nopush", func(t *testing.T) { assertBuildKitJobSpec(t, false, false, false, nil, "") })
	t.Run("cache-nopush", func(t *testing.T) { assertBuildKitJobSpec(t, true, false, false, nil, "") })
	t.Run("nocache-push", func(t *testing.T) { assertBuildKitJobSpec(t, false, false, true, nil, "") })
	t.Run("cache-push", func(t *testing.T) { assertBuildKitJobSpec(t, true, false, true, nil, "") })
	t.Run("cache-refresh-build-cache", func(t *testing.T) { assertBuildKitJobSpec(t, true, true, true, nil, "") })
	t.Run("no-cache-refresh-build-cache", func(t *testing.T) { assertBuildKitJobSpec(t, false, true, true, nil, "") })
	t.Run("with buildsecrets", func(t *testing.T) { assertBuildKitJobSpec(t, true, false, true, []string{"secret1", "secret2"}, "") })
	t.Run("with buildsecrets", func(t *testing.T) { assertBuildKitJobSpec(t, true, false, true, nil, "anyexternalregsecret") })
}

func assertBuildKitJobSpec(t *testing.T, useBuildCache, refreshBuildCache, pushImage bool, buildSecrets []string, externalRegistrySecret string) {
	const (
		cloneURL      = "git_url_to_clone"
		gitCommitHash = "commit_hash_to_checkout"
		gitTags       = "tag1 tag2"
		gitWorkspace  = "/some-workspace"
		gitRefName    = "git-branch-to-clone"
		appID         = "01F8Z5V9G1D3H4J5K6Q7R8S9T0"
	)

	args := model.PipelineArguments{
		AppName:                "anyappname",
		PipelineType:           "anypipelinetype",
		JobName:                "anyjobname",
		GitRef:                 gitRefName,
		GitRefType:             "tag",
		CommitID:               "anycommitid",
		ImageTag:               "anyimagetag",
		PushImage:              pushImage,
		BuildKitImageBuilder:   "anyimagebuilder",
		GitCloneNsLookupImage:  "anynslookupimage",
		GitCloneGitImage:       "anygitcloneimage",
		GitCloneBashImage:      "anybashimage",
		Clustertype:            "anyclustertype",
		Clustername:            "anyclustername",
		ContainerRegistry:      "anycontainerregistry",
		AppContainerRegistry:   "anyappcontainerregistry",
		SeccompProfileFileName: "anyseccompprofilefile",
		ExternalContainerRegistryDefaultAuthSecret: externalRegistrySecret,
		Builder:      model.Builder{ResourcesLimitsMemory: "100M", ResourcesRequestsCPU: "50m", ResourcesRequestsMemory: "50M", ResourcesLimitsCPU: "50m"},
		GitWorkspace: gitWorkspace,
	}
	require.Equal(t, pushImage, args.PushImage)
	require.Equal(t, externalRegistrySecret, args.ExternalContainerRegistryDefaultAuthSecret)
	componentImages := []pipeline.BuildComponentImage{
		{ComponentName: "c1", EnvName: "c1env", ContainerName: "c1container", Context: "c1ctx", Dockerfile: "c1dockerfile", ImageName: "c1imagename", ImagePath: "c1image", ClusterTypeImagePath: "c1clustertypeimage", ClusterNameImagePath: "c1clusternameimage"},
		{ComponentName: "c2", EnvName: "c2env", ContainerName: "c2container", Context: "c2ctx", Dockerfile: "c2dockerfile", ImageName: "c2imagename", ImagePath: "c2image", ClusterTypeImagePath: "c2clustertypeimage", ClusterNameImagePath: "c2clusternameimage", Runtime: &radixv1.Runtime{Architecture: radixv1.RuntimeArchitectureAmd64}},
		{ComponentName: "c3", EnvName: "c3env", ContainerName: "c3container", Context: "c3ctx", Dockerfile: "c3dockerfile", ImageName: "c2imagename", ImagePath: "c2image", ClusterTypeImagePath: "c3clustertypeimage", ClusterNameImagePath: "c3clusternameimage", Runtime: &radixv1.Runtime{Architecture: radixv1.RuntimeArchitectureArm64}},
	}

	sut := build.NewBuildKit()
<<<<<<< HEAD
	jobs := sut.BuildJobs(useBuildCache, refreshBuildCache, args, cloneURL, gitCommitHash, gitTags, componentImages, buildSecrets, ulid.MustParse("01F8Z5V9G1D3H4J5K6Q7R8S9T0"))
=======
	jobs := sut.BuildJobs(useBuildCache, refreshBuildCache, args, cloneURL, gitCommitHash, gitTags, componentImages, buildSecrets, radixv1.ULID{ULID: ulid.MustParse(appID)})
>>>>>>> d94291ff
	require.Len(t, jobs, len(componentImages))

	for _, ci := range componentImages {
		t.Run(fmt.Sprintf("%s-%s", ci.EnvName, ci.ComponentName), func(t *testing.T) {
			job, ok := slice.FindFirst(jobs, func(j batchv1.Job) bool {
				return j.Labels[kube.RadixEnvLabel] == ci.EnvName && j.Labels[kube.RadixComponentLabel] == ci.ComponentName
			})
			require.True(t, ok)
			assert.NotEmpty(t, job)

			// Check job
			expectedJobLabels := map[string]string{
				kube.RadixJobNameLabel:   args.JobName,
				kube.RadixAppLabel:       args.AppName,
				kube.RadixImageTagLabel:  args.ImageTag,
				kube.RadixJobTypeLabel:   kube.RadixJobTypeBuild,
				kube.RadixEnvLabel:       ci.EnvName,
				kube.RadixComponentLabel: ci.ComponentName,
			}
			assert.Equal(t, expectedJobLabels, job.Labels)
			componentImagesAnnotation, _ := json.Marshal([]pipeline.BuildComponentImage{ci})
			expectedJobAnnotations := map[string]string{
				kube.RadixBranchAnnotation:          args.Branch, //nolint:staticcheck
				kube.RadixGitRefAnnotation:          args.GitRef,
				kube.RadixGitRefTypeAnnotation:      args.GitRefType,
				kube.RadixBuildComponentsAnnotation: string(componentImagesAnnotation),
			}
			assert.Equal(t, expectedJobAnnotations, job.Annotations)
			assert.Equal(t, pointers.Ptr[int32](0), job.Spec.BackoffLimit)

			// Check pod template
			expectedPodLabels := map[string]string{
				kube.RadixAppLabel:     args.AppName,
				kube.RadixJobNameLabel: args.JobName,
<<<<<<< HEAD
				kube.RadixAppIDLabel:   "01F8Z5V9G1D3H4J5K6Q7R8S9T0",
=======
				kube.RadixAppIDLabel:   appID,
>>>>>>> d94291ff
			}
			assert.Equal(t, expectedPodLabels, job.Spec.Template.Labels)
			expectedPodAnnotations := annotations.ForClusterAutoscalerSafeToEvict(false)
			expectedPodAnnotations[fmt.Sprintf("container.apparmor.security.beta.kubernetes.io/%s", ci.ContainerName)] = "unconfined"
			assert.Equal(t, expectedPodAnnotations, job.Spec.Template.Annotations)
			assert.Equal(t, corev1.RestartPolicyNever, job.Spec.Template.Spec.RestartPolicy)
			arch := radixv1.RuntimeArchitectureAmd64
			if ci.Runtime != nil {
				arch = ci.Runtime.Architecture
			}
			expectedAffinity := &corev1.Affinity{NodeAffinity: &corev1.NodeAffinity{RequiredDuringSchedulingIgnoredDuringExecution: &corev1.NodeSelector{NodeSelectorTerms: []corev1.NodeSelectorTerm{{MatchExpressions: []corev1.NodeSelectorRequirement{
				{Key: kube.RadixJobNodeLabel, Operator: corev1.NodeSelectorOpExists},
				{Key: corev1.LabelOSStable, Operator: corev1.NodeSelectorOpIn, Values: []string{defaults.DefaultNodeSelectorOS}},
				{Key: corev1.LabelArchStable, Operator: corev1.NodeSelectorOpIn, Values: []string{string(arch)}},
			}}}}}}
			assert.Equal(t, expectedAffinity, job.Spec.Template.Spec.Affinity)
			assert.ElementsMatch(t, utils.GetPipelineJobPodSpecTolerations(), job.Spec.Template.Spec.Tolerations)
			expectedPodSecurityContext := securitycontext.Pod(
				securitycontext.WithPodFSGroup(1000),
				securitycontext.WithPodSeccompProfile(corev1.SeccompProfileTypeRuntimeDefault),
				securitycontext.WithPodRunAsNonRoot(pointers.Ptr(false)))
			assert.Equal(t, expectedPodSecurityContext, job.Spec.Template.Spec.SecurityContext)
			expectedVolumes := []corev1.Volume{
				{Name: git.BuildContextVolumeName},
				{Name: git.GitSSHKeyVolumeName, VolumeSource: corev1.VolumeSource{Secret: &corev1.SecretVolumeSource{SecretName: git.GitSSHKeyVolumeName, DefaultMode: pointers.Ptr[int32](256)}}},
				{Name: fmt.Sprintf("tmp-%s", ci.ContainerName), VolumeSource: corev1.VolumeSource{EmptyDir: &corev1.EmptyDirVolumeSource{SizeLimit: resource.NewScaledQuantity(100, resource.Giga)}}},
				{Name: fmt.Sprintf("var-%s", ci.ContainerName), VolumeSource: corev1.VolumeSource{EmptyDir: &corev1.EmptyDirVolumeSource{SizeLimit: resource.NewScaledQuantity(100, resource.Giga)}}},
				{Name: defaults.PrivateImageHubSecretName, VolumeSource: corev1.VolumeSource{Secret: &corev1.SecretVolumeSource{SecretName: defaults.PrivateImageHubSecretName}}},
				{Name: "radix-image-builder-home", VolumeSource: corev1.VolumeSource{EmptyDir: &corev1.EmptyDirVolumeSource{SizeLimit: resource.NewScaledQuantity(5, resource.Mega)}}},
				{Name: "build-kit-run", VolumeSource: corev1.VolumeSource{EmptyDir: &corev1.EmptyDirVolumeSource{SizeLimit: resource.NewScaledQuantity(100, resource.Giga)}}},
				{Name: "build-kit-root", VolumeSource: corev1.VolumeSource{EmptyDir: &corev1.EmptyDirVolumeSource{SizeLimit: resource.NewScaledQuantity(100, resource.Giga)}}},
				{Name: git.CloneRepoHomeVolumeName, VolumeSource: corev1.VolumeSource{EmptyDir: &corev1.EmptyDirVolumeSource{SizeLimit: resource.NewScaledQuantity(5, resource.Mega)}}},
			}
			if len(args.ExternalContainerRegistryDefaultAuthSecret) > 0 {
				expectedVolumes = append(expectedVolumes, corev1.Volume{
					Name: args.ExternalContainerRegistryDefaultAuthSecret, VolumeSource: corev1.VolumeSource{Secret: &corev1.SecretVolumeSource{SecretName: args.ExternalContainerRegistryDefaultAuthSecret}},
				})
			}
			if len(buildSecrets) > 0 {
				expectedVolumes = append(expectedVolumes, corev1.Volume{
					Name: defaults.BuildSecretsName, VolumeSource: corev1.VolumeSource{Secret: &corev1.SecretVolumeSource{SecretName: defaults.BuildSecretsName}},
				})
			}
			assert.ElementsMatch(t, expectedVolumes, job.Spec.Template.Spec.Volumes)

			// Check init containers
			assert.ElementsMatch(t, []string{"internal-nslookup", "clone", "internal-chmod"}, slice.Map(job.Spec.Template.Spec.InitContainers, func(c corev1.Container) string { return c.Name }))
			cloneContainer, _ := slice.FindFirst(job.Spec.Template.Spec.InitContainers, func(c corev1.Container) bool { return c.Name == "clone" })
			assert.Equal(t, args.GitCloneGitImage, cloneContainer.Image)
			expectedCommand := fmt.Sprintf("git config --global --add safe.directory %[3]s && git clone %[2]s -b %[4]s --verbose --progress --filter=blob:none %[3]s && (git submodule update --init --recursive || echo \"Warning: Unable to clone submodules, proceeding without them\") && cd %[3]s && echo \"Checking out commit %[1]s\" && git merge-base --is-ancestor %[1]s HEAD && git checkout -q %[1]s && cd - && cd %[3]s && if [ -n \"$(git lfs ls-files 2>/dev/null)\" ]; then git lfs install && echo 'Pulling large files...' && git lfs pull && echo 'Done'; fi && cd -", gitCommitHash, cloneURL, gitWorkspace, gitRefName)
			assert.Equal(t, []string{"sh", "-c", expectedCommand}, cloneContainer.Command)
			assert.Empty(t, cloneContainer.Args)
			expectedCloneVolumeMounts := []corev1.VolumeMount{
				{Name: git.BuildContextVolumeName, MountPath: gitWorkspace},
				{Name: git.GitSSHKeyVolumeName, MountPath: "/.ssh", ReadOnly: true},
				{Name: git.CloneRepoHomeVolumeName, MountPath: git.CloneRepoHomeVolumePath},
			}
			assert.ElementsMatch(t, expectedCloneVolumeMounts, cloneContainer.VolumeMounts)

			// Check container
			require.Len(t, job.Spec.Template.Spec.Containers, 1)
			c := job.Spec.Template.Spec.Containers[0]
			assert.Equal(t, ci.ContainerName, c.Name)
			assert.Equal(t, fmt.Sprintf("%s/%s", args.ContainerRegistry, args.BuildKitImageBuilder), c.Image)
			assert.Equal(t, corev1.PullAlways, c.ImagePullPolicy)
			expectedResources := corev1.ResourceRequirements{
				Requests: map[corev1.ResourceName]resource.Quantity{
					corev1.ResourceCPU:    resource.MustParse(args.Builder.ResourcesRequestsCPU),
					corev1.ResourceMemory: resource.MustParse(args.Builder.ResourcesRequestsMemory),
				},
				Limits: map[corev1.ResourceName]resource.Quantity{
					corev1.ResourceMemory: resource.MustParse(args.Builder.ResourcesLimitsMemory),
					corev1.ResourceCPU:    resource.MustParse(args.Builder.ResourcesLimitsCPU),
				},
			}
			assert.Equal(t, expectedResources, c.Resources)
			expectedSecurityContext := securitycontext.Container(
				securitycontext.WithContainerDropAllCapabilities(),
				securitycontext.WithContainerCapabilities([]corev1.Capability{"SETUID", "SETGID", "SETFCAP"}),
				securitycontext.WithContainerSeccompProfile(corev1.SeccompProfile{
					Type:             corev1.SeccompProfileTypeLocalhost,
					LocalhostProfile: utils.StringPtr(args.SeccompProfileFileName),
				}),
				securitycontext.WithContainerRunAsNonRoot(pointers.Ptr(false)),
				securitycontext.WithReadOnlyRootFileSystem(pointers.Ptr(true)),
			)
			assert.Equal(t, expectedSecurityContext, c.SecurityContext)
			expectedEnvVars := []corev1.EnvVar{
				{
					Name: "BUILDAH_USERNAME",
					ValueFrom: &corev1.EnvVarSource{
						SecretKeyRef: &corev1.SecretKeySelector{
							LocalObjectReference: corev1.LocalObjectReference{Name: defaults.AzureACRServicePrincipleBuildahSecretName},
							Key:                  "username",
						},
					},
				},
				{
					Name: "BUILDAH_PASSWORD",
					ValueFrom: &corev1.EnvVarSource{
						SecretKeyRef: &corev1.SecretKeySelector{
							LocalObjectReference: corev1.LocalObjectReference{Name: defaults.AzureACRServicePrincipleBuildahSecretName},
							Key:                  "password",
						},
					},
				},
				{
					Name: "BUILDAH_CACHE_USERNAME",
					ValueFrom: &corev1.EnvVarSource{
						SecretKeyRef: &corev1.SecretKeySelector{
							LocalObjectReference: corev1.LocalObjectReference{Name: defaults.AzureACRTokenPasswordAppRegistrySecretName},
							Key:                  "username",
						},
					},
				},
				{
					Name: "BUILDAH_CACHE_PASSWORD",
					ValueFrom: &corev1.EnvVarSource{
						SecretKeyRef: &corev1.SecretKeySelector{
							LocalObjectReference: corev1.LocalObjectReference{Name: defaults.AzureACRTokenPasswordAppRegistrySecretName},
							Key:                  "password",
						},
					},
				},
			}
			assert.ElementsMatch(t, expectedEnvVars, c.Env)
			expectedVolumeMounts := []corev1.VolumeMount{
				{Name: git.BuildContextVolumeName, MountPath: gitWorkspace},
				{Name: fmt.Sprintf("tmp-%s", ci.ContainerName), MountPath: "/tmp", ReadOnly: false},
				{Name: fmt.Sprintf("var-%s", ci.ContainerName), MountPath: "/var", ReadOnly: false},
				{Name: "build-kit-run", MountPath: "/run", ReadOnly: false},
				{Name: "build-kit-root", MountPath: "/root", ReadOnly: false},
				{Name: defaults.PrivateImageHubSecretName, MountPath: "/radix-private-image-hubs", ReadOnly: true},
				{Name: "radix-image-builder-home", MountPath: "/home/build", ReadOnly: false},
			}
			if len(args.ExternalContainerRegistryDefaultAuthSecret) > 0 {
				expectedVolumeMounts = append(expectedVolumeMounts, corev1.VolumeMount{Name: args.ExternalContainerRegistryDefaultAuthSecret, MountPath: "/radix-default-external-registry-auth", ReadOnly: true})
			}
			if len(buildSecrets) > 0 {
				expectedVolumeMounts = append(expectedVolumeMounts, corev1.VolumeMount{Name: defaults.BuildSecretsName, MountPath: "/build-secrets", ReadOnly: true})
			}
			assert.ElementsMatch(t, expectedVolumeMounts, c.VolumeMounts)
			expectedArgs := []string{
				"--registry", args.ContainerRegistry,
				"--registry-username", "$(BUILDAH_USERNAME)",
				"--registry-password", "$(BUILDAH_PASSWORD)",
				"--cache-registry", args.AppContainerRegistry,
				"--cache-registry-username", "$(BUILDAH_CACHE_USERNAME)",
				"--cache-registry-password", "$(BUILDAH_CACHE_PASSWORD)",
				"--cache-repository", utils.GetImageCachePath(args.AppContainerRegistry, args.AppName),
				"--tag", ci.ImagePath,
				"--cluster-type-tag", ci.ClusterTypeImagePath,
				"--cluster-name-tag", ci.ClusterNameImagePath,
				"--secrets-path", "/build-secrets",
				"--dockerfile", ci.Dockerfile,
				"--context", ci.Context,
				"--branch", args.GetGitRefOrDefault(),
				"--git-commit-hash", gitCommitHash,
				"--git-tags", gitTags,
				"--target-environments", ci.EnvName,
			}
			if useBuildCache {
				expectedArgs = append(expectedArgs, "--use-cache")
			}
			if refreshBuildCache {
				expectedArgs = append(expectedArgs, "--refresh-cache")
			}
			if args.PushImage {
				expectedArgs = append(expectedArgs, "--push")
			}
			for _, secret := range buildSecrets {
				expectedArgs = append(expectedArgs, "--secret", secret)
			}
			if len(args.ExternalContainerRegistryDefaultAuthSecret) > 0 {
				expectedArgs = append(expectedArgs, "--auth-file", path.Join("/radix-default-external-registry-auth", corev1.DockerConfigJsonKey))
			}
			expectedArgs = append(expectedArgs, "--auth-file", path.Join("/radix-private-image-hubs", corev1.DockerConfigJsonKey))
			assert.Equal(t, expectedArgs, c.Args)
		})
	}
}<|MERGE_RESOLUTION|>--- conflicted
+++ resolved
@@ -78,11 +78,7 @@
 	}
 
 	sut := build.NewBuildKit()
-<<<<<<< HEAD
-	jobs := sut.BuildJobs(useBuildCache, refreshBuildCache, args, cloneURL, gitCommitHash, gitTags, componentImages, buildSecrets, ulid.MustParse("01F8Z5V9G1D3H4J5K6Q7R8S9T0"))
-=======
 	jobs := sut.BuildJobs(useBuildCache, refreshBuildCache, args, cloneURL, gitCommitHash, gitTags, componentImages, buildSecrets, radixv1.ULID{ULID: ulid.MustParse(appID)})
->>>>>>> d94291ff
 	require.Len(t, jobs, len(componentImages))
 
 	for _, ci := range componentImages {
@@ -117,11 +113,7 @@
 			expectedPodLabels := map[string]string{
 				kube.RadixAppLabel:     args.AppName,
 				kube.RadixJobNameLabel: args.JobName,
-<<<<<<< HEAD
-				kube.RadixAppIDLabel:   "01F8Z5V9G1D3H4J5K6Q7R8S9T0",
-=======
 				kube.RadixAppIDLabel:   appID,
->>>>>>> d94291ff
 			}
 			assert.Equal(t, expectedPodLabels, job.Spec.Template.Labels)
 			expectedPodAnnotations := annotations.ForClusterAutoscalerSafeToEvict(false)
