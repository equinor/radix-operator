--- conflicted
+++ resolved
@@ -56,12 +56,7 @@
 		CommitID:               "anycommitid",
 		ImageTag:               "anyimagetag",
 		PushImage:              pushImage,
-<<<<<<< HEAD
 		BuildKitImageBuilder:   "docker.io/anyimagebuilder",
-		GitCloneNsLookupImage:  "anynslookupimage",
-=======
-		BuildKitImageBuilder:   "anyimagebuilder",
->>>>>>> f7a6952b
 		GitCloneGitImage:       "anygitcloneimage",
 		Clustertype:            "anyclustertype",
 		Clustername:            "anyclustername",
