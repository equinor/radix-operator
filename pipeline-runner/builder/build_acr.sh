--- conflicted
+++ resolved
@@ -7,12 +7,7 @@
   SP_SECRET=$(cat ${AZURE_CREDENTIALS} | jq -r '.password')
 fi
 
-<<<<<<< HEAD
 env | grep BUILD_SECRET_
 
-az login --service-principal -u ${SP_USER} -p ${SP_SECRET} --tenant ${TENANT} 
-az acr build -t ${IMAGE} ${NO_PUSH} -r ${DOCKER_REGISTRY} ${CONTEXT} -f ${CONTEXT}${DOCKER_FILE_NAME}
-=======
 az login --service-principal -u ${SP_USER} -p ${SP_SECRET} --tenant ${TENANT}
-az acr build -t ${IMAGE} -t ${CLUSTERTYPE_IMAGE} -t ${CLUSTERNAME_IMAGE} ${NO_PUSH} -r ${DOCKER_REGISTRY} ${CONTEXT} -f ${CONTEXT}${DOCKER_FILE_NAME}
->>>>>>> f2b64205
+az acr build -t ${IMAGE} -t ${CLUSTERTYPE_IMAGE} -t ${CLUSTERNAME_IMAGE} ${NO_PUSH} -r ${DOCKER_REGISTRY} ${CONTEXT} -f ${CONTEXT}${DOCKER_FILE_NAME}