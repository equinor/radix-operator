package onpush

import (
	"github.com/coreos/prometheus-operator/pkg/client/monitoring"
	"github.com/equinor/radix-operator/pipeline-runner/model"
	"github.com/equinor/radix-operator/pipeline-runner/steps"
	application "github.com/equinor/radix-operator/pkg/apis/applicationconfig"
	"github.com/equinor/radix-operator/pkg/apis/deployment"
	"github.com/equinor/radix-operator/pkg/apis/kube"
	"github.com/equinor/radix-operator/pkg/apis/pipeline"
	v1 "github.com/equinor/radix-operator/pkg/apis/radix/v1"
	validate "github.com/equinor/radix-operator/pkg/apis/radixvalidators"
	"github.com/equinor/radix-operator/pkg/apis/utils/errors"
	radixclient "github.com/equinor/radix-operator/pkg/client/clientset/versioned"
	log "github.com/sirupsen/logrus"
	metav1 "k8s.io/apimachinery/pkg/apis/meta/v1"
	"k8s.io/client-go/kubernetes"
)

// PipelineRunner Instance variables
type PipelineRunner struct {
	definfition              *pipeline.Definition
	kubeclient               kubernetes.Interface
	radixclient              radixclient.Interface
	prometheusOperatorClient monitoring.Interface
	radixApplication         *v1.RadixApplication
	pipelineInfo             *model.PipelineInfo
}

// InitRunner constructor
func InitRunner(kubeclient kubernetes.Interface, radixclient radixclient.Interface, prometheusOperatorClient monitoring.Interface,
	definfition *pipeline.Definition, radixApplication *v1.RadixApplication) PipelineRunner {
	handler := PipelineRunner{
		definfition:              definfition,
		kubeclient:               kubeclient,
		radixclient:              radixclient,
		prometheusOperatorClient: prometheusOperatorClient,
		radixApplication:         radixApplication,
	}

	return handler
}

// PrepareRun Runs preparations before build
func (cli *PipelineRunner) PrepareRun(pipelineArgs model.PipelineArguments) error {
	if validate.RAContainsOldPublic(cli.radixApplication) {
		log.Warnf("component.public is deprecated, please use component.publicPort instead")
	}

	isRAValid, errs := validate.CanRadixApplicationBeInsertedErrors(cli.radixclient, cli.radixApplication)
	if !isRAValid {
		log.Errorf("Radix config not valid.")
		return errors.Concat(errs)
	}

	appName := cli.radixApplication.GetName()
	radixRegistration, err := cli.radixclient.RadixV1().RadixRegistrations().Get(appName, metav1.GetOptions{})
	if err != nil {
		log.Errorf("Failed to get RR for app %s. Error: %v", appName, err)
		return err
	}

	applicationConfig, err := application.NewApplicationConfig(cli.kubeclient, cli.radixclient, radixRegistration, cli.radixApplication)
	if err != nil {
		return err
	}

	branchIsMapped, targetEnvironments := applicationConfig.IsBranchMappedToEnvironment(pipelineArgs.Branch)

	// Gather latest resource versions, before starting pipeline, in order to check that no other build comes in between
	latestResourceVersions, err := deployment.GetLatestResourceVersionOfTargetEnvironments(cli.radixclient, appName, targetEnvironments)
	if err != nil {
		return err
	}

	stepImplementations := initStepImplementations(cli.kubeclient, cli.radixclient, cli.prometheusOperatorClient, radixRegistration, cli.radixApplication)
	cli.pipelineInfo, err = model.InitPipeline(
		cli.definfition,
		targetEnvironments,
		latestResourceVersions,
		branchIsMapped,
		pipelineArgs,
		stepImplementations...)

	if err != nil {
		return err
	}

	return nil
}

// Run runs throught the steps in the defined pipeline
func (cli *PipelineRunner) Run() error {
	appName := cli.radixApplication.GetName()

<<<<<<< HEAD
	log.Infof("Start pipeline %s for app %s. Branch=%s and commit=%s", cli.pipelineInfo.Definition.Type, appName, branch, commitID)
=======
	log.Infof("Start pipeline %s for app %s", cli.pipelineInfo.Definition.Name, appName)
>>>>>>> 69c97320

	for _, step := range cli.pipelineInfo.Steps {
		err := step.Run(cli.pipelineInfo)
		if err != nil {
			log.Errorf(step.ErrorMsg(err))
			return err
		}
		log.Infof(step.SucceededMsg())
	}
	return nil
}

func initStepImplementations(
	kubeclient kubernetes.Interface,
	radixclient radixclient.Interface,
	prometheusOperatorClient monitoring.Interface,
	registration *v1.RadixRegistration,
	radixApplication *v1.RadixApplication) []model.Step {

	kubeUtil, _ := kube.New(kubeclient)
	stepImplementations := make([]model.Step, 0)
	stepImplementations = append(stepImplementations, steps.NewApplyConfigStep())
	stepImplementations = append(stepImplementations, steps.NewBuildStep())
	stepImplementations = append(stepImplementations, steps.NewDeployStep())
	stepImplementations = append(stepImplementations, steps.NewPromoteStep())

	for _, stepImplementation := range stepImplementations {
		stepImplementation.
			Init(kubeclient, radixclient, kubeUtil, prometheusOperatorClient, registration, radixApplication)
	}

	return stepImplementations
}<|MERGE_RESOLUTION|>--- conflicted
+++ resolved
@@ -93,11 +93,7 @@
 func (cli *PipelineRunner) Run() error {
 	appName := cli.radixApplication.GetName()
 
-<<<<<<< HEAD
-	log.Infof("Start pipeline %s for app %s. Branch=%s and commit=%s", cli.pipelineInfo.Definition.Type, appName, branch, commitID)
-=======
-	log.Infof("Start pipeline %s for app %s", cli.pipelineInfo.Definition.Name, appName)
->>>>>>> 69c97320
+	log.Infof("Start pipeline %s for app %s", cli.pipelineInfo.Definition.Type, appName)
 
 	for _, step := range cli.pipelineInfo.Steps {
 		err := step.Run(cli.pipelineInfo)
